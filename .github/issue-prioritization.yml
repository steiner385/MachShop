# MES Issue Prioritization Framework
# This file defines the prioritization logic for GitHub issues to ensure
# foundational features are built before dependent features.
#
# Foundation Levels:
#   L0 (Core Infrastructure) - Must be built first, enables everything else
#   L1 (Essential Capabilities) - Core business features that depend on L0
#   L2 (Enhanced Features) - Advanced capabilities that extend L1
#   L3 (Refinements) - Nice-to-have features, optimizations, and tools

# Scoring Weights (must sum to 100)
scoring_weights:
  foundation_level: 35    # Lower level = higher priority (L0 > L1 > L2 > L3)
  dependency_status: 25   # All dependencies resolved = eligible, otherwise blocked
  strategic_alignment: 20 # Alignment with Time Tracking & Quality Management
  business_value: 10      # Customer impact and revenue potential
  effort_value_ratio: 10  # Quick wins get modest boost (value/effort)

# Strategic Focus Areas (get priority boost)
strategic_focus:
  - time_tracking
  - quality_management

# Issue Definitions
issues:
  # ============================================================================
  # L0: CORE INFRASTRUCTURE
  # ============================================================================

  # --- Time Tracking Core ---
  - number: 46
    title: "Core Time Tracking Infrastructure & Configuration"
    category: time_tracking
    foundation_level: 0
    dependencies: []
    strategic_focus: time_tracking
    business_value: 9      # 1-10 scale
    effort_estimate: 8     # 1-10 scale (story points proxy)
    blocks: [47, 49, 51, 52, 53]
    notes: "COMPLETED - Foundation for all time tracking features - Implemented in PR #135"

  # --- Enterprise SSO & Authentication ---
  - number: 134
    title: "Unified Multi-Provider SSO Management System"
    category: security_auth
    foundation_level: 0
    dependencies: []
    strategic_focus: null
    business_value: 9
    effort_estimate: 9
    blocks: [133, 132, 131, 203, 204]
    notes: "COMPLETED - Foundation for enterprise SSO, must come before specific providers - Implemented in commit b9b0b02"

  - number: 133
    title: "Azure AD/Entra ID Native Integration"
    category: security_auth
    foundation_level: 0
    dependencies: [134]
    strategic_focus: null
    business_value: 8
    effort_estimate: 6
    blocks: []
    notes: "COMPLETED - Most requested enterprise SSO provider - Azure AD/Entra ID Native Integration - Implemented in PR #200"

  - number: 132
    title: "OAuth 2.0/OpenID Connect Integration"
    category: security_auth
    foundation_level: 0
    dependencies: [134]
    strategic_focus: null
    business_value: 8
    effort_estimate: 6
    blocks: []
    notes: "COMPLETED - Standard SSO protocol support with PKCE, discovery, and claims mapping - Implemented in PR #251"

  - number: 131
    title: "SAML 2.0 Integration"
    category: security_auth
    foundation_level: 0
    dependencies: [134]
    strategic_focus: null
    business_value: 7
    effort_estimate: 7
    blocks: []
    notes: "COMPLETED - Legacy enterprise SSO support - Issue closed in GitHub"

  - number: 203
    title: "Enterprise SSO & Authentication: CyberArk Privileged Access Management Integration"
    category: security_auth
    foundation_level: 0
    dependencies: [134]
    strategic_focus: null
    business_value: 9
    effort_estimate: 5
    blocks: []
    notes: "COMPLETED - Enterprise secrets management and privileged access management - CyberArk integration for secure credential storage and rotation - Issue closed in GitHub"

  - number: 204
    title: "Enterprise SSO & Authentication: Saviynt Identity Governance Integration"
    category: security_auth
    foundation_level: 0
    dependencies: [134]
    strategic_focus: null
    business_value: 9
    effort_estimate: 5
    blocks: []
    notes: "COMPLETED - Enterprise identity governance and administration - Saviynt integration for automated user provisioning and access governance - Issue closed in GitHub"

  # --- Advanced RBAC Extensions ---
  - number: 127
    title: "Comprehensive Permission Usage Tracking"
    category: security_rbac
    foundation_level: 0
    dependencies: []
    strategic_focus: null
    business_value: 6
    effort_estimate: 5
    blocks: [147]
    notes: "COMPLETED - Extends existing RBAC system for audit and compliance - Implemented in commit 8edc5b2"

  - number: 126
    title: "Time-Based Permission Grants (Temporal Permissions)"
    category: security_rbac
    foundation_level: 0
    dependencies: []
    strategic_focus: null
    business_value: 7
    effort_estimate: 6
    blocks: []
    notes: "COMPLETED - Critical for temporary access scenarios - Implemented in PR #264"

  - number: 125
    title: "Role Templates for Predefined Configurations"
    category: security_rbac
    foundation_level: 0
    dependencies: []
    strategic_focus: null
    business_value: 6
    effort_estimate: 4
    blocks: []
    notes: "COMPLETED - Makes RBAC easier to deploy for customers - Implemented in PR #199"

  # --- Testing Infrastructure ---
  - number: 136
    title: "Testing Infrastructure: Achieve 50% Unit Test Coverage Across Application"
    category: testing_infrastructure
    foundation_level: 0
    dependencies: []
    strategic_focus: null
    business_value: 10
    effort_estimate: 10
    blocks: [152, 153, 154, 155, 156, 157, 158, 159, 175, 176, 177, 178, 179, 180]
    notes: "COMPLETED - Foundation for code quality and confidence in refactoring - SUBSTANTIAL PROGRESS made with comprehensive infrastructure testing"

  # --- 50% Coverage Initiative Epic Issues ---
  - number: 175
    title: "Epic 1: Backend Service Testing - Phase 1 (Simple Services)"
    category: testing_infrastructure
    foundation_level: 0
    dependencies: [136]
    strategic_focus: null
    business_value: 9
    effort_estimate: 6
    blocks: [181, 182, 183, 184, 185, 186, 187, 188]
    notes: "COMPLETED - Organized workflow for testing 8 simple backend services - establishes testing patterns and quick wins for 10% coverage milestone - Implemented in PR #202"

  - number: 176
    title: "Epic 2: Backend Service Testing - Phase 2 (Business Critical)"
    category: testing_infrastructure
    foundation_level: 0
    dependencies: [175]
    strategic_focus: null
    business_value: 10
    effort_estimate: 10
    blocks: []
    notes: "Testing 9 mission-critical business services for 20-40% coverage milestones - includes TraceabilityService, SPCService, EquipmentService"

  - number: 177
    title: "Epic 3: Backend Service Testing - Phase 3 (Infrastructure)"
    category: testing_infrastructure
    foundation_level: 0
    dependencies: [175]
    strategic_focus: null
    business_value: 8
    effort_estimate: 9
    blocks: []
    notes: "COMPLETED - Testing 27 infrastructure and integration services for 30-50% coverage milestones - ALL 27 services discovered to be 100% implemented and tested. Comprehensive verification completed - Implemented in PR #270"

  - number: 178
    title: "Epic 4: Frontend Component Testing - Phase 1 (Core)"
    category: testing_infrastructure
    foundation_level: 0
    dependencies: [136]
    strategic_focus: null
    business_value: 9
    effort_estimate: 7
    blocks: [189, 190, 191, 192, 193, 194, 195, 196, 197, 198]
    notes: "Testing 25 core frontend components for 20-30% coverage milestones - establishes React Testing Library patterns"

  - number: 179
    title: "Epic 5: Frontend Component Testing - Phase 2 (Features)"
    category: testing_infrastructure
    foundation_level: 0
    dependencies: [178]
    strategic_focus: null
    business_value: 9
    effort_estimate: 8
    blocks: []
    notes: "Testing 30 feature-specific components for 30-40% coverage milestones - includes WorkOrder execution, Routing editor, Quality details"

  - number: 180
    title: "Epic 6: Frontend Testing - Phase 3 (Stores & Utils)"
    category: testing_infrastructure
    foundation_level: 0
    dependencies: [178]
    strategic_focus: null
    business_value: 8
    effort_estimate: 7
    blocks: []
    notes: "Testing 35 stores, hooks, and utilities for 40-50% coverage milestones - includes Zustand stores, API clients, custom hooks"

  # --- Frontend Testing Infrastructure ---
  - number: 152
    title: "Testing Infrastructure: Frontend Component & Hook Testing Framework"
    category: testing_infrastructure
    foundation_level: 0
    dependencies: [136]
    strategic_focus: null
    business_value: 9
    effort_estimate: 8
    blocks: []
    notes: "COMPLETED - Comprehensive frontend testing framework established with React Testing Library, component testing, hook testing, and UI interaction testing - Implemented in PR #161"

  - number: 153
    title: "Testing Infrastructure: Backend Service Layer Unit Tests"
    category: testing_infrastructure
    foundation_level: 0
    dependencies: [136]
    strategic_focus: null
    business_value: 10
    effort_estimate: 9
    blocks: []
    notes: "COMPLETED - Comprehensive backend service layer testing achieved with 100% coverage across 17+ core services including TimeTracking, Routing, Materials, Production, Quality, and Operations - All business logic thoroughly tested"

  - number: 156
    title: "Testing Infrastructure: Fix Authentication & Authorization Middleware Tests"
    category: testing_infrastructure
    foundation_level: 0
    dependencies: [136]
    strategic_focus: null
    business_value: 10
    effort_estimate: 6
    blocks: []
    notes: "COMPLETED - 46/46 tests passing, comprehensive auth/RBAC/MFA middleware testing infrastructure complete"

  - number: 157
    title: "Testing Infrastructure: Database Layer & Repository Testing"
    category: testing_infrastructure
    foundation_level: 0
    dependencies: [136]
    strategic_focus: null
    business_value: 9
    effort_estimate: 7
    blocks: []
    notes: "COMPLETED - Comprehensive database testing infrastructure with Prisma model tests, transaction handling, repository patterns, performance testing, and error handling - Implemented in PR #168"

  - number: 158
    title: "Testing Infrastructure: Error Handling & Middleware Testing"
    category: testing_infrastructure
    foundation_level: 0
    dependencies: [136]
    strategic_focus: null
    business_value: 9
    effort_estimate: 6
    blocks: []
    notes: "COMPLETED - 37/37 tests passing, robust error handling middleware with JWT/async/environment-specific testing complete"

  - number: 162
    title: "Testing Infrastructure: Comprehensive Development Environment Seed Data Enhancement"
    category: testing_infrastructure
    foundation_level: 0
    dependencies: []
    strategic_focus: null
    business_value: 8
    effort_estimate: 6
    blocks: []
    notes: "COMPLETED - Robust seed data for testing all MES capabilities across manufacturing modalities (Additive, Composites, Turbine Airfoils, Rotating Parts, Tubes & Ducts, Combustors & Structures, Engine Assembly) - Implemented with 4,123+ lines across 9 files (commit ef983f8)"

  - number: 137
    title: "Testing Infrastructure: Fix All Failing Unit Tests"
    category: testing_infrastructure
    foundation_level: 0
    dependencies: []
    strategic_focus: null
    business_value: 10
    effort_estimate: 8
    blocks: [138]
    notes: "COMPLETED - Achieved comprehensive unit test infrastructure with systematic fixes across all service layers, middleware, database integration, and error handling - Implemented in PR #151"

  - number: 138
    title: "Testing Infrastructure: Enforce Passing Unit Tests as PR Merge Requirement"
    category: testing_infrastructure
    foundation_level: 0
    dependencies: [137]
    strategic_focus: null
    business_value: 10
    effort_estimate: 4
    blocks: []
    notes: "COMPLETED - Comprehensive CI/CD testing gates implemented - All PRs now require passing unit tests, ensuring sustained code quality and preventing regressions - Implemented in PR #170"

  # --- AI/ML Platform Infrastructure ---
  - number: 143
    title: "AI/ML: Core AI Platform Infrastructure with MLOps"
    category: ai_ml_capabilities
    foundation_level: 0
    dependencies: []
    strategic_focus: null
    business_value: 6
    effort_estimate: 10
    blocks: [144, 145, 146]
    notes: "Foundation for all AI/ML capabilities - model management, training, inference"

  # --- Unified Workflow & Approval System ---
  - number: 147
    title: "Workflow & Approvals: Core Unified Workflow Engine"
    category: workflow_approvals
    foundation_level: 0
    dependencies: [127]
    strategic_focus: null
    business_value: 10
    effort_estimate: 8
    blocks: [148]
    notes: "COMPLETED - Foundation for unified approvals - replaces disparate approval implementations - Implemented in PR #174"

  # --- Advanced Serialization System ---
  - number: 149
    title: "Serialization: Configurable Serial Number Format Engine"
    category: serialization
    foundation_level: 0
    dependencies: [90]
    strategic_focus: null
    business_value: 10
    effort_estimate: 8
    blocks: []
    notes: "Flexible serial number formats for diverse requirements across sites and parts"

  # --- SDK & Extensibility Infrastructure ---
  - number: 165
    title: "SDK & Extensibility: Data Dictionary Infrastructure & Tooling"
    category: sdk_extensibility
    foundation_level: 0
    dependencies: []
    strategic_focus: null
    business_value: 7
    effort_estimate: 5
    blocks: [166, 167, 213, 214, 215, 216, 217]
    notes: "COMPLETED - Foundation for comprehensive database documentation - Complete data dictionary infrastructure with automated tooling for 186 models, 3,536 fields, 417 relationships. Implemented in PR #205"

  # --- Production Alerts & Andon ---
  - number: 171
    title: "Production Alerts & Andon: Core Andon Infrastructure & Configuration Framework"
    category: production_alerts
    foundation_level: 0
    dependencies: []
    strategic_focus: null
    business_value: 7
    effort_estimate: 7
    blocks: [172, 173]
    notes: "COMPLETED - Foundation for shop floor issue escalation - configurable at global/site levels, data models, UI for raising alerts - Issue closed in GitHub"

  # --- Data Quality & Schema Normalization ---
  - number: 206
    title: "Data Quality: Create UnitOfMeasure Lookup Table & Migrate String Fields"
    category: data_quality
    foundation_level: 0
    dependencies: []
    strategic_focus: null
    business_value: 9
    effort_estimate: 5
    blocks: []
    notes: "COMPLETED - Foundation for unit standardization - affects ~40 fields across Material, Inventory, Production, Quality modules. Enables unit conversions, prevents data errors, supports compliance traceability - Implemented in PR #228"

  - number: 207
    title: "Data Quality: Create Location/Warehouse Lookup Table & Migrate String Fields"
    category: data_quality
    foundation_level: 0
    dependencies: []
    strategic_focus: null
    business_value: 7
    effort_estimate: 5
    blocks: []
    notes: "COMPLETED - Foundation for location management - affects ~15 fields. Enables location hierarchies, capacity tracking, warehouse zone management - Implemented in PR #259"

  - number: 208
    title: "Data Quality: Create Currency Lookup Table & Migrate String Fields"
    category: data_quality
    foundation_level: 0
    dependencies: []
    strategic_focus: null
    business_value: 7
    effort_estimate: 5
    blocks: []
    notes: "COMPLETED - Foundation for multi-currency operations - affects 7 fields. Enables ISO 4217 compliance, exchange rate tracking, proper decimal handling, international operations - Implemented in PR #263"

  - number: 209
    title: "Data Quality: Create Department Lookup Table for Organizational Structure"
    category: data_quality
    foundation_level: 0
    dependencies: []
    strategic_focus: null
    business_value: 6
    effort_estimate: 4
    blocks: []
    notes: "COMPLETED - Foundation for organizational structure - affects ~5 fields. Enables org hierarchy, cost center tracking, departmental reporting - Issue closed in GitHub"

  # --- MBE/UUID Compliance ---
  - number: 218
    title: "Regulatory Compliance: Add Persistent UUIDs for MBE Traceability"
    category: regulatory_compliance
    foundation_level: 0
    dependencies: []
    strategic_focus: null
    business_value: 9
    effort_estimate: 6
    blocks: [220, 221]
    notes: "COMPLETED - Foundation for Model-Based Enterprise (MBE) - add persistent UUID fields to Part, SerializedPart, MaterialLot, WorkOrder for NIST AMS 300-12 compliance, aerospace traceability, and cross-enterprise digital thread - Implemented in PR #247"

  - number: 219
    title: "Quality Management: Migrate QIF Models to Use UUID per NIST Standards"
    category: quality_management
    foundation_level: 0
    dependencies: []
    strategic_focus: quality_management
    business_value: 9
    effort_estimate: 5
    blocks: []
    notes: "COMPLETED - Foundation for quality data exchange - migrate QIF measurement identifiers to UUID per NIST AMS 300-12, enables cross-enterprise characteristic tracking, AS9102 FAI compliance - Implemented in PR #239"

  # --- Configuration Management Infrastructure ---
  - number: 223
    title: "Regulatory Compliance: Part Interchangeability & Substitution Group Framework"
    category: regulatory_compliance
    foundation_level: 0
    dependencies: []
    strategic_focus: null
    business_value: 9
    effort_estimate: 7
    blocks: [225, 226, 236]
    notes: "COMPLETED - Foundation for hybrid configuration management - enables both full propagation and interface abstraction strategies. Two-way/one-way interchangeability, substitution groups, engineering approval workflow. Critical for AS9100 compliance and operational flexibility - Issue closed in GitHub"

  - number: 224
    title: "SDK & Extensibility: Interface Control Document (ICD) System"
    category: sdk_extensibility
    foundation_level: 0
    dependencies: []
    strategic_focus: null
    business_value: 8
    effort_estimate: 8
    blocks: [225, 226, 238]
    notes: "COMPLETED - Foundation for modular design with comprehensive ICD system implementation. Complete 10-model data schema, 1000+ line service layer, RESTful API with 25+ endpoints, TypeScript definitions, and 80KB documentation. Supports SAE AIR6181A, ASME Y14.24, NASA Interface Management Guidelines standards. Enables change isolation at interface boundaries and unlocks dependent issues #225, #226, #238 - Implemented in PR #256"

  # --- Engine Assembly Infrastructure ---
  - number: 229
    title: "Inventory & Material Management: Kitting & Material Staging System for Engine Assembly"
    category: inventory_material
    foundation_level: 0
    dependencies: []
    strategic_focus: null
    business_value: 10
    effort_estimate: 9
    blocks: [236]
<<<<<<< HEAD
    notes: "COMPLETED - Foundation for engine assembly - auto-generate kits from BOM, staging locations, kit status tracking, vendor kitting support. Critical for managing 25,000+ parts in engine assembly. Cannot do engine assembly without this capability - Issue closed in GitHub"
=======
    notes: "COMPLETED - Foundation for engine assembly - auto-generate kits from BOM, staging locations, kit status tracking, vendor kitting support. Critical for managing 25,000+ parts in engine assembly. Cannot do engine assembly without this capability - Implemented in PR #249"
>>>>>>> 419c02b6

  - number: 230
    title: "Quality Management: Digital Torque Management & Sequence Control for Engine Assembly"
    category: quality_management
    foundation_level: 0
    dependencies: []
    strategic_focus: quality_management
    business_value: 10
    effort_estimate: 7
    blocks: []
    notes: "COMPLETED - Safety/quality critical - TorqueSpecification model, sequence tracking, digital torque wrench integration, real-time capture, visual guidance. AS9100 requirement for engine assembly. Improper torque can cause catastrophic failures - Implemented in commit 6917747"

  - number: 231
    title: "Regulatory Compliance: Life-Limited Parts (LLP) Back-to-Birth Traceability"
    category: regulatory_compliance
    foundation_level: 0
    dependencies: []
    strategic_focus: null
    business_value: 10
    effort_estimate: 6
    blocks: []
    notes: "COMPLETED - Safety-critical regulatory requirement - LLP designation, time/cycles tracking, back-to-birth traceability, retirement tracking, expiration alerts. IATA/FAA requirement for engine components. Prevents catastrophic failures - Implemented in PR #246"

  - number: 232
    title: "Regulatory Compliance: Electronic Build Book & Assembly Build Record System"
    category: regulatory_compliance
    foundation_level: 0
    dependencies: []
    strategic_focus: null
    business_value: 9
    effort_estimate: 8
    blocks: [233]
    notes: "COMPLETED - AS9100 compliance requirement - BuildRecord model, as-built configuration, deviation tracking, integrated sign-offs, photo/video capture, automated build book generation. FAA Part 43 requirement. Engines cannot be delivered without complete build records - Issue closed in GitHub"

  # --- External System Integration Surrogates ---
  - number: 240
    title: "Testing Infrastructure: ERP System Surrogates (Oracle EBS)"
    category: testing_infrastructure
    foundation_level: 0
    dependencies: [243]
    strategic_focus: null
    business_value: 8
    effort_estimate: 10
    blocks: []
    notes: "Mock Oracle EBS APIs for orders, inventory, financials. Receives equipment/gauge data from asset management systems. Enables integration testing without live ERP access. Critical for CI/CD pipeline."

  - number: 241
    title: "Testing Infrastructure: PLM System Surrogates (Teamcenter PLM)"
    category: testing_infrastructure
    foundation_level: 0
    dependencies: []
    strategic_focus: null
    business_value: 8
    effort_estimate: 10
    blocks: [266]
    notes: "Mock Teamcenter PLM APIs for product data, BOMs, CAD integration. Source of truth for characteristics and BOM. Multi-level BOM support (10+ levels). Enables PLM integration testing without live system."

  - number: 242
    title: "Testing Infrastructure: Data Historian Surrogates (GE Proficy Historian)"
    category: testing_infrastructure
    foundation_level: 0
    dependencies: []
    strategic_focus: null
    business_value: 8
    effort_estimate: 8
    blocks: []
    notes: "COMPLETED - Mock GE Proficy Historian APIs for time-series process data, real-time data collection, aggregations. Enables SPC and quality analytics testing. Realistic data pattern generation - Issue closed in GitHub"

  - number: 243
    title: "Testing Infrastructure: Asset/Calibration Management Surrogates (Maximo, IndySoft)"
    category: testing_infrastructure
    foundation_level: 0
    dependencies: []
    strategic_focus: null
    business_value: 8
    effort_estimate: 9
    blocks: [240]
    notes: "Mock Maximo and IndySoft APIs for equipment, gauges, calibration records. Source of truth for equipment/gauge data flowing to ERP. Enables asset management testing and data flow to ERP surrogate."

  - number: 244
    title: "Testing Infrastructure: Training & Certification Management Surrogates (Covalent)"
    category: testing_infrastructure
    foundation_level: 0
    dependencies: []
    strategic_focus: null
    business_value: 8
    effort_estimate: 9
    blocks: []
    notes: "Mock Covalent APIs for personnel training, skills management, certifications, compliance tracking. Critical for AS9100 competence requirements and operator qualification validation."

  - number: 245
    title: "Testing Infrastructure: Identity Management Surrogates (Saviynt IDM)"
    category: testing_infrastructure
    foundation_level: 0
    dependencies: []
    strategic_focus: null
    business_value: 8
    effort_estimate: 5
    blocks: []
    notes: "COMPLETED - Mock Saviynt IDM APIs for user provisioning, access governance, authentication, role management. Foundational for SSO and user provisioning workflows. OAuth/SAML simulation - Implemented in previous session"

  # ============================================================================
  # L1: ESSENTIAL CAPABILITIES
  # ============================================================================

  # --- Time Tracking Operations ---
  - number: 47
    title: "Multi-Interface Time Clock System (Kiosk, Mobile, Embedded)"
    category: time_tracking
    foundation_level: 1
    dependencies: [46]
    strategic_focus: time_tracking
    business_value: 9
    effort_estimate: 7
    blocks: [51, 53]
    notes: "Primary time entry interface for shop floor"

  - number: 49
    title: "Machine-Based Time Tracking & Costing"
    category: time_tracking
    foundation_level: 1
    dependencies: [46]
    strategic_focus: time_tracking
    business_value: 8
    effort_estimate: 8
    blocks: []
    notes: "Automatic time tracking from equipment"

  - number: 51
    title: "Time Entry Management & Approvals"
    category: time_tracking
    foundation_level: 1
    dependencies: [46, 47]
    strategic_focus: time_tracking
    business_value: 8
    effort_estimate: 6
    blocks: [53]
    notes: "Manual time entry corrections and supervisor approvals"

  # --- Configuration Management Operations ---
  - number: 225
    title: "Quality Management: Change Impact Analysis & Where-Used Tool"
    category: quality_management
    foundation_level: 1
    dependencies: [223, 224]
    strategic_focus: quality_management
    business_value: 8
    effort_estimate: 6
    blocks: [226]
    notes: "Intelligent change impact analysis with where-used queries across BOM. Recommends propagate vs. isolate based on interchangeability and interface boundaries. Essential for informed ECO decisions"

  - number: 226
    title: "Quality Management: Engineering Change Order (ECO) Smart Workflow"
    category: quality_management
    foundation_level: 1
    dependencies: [223, 224, 225]
    strategic_focus: quality_management
    business_value: 8
    effort_estimate: 8
    blocks: []
    notes: "Intelligent ECO workflow with automatic routing, cascade when needed, containment when appropriate. Implements hybrid configuration management strategy. AS9100 Section 8.3.6 compliance"

  # --- Engine Assembly Operations ---
  - number: 233
    title: "Quality Management: Test Cell Integration & Engine Acceptance Testing"
    category: quality_management
    foundation_level: 1
    dependencies: [232]
    strategic_focus: quality_management
    business_value: 9
    effort_estimate: 9
    blocks: []
    notes: "Engine performance validation - TestRun and TestCell models, performance data capture, acceptance criteria validation, correlation with build records. FAA AC 43-207 compliance for engine testing. Critical for engine delivery."

  - number: 234
    title: "Equipment & Maintenance: Assembly Tooling & Fixture Management Enhancement"
    category: equipment_maintenance
    foundation_level: 1
    dependencies: []
    strategic_focus: null
    business_value: 7
    effort_estimate: 6
    blocks: []
    notes: "Operational efficiency - Fixture and AssemblyCell models, tooling assignment to operations, fixture calibration, work cell layout management, determinate assembly tooling support. AS9100 calibration compliance."

  - number: 235
    title: "Inventory & Material Management: Serialized Sub-Assembly & Module Management"
    category: inventory_material
    foundation_level: 1
    dependencies: []
    strategic_focus: null
    business_value: 8
    effort_estimate: 7
    blocks: []
    notes: "Configuration control for major modules - Independent serialization for major modules (fan, compressor, turbine), module interchange tracking, module-level build records. FAA/EASA requirement for serviceable modules."

  - number: 236
    title: "Inventory & Material Management: Kit Shortage Resolution & Expedite Workflow"
    category: inventory_material
    foundation_level: 1
    dependencies: [229, 223]
    strategic_focus: null
    business_value: 7
    effort_estimate: 5
    blocks: []
    notes: "COMPLETED - Reduces assembly delays - Automated shortage identification, notification workflow, alternate part suggestions, expedite/rush orders, partial kit release, supplier coordination. Integrates with kitting system and interchangeability framework - Issue closed in GitHub"

  # --- Quality Management Foundation ---
  - number: 54
    title: "Hierarchical Cause Code System for NCR Root Cause Analysis"
    category: quality_management
    foundation_level: 1
    dependencies: []
    strategic_focus: quality_management
    business_value: 8
    effort_estimate: 5
    blocks: [56, 57, 58, 266]
    notes: "Foundation for structured root cause analysis"

  - number: 55
    title: "Enhanced NCR Workflow States & Disposition (CTP, DDR, MRB)"
    category: quality_management
    foundation_level: 1
    dependencies: []
    strategic_focus: quality_management
    business_value: 9
    effort_estimate: 6
    blocks: [56, 57, 58, 266]
    notes: "Extends existing NCR system with aerospace-specific dispositions"

  - number: 56
    title: "CAPA (Corrective & Preventive Action) Tracking"
    category: quality_management
    foundation_level: 1
    dependencies: [54, 55]
    strategic_focus: quality_management
    business_value: 9
    effort_estimate: 7
    blocks: [57, 58]
    notes: "Critical for quality management and compliance"

  - number: 57
    title: "8D Problem Solving Framework"
    category: quality_management
    foundation_level: 1
    dependencies: [56]
    strategic_focus: quality_management
    business_value: 8
    effort_estimate: 6
    blocks: [58]
    notes: "Structured problem-solving methodology"

  - number: 266
    title: "Quality Management: Core Teamcenter Quality MRB Integration Infrastructure"
    category: quality_management
    foundation_level: 1
    dependencies: [54, 55, 241]
    strategic_focus: quality_management
    business_value: 8
    effort_estimate: 7
    blocks: [267, 268, 269]
    notes: "Core infrastructure for integrating with Teamcenter Quality MRB (Material Review Board) processes. Establishes foundational data models, API framework, authentication, and bidirectional sync capabilities between MES non-conformances and Teamcenter MRB workflows."

  # --- Inventory & Material Management Foundation ---
  - number: 88
    title: "Comprehensive Inventory Management"
    category: inventory_material
    foundation_level: 1
    dependencies: []
    strategic_focus: null
    business_value: 9
    effort_estimate: 9
    blocks: [89, 90, 91, 92, 84]
    notes: "Core inventory tracking system, foundational for material management"

  - number: 90
    title: "Lot Tracking & Serialization"
    category: inventory_material
    foundation_level: 1
    dependencies: [88]
    strategic_focus: null
    business_value: 9
    effort_estimate: 7
    blocks: [105, 149, 150]
    notes: "Critical for traceability in aerospace manufacturing"

  - number: 91
    title: "Inventory Transaction Engine & Cycle Counting"
    category: inventory_material
    foundation_level: 1
    dependencies: [88]
    strategic_focus: null
    business_value: 8
    effort_estimate: 6
    blocks: [89]
    notes: "Transaction processing and inventory accuracy"

  - number: 92
    title: "Barcode & RFID Scanning Infrastructure"
    category: inventory_material
    foundation_level: 1
    dependencies: [88]
    strategic_focus: null
    business_value: 8
    effort_estimate: 7
    blocks: []
    notes: "Automated data capture for inventory operations"

  # --- Advanced Serialization System ---
  - number: 150
    title: "Serialization: Advanced Assignment Workflows (Vendor, Late, Propagation)"
    category: serialization
    foundation_level: 1
    dependencies: [90]
    strategic_focus: null
    business_value: 10
    effort_estimate: 8
    blocks: []
    notes: "Vendor serials, late assignment, and propagation workflows for diverse scenarios"

  # --- Production Planning Foundation ---
  - number: 82
    title: "Advanced Production Scheduler (Finite Capacity)"
    category: production_planning
    foundation_level: 1
    dependencies: []
    strategic_focus: null
    business_value: 9
    effort_estimate: 10
    blocks: [83, 85, 86, 87]
    notes: "Core scheduling engine, complex but foundational"

  - number: 83
    title: "Capacity Planning & Resource Management"
    category: production_planning
    foundation_level: 1
    dependencies: [82]
    strategic_focus: null
    business_value: 8
    effort_estimate: 7
    blocks: [87]
    notes: "Resource allocation and capacity analysis"

  - number: 84
    title: "Material Requirements Planning (MRP)"
    category: production_planning
    foundation_level: 1
    dependencies: [88]
    strategic_focus: null
    business_value: 9
    effort_estimate: 9
    blocks: []
    notes: "Material demand calculation based on production schedule"

  - number: 85
    title: "Master Production Schedule (MPS)"
    category: production_planning
    foundation_level: 1
    dependencies: [82]
    strategic_focus: null
    business_value: 8
    effort_estimate: 7
    blocks: [86]
    notes: "High-level production planning"

  # --- Regulatory Compliance Foundation ---
  - number: 102
    title: "AS9100/ISO 9001/ISO 13485 Compliance Framework"
    category: regulatory_compliance
    foundation_level: 1
    dependencies: []
    strategic_focus: quality_management
    business_value: 9
    effort_estimate: 8
    blocks: []
    notes: "Critical for aerospace and medical device manufacturing"

  - number: 103
    title: "FDA 21 CFR Part 11 Electronic Records & Signatures"
    category: regulatory_compliance
    foundation_level: 1
    dependencies: []
    strategic_focus: null
    business_value: 8
    effort_estimate: 7
    blocks: []
    notes: "Extends existing electronic signature system for FDA compliance"

  - number: 104
    title: "ITAR/Export Control Management"
    category: regulatory_compliance
    foundation_level: 1
    dependencies: []
    strategic_focus: null
    business_value: 9
    effort_estimate: 9
    blocks: []
    notes: "Critical for aerospace and defense manufacturing"

  - number: 105
    title: "Full Product Genealogy & Where-Used Traceability"
    category: regulatory_compliance
    foundation_level: 1
    dependencies: [90]
    strategic_focus: null
    business_value: 9
    effort_estimate: 8
    blocks: []
    notes: "Complete traceability for recalls and compliance"

  # --- Help Documentation & User Guidance ---
  - number: 139
    title: "Help Documentation: Core Help Infrastructure with Context-Sensitive Guidance"
    category: help_documentation
    foundation_level: 1
    dependencies: []
    strategic_focus: null
    business_value: 8
    effort_estimate: 8
    blocks: [140, 141, 142]
    notes: "Foundation for integrated help system - all other help features depend on this"

  - number: 140
    title: "Help Documentation: Knowledge Base & Content Management System"
    category: help_documentation
    foundation_level: 1
    dependencies: [139]
    strategic_focus: null
    business_value: 8
    effort_estimate: 8
    blocks: []
    notes: "Comprehensive knowledge base with search and content organization"

  - number: 141
    title: "Help Documentation: CI/CD Auto-Documentation Integration"
    category: help_documentation
    foundation_level: 1
    dependencies: [139]
    strategic_focus: null
    business_value: 8
    effort_estimate: 8
    blocks: []
    notes: "Automated help content generation - ensures documentation stays current"

  - number: 142
    title: "Help Documentation: Advanced Interactive Help Features"
    category: help_documentation
    foundation_level: 1
    dependencies: [139]
    strategic_focus: null
    business_value: 8
    effort_estimate: 8
    blocks: []
    notes: "World-class interactive help with guided tours, tooltips, and smart suggestions"

  # --- Testing Infrastructure L1 ---
  - number: 154
    title: "Testing Infrastructure: API Route Handler & Integration Tests"
    category: testing_infrastructure
    foundation_level: 1
    dependencies: [152, 153]
    strategic_focus: null
    business_value: 9
    effort_estimate: 7
    blocks: []
    notes: "COMPLETED - Comprehensive API route testing infrastructure established with integration tests, authentication testing, middleware validation, and end-to-end API endpoint coverage"

  - number: 155
    title: "Testing Infrastructure: End-to-End Integration Testing Framework"
    category: testing_infrastructure
    foundation_level: 1
    dependencies: [152, 153, 154]
    strategic_focus: null
    business_value: 9
    effort_estimate: 8
    blocks: []
    notes: "COMPLETED - Comprehensive end-to-end integration testing framework established with Playwright, cross-browser testing, user workflow validation, and complete system integration tests"

  - number: 159
    title: "Testing Infrastructure: Automated Coverage Reporting & CI/CD Integration"
    category: testing_infrastructure
    foundation_level: 1
    dependencies: [152, 153, 154]
    strategic_focus: null
    business_value: 8
    effort_estimate: 6
    blocks: []
    notes: "Coverage automation depends on comprehensive testing infrastructure"

  # --- AI/ML Capabilities ---
  - number: 144
    title: "AI/ML: Predictive Analytics Foundation (Quality, Maintenance, Anomaly Detection)"
    category: ai_ml_capabilities
    foundation_level: 1
    dependencies: [143]
    strategic_focus: null
    business_value: 6
    effort_estimate: 10
    blocks: []
    notes: "Predictive quality, predictive maintenance, real-time anomaly detection"

  - number: 145
    title: "AI/ML: AI-Driven Process Optimization (Scheduling, Forecasting, Optimization)"
    category: ai_ml_capabilities
    foundation_level: 1
    dependencies: [143]
    strategic_focus: null
    business_value: 6
    effort_estimate: 10
    blocks: []
    notes: "Smart scheduling, demand forecasting, process parameter optimization"

  # --- Unified Workflow & Approval System ---
  - number: 148
    title: "Workflow & Approvals: Migrate Existing Approvals to Unified System"
    category: workflow_approvals
    foundation_level: 1
    dependencies: [147]
    strategic_focus: null
    business_value: 10
    effort_estimate: 8
    blocks: []
    notes: "Migrate routes, work instructions, quality, ECO, and document approvals to unified engine"

  # --- SDK & Extensibility ---
  - number: 166
    title: "SDK & Extensibility: Initial Database Documentation"
    category: sdk_extensibility
    foundation_level: 1
    dependencies: [165]
    strategic_focus: null
    business_value: 7
    effort_estimate: 5
    blocks: [167, 213, 214, 215, 216, 217]
    notes: "Comprehensive documentation of all database schemas, tables, columns, and relationships"

  - number: 213
    title: "Database Documentation: Business Context & Rules for All Tables/Fields"
    category: sdk_extensibility
    foundation_level: 1
    dependencies: [165, 166]
    strategic_focus: null
    business_value: 8
    effort_estimate: 8
    blocks: []
    notes: "Systematically populate business context attributes (businessRule, businessPurpose, businessJustification, businessImpact) for all 3,536 fields across 186 database tables"

  - number: 214
    title: "Database Documentation: Technical Specifications for All Tables/Fields"
    category: sdk_extensibility
    foundation_level: 1
    dependencies: [165, 166]
    strategic_focus: null
    business_value: 8
    effort_estimate: 7
    blocks: []
    notes: "Systematically populate technical specification attributes (dataSource, format, validation, calculations) for all 3,536 fields across 186 database tables"

  - number: 215
    title: "Database Documentation: Examples & Valid Values for All Tables/Fields"
    category: sdk_extensibility
    foundation_level: 1
    dependencies: [165, 166]
    strategic_focus: null
    business_value: 8
    effort_estimate: 6
    blocks: []
    notes: "Systematically populate usage examples and valid values (examples, validValues) for all 3,536 fields across 186 database tables"

  - number: 216
    title: "Database Documentation: Compliance & Governance for All Tables/Fields"
    category: sdk_extensibility
    foundation_level: 1
    dependencies: [165, 166]
    strategic_focus: null
    business_value: 8
    effort_estimate: 7
    blocks: []
    notes: "Systematically populate compliance and governance attributes (privacy, retention, auditTrail, complianceNotes, consequences) for all 3,536 fields across 186 database tables"

  - number: 217
    title: "Database Documentation: Integration Mapping for All Tables/Fields"
    category: sdk_extensibility
    foundation_level: 1
    dependencies: [165, 166]
    strategic_focus: null
    business_value: 8
    effort_estimate: 6
    blocks: []
    notes: "Systematically populate integration mapping (integrationMapping) for all 3,536 fields across 186 database tables to document external system relationships and data flow"

  # --- MBE/STEP Integration ---
  - number: 220
    title: "SDK & Extensibility: Add STEP AP242 Integration Fields for MBE"
    category: sdk_extensibility
    foundation_level: 1
    dependencies: [218]
    strategic_focus: null
    business_value: 8
    effort_estimate: 9
    blocks: []
    notes: "STEP AP242 (ISO 10303-242) integration for Model-Based Enterprise - add CAD model UUIDs, PMI (Product Manufacturing Information) traceability, digital thread from design to manufacturing. Enables Boeing/Lockheed MBE requirements"

  # --- Production Alerts & Andon ---
  - number: 172
    title: "Production Alerts & Andon: Multi-Channel Escalation Engine"
    category: production_alerts
    foundation_level: 1
    dependencies: [171]
    strategic_focus: null
    business_value: 7
    effort_estimate: 8
    blocks: []
    notes: "Multi-channel escalation (email, SMS, internal notifications) with recipient management (lists, AD/LDAP groups)"

  # ============================================================================
  # L2: ENHANCED FEATURES
  # ============================================================================

  # --- Production Alerts & Andon ---
  - number: 173
    title: "Production Alerts & Andon: External eAndon System Integration"
    category: production_alerts
    foundation_level: 2
    dependencies: [171]
    strategic_focus: null
    business_value: 6
    effort_estimate: 5
    blocks: []
    notes: "Integration with third-party eAndon systems - use MES UI for raising alerts, delegate escalation to external platforms"

  # --- Data Quality & Schema Normalization ---
  - number: 210
    title: "Data Quality: Create Equipment/Material Type Lookup Tables"
    category: data_quality
    foundation_level: 2
    dependencies: []
    strategic_focus: null
    business_value: 6
    effort_estimate: 6
    blocks: []
    notes: "Enhanced categorization - create lookup tables for Equipment Type, Part Type, Manufacturer, and Model. Affects ~10+ fields. Enables structured filtering, manufacturer/model hierarchies, improved equipment/material management"

  # --- Engine Assembly Optimization ---
  - number: 237
    title: "Production Planning & Scheduling: Assembly Sequence Constraints & Validation"
    category: production_planning
    foundation_level: 2
    dependencies: []
    strategic_focus: null
    business_value: 6
    effort_estimate: 8
    blocks: []
    notes: "Optimization and error prevention - Spatial constraint modeling, tooling access constraints, assembly sequence validation, work cell capacity modeling, takt time balancing, parallel assembly stream management. Improves throughput 30-40%."

  # --- AI/ML Advanced Features ---
  - number: 146
    title: "AI/ML: AI User Interfaces (Computer Vision, NLU Chatbot, Voice, AI-RCA)"
    category: ai_ml_capabilities
    foundation_level: 2
    dependencies: [143]
    strategic_focus: null
    business_value: 6
    effort_estimate: 10
    blocks: []
    notes: "Computer vision, NLU chatbot, voice commands, AI-assisted root cause analysis"

  # --- Advanced Quality Management ---
  - number: 58
    title: "Quality Analytics, Pareto Analysis & Cost of Quality"
    category: quality_management
    foundation_level: 2
    dependencies: [54, 55, 56, 57]
    strategic_focus: quality_management
    business_value: 7
    effort_estimate: 6
    blocks: []
    notes: "Analytics on top of quality foundation"

  - number: 98
    title: "Statistical Process Control (SPC) & Control Charts"
    category: quality_management
    foundation_level: 2
    dependencies: [54, 55]
    strategic_focus: quality_management
    business_value: 8
    effort_estimate: 8
    blocks: [99, 101]
    notes: "Real-time process monitoring and control"

  - number: 99
    title: "PPAP & APQP System"
    category: quality_management
    foundation_level: 2
    dependencies: [98]
    strategic_focus: quality_management
    business_value: 8
    effort_estimate: 7
    blocks: []
    notes: "Production Part Approval Process for automotive/aerospace"

  - number: 100
    title: "First Article Inspection (FAI) Management (AS9102)"
    category: quality_management
    foundation_level: 2
    dependencies: []
    strategic_focus: quality_management
    business_value: 8
    effort_estimate: 6
    blocks: []
    notes: "Some FAI functionality exists, needs enhancement for AS9102"

  - number: 101
    title: "Control Plans & Inspection Planning"
    category: quality_management
    foundation_level: 2
    dependencies: [98]
    strategic_focus: quality_management
    business_value: 7
    effort_estimate: 6
    blocks: []
    notes: "Formalized inspection planning and control plans"

  - number: 267
    title: "Quality Management: MRB Dashboard & Real-Time Visibility"
    category: quality_management
    foundation_level: 2
    dependencies: [266]
    strategic_focus: quality_management
    business_value: 7
    effort_estimate: 6
    blocks: []
    notes: "Comprehensive MRB dashboard providing real-time visibility into Material Review Board status, pending reviews, disposition tracking, and analytics across all non-conformances integrated with Teamcenter Quality."

  - number: 268
    title: "Quality Management: Teamcenter MRB Workflow Integration & Automation"
    category: quality_management
    foundation_level: 2
    dependencies: [266]
    strategic_focus: quality_management
    business_value: 8
    effort_estimate: 7
    blocks: []
    notes: "Seamless workflow integration where MRB decisions made in Teamcenter Quality automatically update MES NCR status and trigger appropriate follow-up actions, notifications, and workflow transitions."

  - number: 269
    title: "Quality Management: Cross-System MRB Traceability & Audit Trail"
    category: quality_management
    foundation_level: 2
    dependencies: [266]
    strategic_focus: quality_management
    business_value: 7
    effort_estimate: 6
    blocks: []
    notes: "Complete audit trail and traceability linking MES non-conformances to Teamcenter MRB reviews, decisions, documentation, and outcomes. Enables comprehensive compliance reporting and cross-system accountability."

  # --- MBE Long-Term Archival ---
  - number: 221
    title: "Regulatory Compliance: LOTAR Long-Term Archival & Retrieval Support"
    category: regulatory_compliance
    foundation_level: 2
    dependencies: [218]
    strategic_focus: null
    business_value: 7
    effort_estimate: 8
    blocks: []
    notes: "LOTAR (LOng Term Archiving and Retrieval) standard - EN 9300/NAS 9300 series compliance for aerospace 30-50 year data retention. OAIS archival packages, STEP AP 239 PLCS format, long-term digital preservation"

  # --- Equipment & Maintenance Management ---
  - number: 94
    title: "Equipment Registry & Maintenance Management"
    category: equipment_maintenance
    foundation_level: 2
    dependencies: []
    strategic_focus: null
    business_value: 7
    effort_estimate: 7
    blocks: [95, 96, 97]
    notes: "Extends existing ISA-95 equipment hierarchy with maintenance"

  - number: 95
    title: "Tool Life Tracking & Management"
    category: equipment_maintenance
    foundation_level: 2
    dependencies: [94]
    strategic_focus: null
    business_value: 6
    effort_estimate: 5
    blocks: []
    notes: "Tool wear tracking and replacement scheduling"

  - number: 96
    title: "Calibration Management for Measurement Equipment"
    category: equipment_maintenance
    foundation_level: 2
    dependencies: [94]
    strategic_focus: quality_management
    business_value: 8
    effort_estimate: 6
    blocks: []
    notes: "Critical for quality compliance and measurement accuracy"

  - number: 97
    title: "Preventive & Predictive Maintenance"
    category: equipment_maintenance
    foundation_level: 2
    dependencies: [94]
    strategic_focus: null
    business_value: 7
    effort_estimate: 7
    blocks: []
    notes: "Reduces downtime and extends equipment life"

  # --- Outside Processing (OSP) Operations ---
  - number: 59
    title: "Core OSP/Farmout Operations Management"
    category: osp_operations
    foundation_level: 2
    dependencies: []
    strategic_focus: null
    business_value: 8
    effort_estimate: 8
    blocks: [60, 61, 62]
    notes: "Foundation for external processing workflows"

  - number: 60
    title: "ERP Integration for OSP (Impact, SAP, Oracle)"
    category: osp_operations
    foundation_level: 2
    dependencies: [59]
    strategic_focus: null
    business_value: 7
    effort_estimate: 7
    blocks: []
    notes: "OSP purchase order and receiving integration"

  - number: 61
    title: "Label Printing System Integration"
    category: osp_operations
    foundation_level: 2
    dependencies: [59]
    strategic_focus: null
    business_value: 6
    effort_estimate: 4
    blocks: []
    notes: "Automated label generation for OSP shipments"

  - number: 62
    title: "Supplier Portal & Collaboration Platform"
    category: osp_operations
    foundation_level: 2
    dependencies: [59]
    strategic_focus: null
    business_value: 7
    effort_estimate: 8
    blocks: []
    notes: "External supplier access for work instructions and data collection"

  # --- Flexible MES Workflow System ---
  - number: 40
    title: "Site-Level Workflow Configuration"
    category: flexible_workflow
    foundation_level: 2
    dependencies: []
    strategic_focus: null
    business_value: 8
    effort_estimate: 7
    blocks: [41, 43, 44, 45]
    notes: "Foundation for configurable shop floor execution"

  - number: 41
    title: "Flexible Workflow Enforcement Engine"
    category: flexible_workflow
    foundation_level: 2
    dependencies: [40]
    strategic_focus: null
    business_value: 8
    effort_estimate: 8
    blocks: [43, 44, 45]
    notes: "Runtime enforcement of configured workflow rules"

  - number: 43
    title: "External System Vouching API"
    category: flexible_workflow
    foundation_level: 2
    dependencies: [41]
    strategic_focus: null
    business_value: 6
    effort_estimate: 5
    blocks: []
    notes: "Allow external systems to vouch for operation completion"

  - number: 44
    title: "Flexible Quality & Compliance Controls"
    category: flexible_workflow
    foundation_level: 2
    dependencies: [40, 41]
    strategic_focus: quality_management
    business_value: 7
    effort_estimate: 6
    blocks: []
    notes: "Configurable quality checkpoints in workflows"

  - number: 45
    title: "Work Instruction Viewer with Data Collection"
    category: flexible_workflow
    foundation_level: 2
    dependencies: [40]
    strategic_focus: null
    business_value: 7
    effort_estimate: 6
    blocks: []
    notes: "Enhanced work instruction display with inline data capture"

  # ============================================================================
  # L3: REFINEMENTS & ADVANCED TOOLS
  # ============================================================================

  # --- Advanced Time Tracking ---
  - number: 52
    title: "External Time & Attendance Integration (Kronos, Workday)"
    category: time_tracking
    foundation_level: 3
    dependencies: [46]
    strategic_focus: time_tracking
    business_value: 6
    effort_estimate: 7
    blocks: []
    notes: "Integration with external T&A systems"

  - number: 53
    title: "Performance Feedback & Time Reporting"
    category: time_tracking
    foundation_level: 3
    dependencies: [46, 47, 51]
    strategic_focus: time_tracking
    business_value: 6
    effort_estimate: 5
    blocks: []
    notes: "Productivity analytics and operator feedback"

  # --- Data Quality & Schema Normalization ---
  - number: 211
    title: "Data Quality: Convert String Fields to Enums (color, makeOrBuy, periodType)"
    category: data_quality
    foundation_level: 3
    dependencies: []
    strategic_focus: null
    business_value: 5
    effort_estimate: 3
    blocks: []
    notes: "Type safety improvements - convert small set of String fields to proper Enums (ParameterGroup.color, Part.makeOrBuy, ProductionSchedule.periodType). Low complexity, high code quality impact"

  # --- Configuration Management Policy ---
  - number: 227
    title: "Regulatory Compliance: Configuration Management Policy & Decision Matrix Documentation"
    category: regulatory_compliance
    foundation_level: 3
    dependencies: [223, 224, 225, 226]
    strategic_focus: null
    business_value: 7
    effort_estimate: 3
    blocks: []
    notes: "Document hybrid configuration management approach with decision matrix for propagate vs. abstract. Procedures, training materials, change control board charter, AS9100 compliance mapping. Governance foundation for configuration management"

  # --- Advanced Production Planning ---
  - number: 86
    title: "Demand Forecasting & Planning"
    category: production_planning
    foundation_level: 3
    dependencies: [85]
    strategic_focus: null
    business_value: 6
    effort_estimate: 7
    blocks: []
    notes: "Predictive demand planning capabilities"

  - number: 87
    title: "What-If Analysis & Production Simulation"
    category: production_planning
    foundation_level: 3
    dependencies: [82, 83]
    strategic_focus: null
    business_value: 7
    effort_estimate: 8
    blocks: []
    notes: "Scenario planning and simulation tools"

  # --- Warehouse Management ---
  - number: 89
    title: "Warehouse Management System (WMS)"
    category: inventory_material
    foundation_level: 3
    dependencies: [88, 91]
    strategic_focus: null
    business_value: 7
    effort_estimate: 9
    blocks: []
    notes: "Advanced warehouse operations (putaway, picking, etc.)"

  # --- Analytics & Reporting ---
  - number: 238
    title: "Analytics & Reporting: Multi-Level BOM Visualization & Explosion Tools"
    category: analytics_reporting
    foundation_level: 2
    dependencies: []
    strategic_focus: null
    business_value: 6
    effort_estimate: 6
    blocks: []
    notes: "User experience enhancement - Graphical BOM tree visualization, BOM explosion/implosion queries, where-used across multiple levels, BOM comparison (as-designed vs as-built), effectivity visualization, phantom part support. Makes complex BOMs accessible."

  - number: 106
    title: "Executive Dashboards & KPI Framework"
    category: analytics_reporting
    foundation_level: 3
    dependencies: []
    strategic_focus: null
    business_value: 7
    effort_estimate: 6
    blocks: []
    notes: "High-level business intelligence dashboards"

  - number: 107
    title: "Advanced OEE & Performance Analytics"
    category: analytics_reporting
    foundation_level: 3
    dependencies: []
    strategic_focus: null
    business_value: 7
    effort_estimate: 6
    blocks: []
    notes: "Deep equipment effectiveness analysis"

  - number: 108
    title: "Custom Report Builder & Ad-Hoc Reporting"
    category: analytics_reporting
    foundation_level: 3
    dependencies: []
    strategic_focus: null
    business_value: 6
    effort_estimate: 7
    blocks: []
    notes: "User-configurable reporting tools"

  - number: 109
    title: "BI Tool Integration (Power BI, Tableau, Looker)"
    category: analytics_reporting
    foundation_level: 3
    dependencies: []
    strategic_focus: null
    business_value: 6
    effort_estimate: 5
    blocks: []
    notes: "Integration with external BI platforms"

  # --- Document Management Enhancements ---
  - number: 64
    title: "Material Movement & Logistics Management"
    category: document_management
    foundation_level: 3
    dependencies: []
    strategic_focus: null
    business_value: 5
    effort_estimate: 6
    blocks: []
    notes: "Enhanced material movement tracking"

  - number: 65
    title: "Native WYSIWYG Editor Implementation"
    category: document_management
    foundation_level: 3
    dependencies: []
    strategic_focus: null
    business_value: 5
    effort_estimate: 6
    blocks: []
    notes: "Rich text editing for work instructions"

  - number: 66
    title: "Advanced Media Annotation Tools"
    category: document_management
    foundation_level: 3
    dependencies: []
    strategic_focus: null
    business_value: 5
    effort_estimate: 5
    blocks: []
    notes: "Image and video annotation capabilities"

  - number: 67
    title: "Electronic Work Instructions for Suppliers"
    category: document_management
    foundation_level: 3
    dependencies: []
    strategic_focus: null
    business_value: 6
    effort_estimate: 5
    blocks: []
    notes: "Extend work instructions to external suppliers"

  - number: 68
    title: "PowerPoint Import/Export Support"
    category: document_management
    foundation_level: 3
    dependencies: []
    strategic_focus: null
    business_value: 4
    effort_estimate: 5
    blocks: []
    notes: "PowerPoint file format support"

  - number: 69
    title: "Document Template System"
    category: document_management
    foundation_level: 3
    dependencies: []
    strategic_focus: null
    business_value: 5
    effort_estimate: 4
    blocks: []
    notes: "Reusable document templates"

  - number: 70
    title: "Bulk Document Operations"
    category: document_management
    foundation_level: 3
    dependencies: []
    strategic_focus: null
    business_value: 5
    effort_estimate: 4
    blocks: []
    notes: "Batch operations on multiple documents"

  - number: 71
    title: "AI-Powered Content Discovery"
    category: document_management
    foundation_level: 3
    dependencies: []
    strategic_focus: null
    business_value: 5
    effort_estimate: 7
    blocks: []
    notes: "Intelligent document search and recommendations"

  - number: 72
    title: "Document Version Control & History"
    category: document_management
    foundation_level: 3
    dependencies: []
    strategic_focus: null
    business_value: 6
    effort_estimate: 5
    blocks: []
    notes: "Enhanced versioning (some exists already)"

  - number: 73
    title: "Collaboration & Approval Workflows"
    category: document_management
    foundation_level: 3
    dependencies: []
    strategic_focus: null
    business_value: 6
    effort_estimate: 5
    blocks: []
    notes: "Enhanced collaboration features (some exist)"

  # --- SDK & Extensibility Platform ---
  - number: 74
    title: "API Access Control & Security Model"
    category: sdk_extensibility
    foundation_level: 3
    dependencies: []
    strategic_focus: null
    business_value: 6
    effort_estimate: 6
    blocks: [75, 76, 77, 79, 80, 81]
    notes: "Foundation for SDK and third-party integrations"

  - number: 75
    title: "Plugin & Hook System Architecture"
    category: sdk_extensibility
    foundation_level: 3
    dependencies: [74]
    strategic_focus: null
    business_value: 6
    effort_estimate: 8
    blocks: [79, 80]
    notes: "Extensibility framework for custom plugins"

  - number: 76
    title: "API Versioning & Backward Compatibility"
    category: sdk_extensibility
    foundation_level: 3
    dependencies: [74]
    strategic_focus: null
    business_value: 5
    effort_estimate: 6
    blocks: []
    notes: "API stability and version management"

  - number: 77
    title: "Documentation & Developer Portal"
    category: sdk_extensibility
    foundation_level: 3
    dependencies: [74]
    strategic_focus: null
    business_value: 5
    effort_estimate: 7
    blocks: []
    notes: "External developer documentation"

  - number: 222
    title: "SDK & Extensibility: Document UUID Strategy & Create Migration Plan"
    category: sdk_extensibility
    foundation_level: 3
    dependencies: []
    strategic_focus: null
    business_value: 6
    effort_estimate: 4
    blocks: []
    notes: "Comprehensive documentation for UUID strategy, ADR, migration plan, developer guide, and integration partner documentation. Reduces implementation risk and improves developer efficiency"

  - number: 79
    title: "Private Plugin Registry"
    category: sdk_extensibility
    foundation_level: 3
    dependencies: [75]
    strategic_focus: null
    business_value: 5
    effort_estimate: 5
    blocks: []
    notes: "Plugin distribution and management"

  - number: 80
    title: "Developer Tooling & Testing Framework"
    category: sdk_extensibility
    foundation_level: 3
    dependencies: [75]
    strategic_focus: null
    business_value: 5
    effort_estimate: 6
    blocks: []
    notes: "SDK development tools and testing utilities"

  - number: 81
    title: "Best Practices & Governance Framework"
    category: sdk_extensibility
    foundation_level: 3
    dependencies: [74]
    strategic_focus: null
    business_value: 4
    effort_estimate: 4
    blocks: []
    notes: "SDK usage guidelines and governance"

  - number: 167
    title: "SDK & Extensibility: Automated Data Dictionary & CI/CD Integration"
    category: sdk_extensibility
    foundation_level: 3
    dependencies: [165, 166]
    strategic_focus: null
    business_value: 7
    effort_estimate: 5
    blocks: []
    notes: "Automated schema extraction and documentation generation in CI/CD pipeline"

  # --- Data Migration Tools ---
  - number: 31
    title: "Import Template System"
    category: data_migration
    foundation_level: 3
    dependencies: []
    strategic_focus: null
    business_value: 6
    effort_estimate: 5
    blocks: [32, 33]
    notes: "Template-based data import foundation"

  - number: 32
    title: "Bulk Import Engine (CSV/Excel/JSON)"
    category: data_migration
    foundation_level: 3
    dependencies: [31]
    strategic_focus: null
    business_value: 7
    effort_estimate: 6
    blocks: [37, 39]
    notes: "File-based data import capabilities"

  - number: 33
    title: "Data Validation Framework"
    category: data_migration
    foundation_level: 3
    dependencies: [31]
    strategic_focus: null
    business_value: 6
    effort_estimate: 5
    blocks: [32, 34, 37]
    notes: "Data quality validation for imports"

  - number: 34
    title: "Database Direct Import/ETL Engine"
    category: data_migration
    foundation_level: 3
    dependencies: [33]
    strategic_focus: null
    business_value: 7
    effort_estimate: 8
    blocks: []
    notes: "Direct database-to-database migration"

  - number: 36
    title: "Paper-Based Traveler Digitization"
    category: data_migration
    foundation_level: 3
    dependencies: []
    strategic_focus: null
    business_value: 6
    effort_estimate: 7
    blocks: []
    notes: "OCR and digitization of paper documents"

  - number: 37
    title: "Guided Migration Wizard UI"
    category: data_migration
    foundation_level: 3
    dependencies: [32, 33]
    strategic_focus: null
    business_value: 6
    effort_estimate: 6
    blocks: []
    notes: "User-friendly migration interface"

  - number: 38
    title: "Data Mapping Assistant with AI"
    category: data_migration
    foundation_level: 3
    dependencies: []
    strategic_focus: null
    business_value: 5
    effort_estimate: 7
    blocks: []
    notes: "AI-assisted field mapping for migrations"

  - number: 39
    title: "Progress Dashboard & Cutover Management"
    category: data_migration
    foundation_level: 3
    dependencies: [32]
    strategic_focus: null
    business_value: 5
    effort_estimate: 5
    blocks: []
    notes: "Migration progress tracking and cutover planning"

# Category Definitions
categories:
  time_tracking:
    name: "Time Tracking & Labor Costing"
    description: "Shop floor time tracking, labor costing, and productivity analytics"

  quality_management:
    name: "Quality Management"
    description: "Quality control, CAPA, SPC, and compliance tools"

  security_auth:
    name: "Enterprise SSO & Authentication"
    description: "Single sign-on and identity management"

  security_rbac:
    name: "Advanced RBAC & Security"
    description: "Role-based access control enhancements"

  inventory_material:
    name: "Inventory & Material Management"
    description: "Inventory tracking, warehouse management, and lot control"

  production_planning:
    name: "Production Planning & Scheduling"
    description: "Scheduling, capacity planning, and MRP"

  regulatory_compliance:
    name: "Regulatory Compliance"
    description: "AS9100, FDA, ITAR, and industry compliance frameworks"

  equipment_maintenance:
    name: "Equipment & Maintenance Management"
    description: "Asset management, maintenance, and calibration"

  osp_operations:
    name: "Outside Processing (OSP) Operations"
    description: "External supplier and farmout management"

  flexible_workflow:
    name: "Flexible MES Workflow"
    description: "Configurable shop floor execution workflows"

  analytics_reporting:
    name: "Analytics & Reporting"
    description: "Business intelligence, dashboards, and reporting"

  document_management:
    name: "Document Management"
    description: "Work instructions, documents, and media management"

  sdk_extensibility:
    name: "SDK & Extensibility"
    description: "Platform extensibility and third-party development"

  data_migration:
    name: "Data Migration Tools"
    description: "Customer onboarding and data migration utilities"

  testing_infrastructure:
    name: "Testing Infrastructure & CI/CD"
    description: "Unit testing, test coverage, CI/CD pipelines, and code quality automation"

  help_documentation:
    name: "Help Documentation & User Guidance"
    description: "Integrated help system, context-sensitive guidance, knowledge base, and self-documenting features"

  ai_ml_capabilities:
    name: "AI/ML Capabilities"
    description: "Artificial intelligence and machine learning features including predictive analytics, process optimization, computer vision, and NLU"

  workflow_approvals:
    name: "Workflow & Approval System"
    description: "Unified workflow engine and approval system for routes, work instructions, quality, documents, and ECO processes"

  serialization:
    name: "Advanced Serialization"
    description: "Configurable serial number formats and advanced assignment workflows for vendor, late, and propagation scenarios"

  production_alerts:
    name: "Production Alerts & Andon"
    description: "Shop floor issue escalation and Andon system with multi-channel notifications and external system integration"

  data_quality:
    name: "Data Quality & Schema Normalization"
    description: "Database schema normalization, lookup table migrations, enum conversions, and data integrity improvements"<|MERGE_RESOLUTION|>--- conflicted
+++ resolved
@@ -469,11 +469,7 @@
     business_value: 10
     effort_estimate: 9
     blocks: [236]
-<<<<<<< HEAD
-    notes: "COMPLETED - Foundation for engine assembly - auto-generate kits from BOM, staging locations, kit status tracking, vendor kitting support. Critical for managing 25,000+ parts in engine assembly. Cannot do engine assembly without this capability - Issue closed in GitHub"
-=======
     notes: "COMPLETED - Foundation for engine assembly - auto-generate kits from BOM, staging locations, kit status tracking, vendor kitting support. Critical for managing 25,000+ parts in engine assembly. Cannot do engine assembly without this capability - Implemented in PR #249"
->>>>>>> 419c02b6
 
   - number: 230
     title: "Quality Management: Digital Torque Management & Sequence Control for Engine Assembly"
