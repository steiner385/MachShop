generator client {
  provider = "prisma-client-js"
}

generator erd {
  provider = "prisma-erd-generator"
  output   = "../docs/erd.md"
  theme    = "default"
}

generator markdown {
  provider = "prisma-markdown"
  output   = "../docs/generated/prisma-markdown"
  title    = "MachShop MES Schema Documentation"
}

datasource db {
  provider = "postgresql"
  url      = env("DATABASE_URL")
}

model Enterprise {
  id             String   @id @default(cuid())
  enterpriseCode String   @unique
  enterpriseName String
  description    String?
  headquarters   String?
  isActive       Boolean  @default(true)
  createdAt      DateTime @default(now())
  updatedAt      DateTime @updatedAt
  sites          Site[]

  @@map("enterprises")
}

model Site {
  id                        String                     @id @default(cuid())
  siteCode                  String                     @unique
  siteName                  String
  location                  String?
  enterpriseId              String?
  isActive                  Boolean                    @default(true)
  createdAt                 DateTime                   @default(now())
  updatedAt                 DateTime                   @updatedAt
  areas                     Area[]
  auditReports              AuditReport[]
  equipment                 Equipment[]
  indirectCostCodes         IndirectCostCode[]
  ncrs                      NCR[]
  operations                Operation[]
  partAvailability          PartSiteAvailability[]
  permissionChangeLogs      PermissionChangeLog[]
  permissionUsageLogs       PermissionUsageLog[]
  productionSchedules       ProductionSchedule[]
  routingTemplates          RoutingTemplate[]
  routings                  Routing[]
  securityEvents            SecurityEvent[]
  enterprise                Enterprise?                @relation(fields: [enterpriseId], references: [id])
  timeTrackingConfiguration TimeTrackingConfiguration?
  userSiteRoles             UserSiteRole[]
  workOrders                WorkOrder[]

  // Role Template relationships
  roleTemplateInstances     RoleTemplateInstance[]
  roleTemplateUsageLogs     RoleTemplateUsageLog[]

  // Time Entry Management Relations (Issue #51)
  autoStopConfiguration     AutoStopConfiguration?

  @@index([enterpriseId])
  @@map("sites")
}

model Area {
  id          String       @id @default(cuid())
  areaCode    String       @unique
  areaName    String
  description String?
  siteId      String
  isActive    Boolean      @default(true)
  createdAt   DateTime     @default(now())
  updatedAt   DateTime     @updatedAt
  site        Site         @relation(fields: [siteId], references: [id])
  equipment   Equipment[]
  workCenters WorkCenter[]
  stagingLocations StagingLocation[]

  @@index([siteId])
  @@map("areas")
}

model User {
  id                        String                          @id @default(cuid())
  username                  String                          @unique
  email                     String                          @unique
  firstName                 String?
  lastName                  String?
  passwordHash              String
  isActive                  Boolean                         @default(true)
  roles                     String[]
  permissions               String[]
  lastLoginAt               DateTime?
  createdAt                 DateTime                        @default(now())
  updatedAt                 DateTime                        @updatedAt
  employeeNumber            String?                         @unique
  personnelClassId          String?
  hireDate                  DateTime?
  terminationDate           DateTime?
  phone                     String?
  emergencyContact          String?
  emergencyPhone            String?
  department                String?
  supervisorId              String?
  costCenter                String?
  laborRate                 Float?
  auditLogs                 AuditLog[]
  generatedAuditReports     AuditReport[]

  // Role Template relationships
  createdRoleTemplates      RoleTemplate[]              @relation("RoleTemplateCreator")
  updatedRoleTemplates      RoleTemplate[]              @relation("RoleTemplateUpdater")
  instantiatedTemplates     RoleTemplateInstance[]
  templateUsageLogsAsPerformer RoleTemplateUsageLog[]   @relation("RoleTemplateLogPerformer")
  templateUsageLogsAsTarget    RoleTemplateUsageLog[]   @relation("RoleTemplateLogTarget")
  authenticationEvents      AuthenticationEvent[]
  dispatchedWorkOrders      DispatchLog[]                   @relation("DispatchAssignedTo")
  createdDocumentTemplates  DocumentTemplate[]              @relation("DocumentTemplateCreatedBy")
  updatedDocumentTemplates  DocumentTemplate[]              @relation("DocumentTemplateUpdatedBy")
  invalidatedSignatures     ElectronicSignature[]           @relation("ElectronicSignatureInvalidatedBy")
  electronicSignatures      ElectronicSignature[]           @relation("ElectronicSignatureUser")
  equipmentLogs             EquipmentLog[]
  inspectionExecutions      InspectionExecution[]           @relation("InspectionExecutionInspector")
  approvedInspectionPlans   InspectionPlan[]                @relation("InspectionPlanApprovedBy")
  createdInspectionPlans    InspectionPlan[]                @relation("InspectionPlanCreatedBy")
  updatedInspectionPlans    InspectionPlan[]                @relation("InspectionPlanUpdatedBy")
  laborTimeEntries          LaborTimeEntry[]
  assignedNcrs              NCR[]                           @relation("AssignedTo")
  ncrReports                NCR[]                           @relation("CreatedBy")
  permissionChangesChanger  PermissionChangeLog[]           @relation("PermissionChangeChanger")
  permissionChangesTarget   PermissionChangeLog[]           @relation("PermissionChangeTarget")
  permissionUsageLogs       PermissionUsageLog[]
  availability              PersonnelAvailability[]
  certifications            PersonnelCertification[]
  skills                    PersonnelSkillAssignment[]
  workCenterAssignments     PersonnelWorkCenterAssignment[]
  qualityInspections        QualityInspection[]
  routingTemplates          RoutingTemplate[]
  resolvedSecurityEvents    SecurityEvent[]                 @relation("SecurityEventResolvedBy")
  securityEvents            SecurityEvent[]
  completedSetupExecutions  SetupExecution[]                @relation("SetupExecutionCompletedBy")
  startedSetupExecutions    SetupExecution[]                @relation("SetupExecutionStartedBy")
  approvedSetupSheets       SetupSheet[]                    @relation("SetupSheetApprovedBy")
  createdSetupSheets        SetupSheet[]                    @relation("SetupSheetCreatedBy")
  updatedSetupSheets        SetupSheet[]                    @relation("SetupSheetUpdatedBy")
  sopAcknowledgments        SOPAcknowledgment[]             @relation("SOPAcknowledgmentUser")
  sopAudits                 SOPAudit[]                      @relation("SOPAuditAuditor")
  ssoSessions               SsoSession[]
  approvedSOPs              StandardOperatingProcedure[]    @relation("SOPApprovedBy")
  createdSOPs               StandardOperatingProcedure[]    @relation("SOPCreatedBy")
  updatedSOPs               StandardOperatingProcedure[]    @relation("SOPUpdatedBy")
  toolCalibrationRecords    ToolCalibrationRecord[]         @relation("ToolCalibrationPerformedBy")
  approvedToolDrawings      ToolDrawing[]                   @relation("ToolDrawingApprovedBy")
  createdToolDrawings       ToolDrawing[]                   @relation("ToolDrawingCreatedBy")
  updatedToolDrawings       ToolDrawing[]                   @relation("ToolDrawingUpdatedBy")
  toolMaintenanceRecords    ToolMaintenanceRecord[]         @relation("ToolMaintenancePerformedBy")
  toolUsageLogs             ToolUsageLog[]                  @relation("ToolUsageLogUsedBy")
  userRoles                 UserRole[]
  userSessionLogs           UserSessionLog[]
  userSiteRoles             UserSiteRole[]
  personnelClass            PersonnelClass?                 @relation(fields: [personnelClassId], references: [id])
  supervisor                User?                           @relation("SupervisorRelation", fields: [supervisorId], references: [id])
  subordinates              User[]                          @relation("SupervisorRelation")
  workInstructionExecutions WorkInstructionExecution[]      @relation("WIExecutionOperator")
  signedStepExecutions      WorkInstructionStepExecution[]  @relation("WIStepExecutionSignedBy")
  approvedWorkInstructions  WorkInstruction[]               @relation("WorkInstructionApprovedBy")
  createdWorkInstructions   WorkInstruction[]               @relation("WorkInstructionCreatedBy")
  updatedWorkInstructions   WorkInstruction[]               @relation("WorkInstructionUpdatedBy")
  assignedWorkOrders        WorkOrder[]                     @relation("AssignedTo")
  createdWorkOrders         WorkOrder[]                     @relation("CreatedBy")
  workPerformanceRecords    WorkPerformance[]               @relation("WorkPerformancePersonnel")

  // Torque Management relationships
  createdTorqueSpecs        TorqueSpecification[]           @relation("TorqueSpecCreator")
  approvedTorqueSpecs       TorqueSpecification[]           @relation("TorqueSpecApprover")
  torqueEventOperations     TorqueEvent[]                   @relation("TorqueEventOperator")
  torqueEventSupervisions   TorqueEvent[]                   @relation("TorqueEventSupervisor")
  torqueEventReworks        TorqueEvent[]                   @relation("TorqueEventRework")

  // Kitting System relationships
  kitsCreated               Kit[]                           @relation("KitCreatedBy")
  kitsStaged                Kit[]                           @relation("KitStagedBy")
  kitsIssued                Kit[]                           @relation("KitIssuedBy")
  vendorKitInspections      VendorKitInspection[]
  vendorKitHistory          VendorKitHistory[]
  kitsReceived              Kit[]                           @relation("KitIssuedTo")
  kitsReturned              Kit[]                           @relation("KitReturnedBy")
  kitStatusChanges          KitStatusHistory[]              @relation("KitStatusChanged")
  shortageAlertsAssigned    KitShortageAlert[]              @relation("ShortageAssigned")
  shortageAlertsResolved    KitShortageAlert[]              @relation("ShortageResolved")

  // Expedite workflow relationships
  expeditRequestsCreated    ExpeditRequest[]                @relation("ExpeditRequestedBy")
  expeditRequestsApproved   ExpeditRequest[]                @relation("ExpeditApprovedBy")
  supplierCommunicationsSent SupplierCommunication[]
  shortageResolutionsCreated ShortageResolution[]
  expeditStatusChanges      ExpeditStatusHistory[]

  // OAuth/OIDC relationships
  oidcSessions              OidcSession[]
  // SAML relationships
  samlSessions              SamlSession[]

  // Saviynt Identity Governance relationships
  saviyntUserMapping        SaviyntUserMapping?

  // Build Record Relationships
  buildRecordsCreated       BuildRecord[]                   @relation("BuildRecordCreatedBy")
  buildRecordsAssigned      BuildRecord[]                   @relation("BuildRecordAssignedTo")
  buildRecordsQualityApproved BuildRecord[]                 @relation("BuildRecordQualityApprover")
  buildRecordsEngineeringApproved BuildRecord[]             @relation("BuildRecordEngineeringApprover")
  operationOperator         BuildRecordOperation[]          @relation("OperationOperator")
  operationInspector        BuildRecordOperation[]          @relation("OperationInspector")
  operationEngineeringApprover BuildRecordOperation[]       @relation("OperationEngineeringApprover")
  deviationsDetected        BuildDeviation[]                @relation("DeviationDetectedBy")
  deviationsEngineeringApproved BuildDeviation[]            @relation("DeviationEngineeringApprover")
  deviationsQualityApproved BuildDeviation[]               @relation("DeviationQualityApprover")
  deviationsClosed          BuildDeviation[]                @relation("DeviationClosedBy")
  photosCaptured            BuildRecordPhoto[]              @relation("PhotoCapturedBy")
  photosApproved            BuildRecordPhoto[]              @relation("PhotoApprovedBy")
  photosRejected            BuildRecordPhoto[]              @relation("PhotoRejectedBy")
  documentsUploaded         BuildRecordDocument[]           @relation("DocumentUploadedBy")
  documentsApproved         BuildRecordDocument[]           @relation("DocumentApprovedBy")
  statusChanges             BuildRecordStatusHistory[]      @relation("StatusChangedBy")
  buildRecordSignatures     BuildRecordSignature[]          @relation("BuildRecordSigner")
  buildRecordInvalidatedSignatures BuildRecordSignature[]    @relation("BuildRecordSignatureInvalidator")

  // Time Entry Management Relations (Issue #51)
  timeEntryEditsCreated     TimeEntryEdit[]                 @relation("TimeEntryEditEditor")
  timeEntryEditsApproved    TimeEntryEdit[]                 @relation("TimeEntryEditApprover")
  timeEntryApprovals        TimeEntryApproval[]
  timeEntryBatchesSubmitted TimeEntryBatch[]                @relation("TimeEntryBatchEmployee")
  timeEntryBatchesApproved  TimeEntryBatch[]                @relation("TimeEntryBatchApprover")
  timeEntryLocks            TimeEntryLock[]

  // Part Interchangeability Framework relationships
  createdInterchangeabilityGroups PartInterchangeabilityGroup[] @relation("InterchangeabilityGroupCreator")
  createdPartSubstitutions  PartSubstitution[]              @relation("PartSubstitutionCreator")
  requestedApprovals        InterchangeabilityApproval[]    @relation("ApprovalRequester")
  approvedApprovals         InterchangeabilityApproval[]    @relation("ApprovalApprover")
  approvedSubstitutions     WorkOrderPartSubstitution[]     @relation("SubstitutionApprover")
  createdSubstitutions      WorkOrderPartSubstitution[]     @relation("SubstitutionCreator")
  auditLogActions           InterchangeabilityAuditLog[]    @relation("AuditLogPerformer")

  @@index([employeeNumber])
  @@index([personnelClassId])
  @@index([supervisorId])
  @@map("users")
}

model PersonnelClass {
  id             String                   @id @default(cuid())
  classCode      String                   @unique
  className      String
  description    String?
  level          Int
  parentClassId  String?
  isActive       Boolean                  @default(true)
  createdAt      DateTime                 @default(now())
  updatedAt      DateTime                 @updatedAt
  parentClass    PersonnelClass?          @relation("PersonnelClassHierarchy", fields: [parentClassId], references: [id])
  childClasses   PersonnelClass[]         @relation("PersonnelClassHierarchy")
  qualifications PersonnelQualification[]
  personnel      User[]

  @@index([parentClassId])
  @@index([level])
  @@map("personnel_classes")
}

model PersonnelQualification {
  id                   String                   @id @default(cuid())
  qualificationCode    String                   @unique
  qualificationName    String
  description          String?
  qualificationType    QualificationType
  issuingOrganization  String?
  validityPeriodMonths Int?
  requiresRenewal      Boolean                  @default(false)
  personnelClassId     String?
  isActive             Boolean                  @default(true)
  createdAt            DateTime                 @default(now())
  updatedAt            DateTime                 @updatedAt
  certifications       PersonnelCertification[]
  personnelClass       PersonnelClass?          @relation(fields: [personnelClassId], references: [id])

  @@index([personnelClassId])
  @@index([qualificationType])
  @@map("personnel_qualifications")
}

model PersonnelCertification {
  id                  String                 @id @default(cuid())
  personnelId         String
  qualificationId     String
  certificationNumber String?
  issuedDate          DateTime
  expirationDate      DateTime?
  status              CertificationStatus    @default(ACTIVE)
  attachmentUrls      String[]
  verifiedBy          String?
  verifiedAt          DateTime?
  notes               String?
  createdAt           DateTime               @default(now())
  updatedAt           DateTime               @updatedAt
  personnel           User                   @relation(fields: [personnelId], references: [id])
  qualification       PersonnelQualification @relation(fields: [qualificationId], references: [id])

  @@unique([personnelId, qualificationId])
  @@index([personnelId])
  @@index([qualificationId])
  @@index([expirationDate])
  @@index([status])
  @@map("personnel_certifications")
}

model PersonnelSkill {
  id               String                     @id @default(cuid())
  skillCode        String                     @unique
  skillName        String
  description      String?
  skillCategory    SkillCategory
  isActive         Boolean                    @default(true)
  createdAt        DateTime                   @default(now())
  updatedAt        DateTime                   @updatedAt
  skillAssignments PersonnelSkillAssignment[]

  @@index([skillCategory])
  @@map("personnel_skills")
}

model PersonnelSkillAssignment {
  id              String          @id @default(cuid())
  personnelId     String
  skillId         String
  competencyLevel CompetencyLevel
  assessedBy      String?
  assessedAt      DateTime?
  lastUsedDate    DateTime?
  certifiedDate   DateTime?
  notes           String?
  createdAt       DateTime        @default(now())
  updatedAt       DateTime        @updatedAt
  personnel       User            @relation(fields: [personnelId], references: [id])
  skill           PersonnelSkill  @relation(fields: [skillId], references: [id])

  @@unique([personnelId, skillId])
  @@index([personnelId])
  @@index([skillId])
  @@index([competencyLevel])
  @@map("personnel_skill_assignments")
}

model PersonnelWorkCenterAssignment {
  id            String     @id @default(cuid())
  personnelId   String
  workCenterId  String
  isPrimary     Boolean    @default(false)
  effectiveDate DateTime   @default(now())
  endDate       DateTime?
  certifiedDate DateTime?
  notes         String?
  createdAt     DateTime   @default(now())
  updatedAt     DateTime   @updatedAt
  personnel     User       @relation(fields: [personnelId], references: [id])
  workCenter    WorkCenter @relation(fields: [workCenterId], references: [id])

  @@unique([personnelId, workCenterId])
  @@index([personnelId])
  @@index([workCenterId])
  @@index([effectiveDate])
  @@map("personnel_work_center_assignments")
}

model PersonnelAvailability {
  id               String           @id @default(cuid())
  personnelId      String
  availabilityType AvailabilityType
  startDateTime    DateTime
  endDateTime      DateTime
  shiftCode        String?
  isRecurring      Boolean          @default(false)
  recurrenceRule   String?
  reason           String?
  approvedBy       String?
  approvedAt       DateTime?
  notes            String?
  createdAt        DateTime         @default(now())
  updatedAt        DateTime         @updatedAt
  personnel        User             @relation(fields: [personnelId], references: [id])

  @@index([personnelId])
  @@index([startDateTime])
  @@index([availabilityType])
  @@map("personnel_availability")
}

/// Unit of Measure lookup table for standardizing measurement units across the system
model UnitOfMeasure {
  id                       String            @id @default(cuid())
  code                     String            @unique      // e.g., "EA", "KG", "LB", "M", "FT"
  name                     String                         // e.g., "Each", "Kilogram", "Pound"
  description              String?                        // Detailed description
  unitType                 UnitType                       // Category of measurement
  systemOfMeasure          SystemOfMeasure               // Metric, Imperial, etc.
  isBaseUnit               Boolean           @default(false) // True if this is the base unit for conversions
  conversionFactor         Decimal?                       // Factor to convert to base unit
  baseUnitId               String?                        // Reference to base unit for conversions
  symbol                   String?                        // e.g., "kg", "lb", "m"
  isActive                 Boolean           @default(true)
  sortOrder                Int?                           // For consistent display ordering
  createdAt                DateTime          @default(now())
  updatedAt                DateTime          @updatedAt

  // Self-referential relation for unit conversions
  baseUnit                 UnitOfMeasure?    @relation("UnitConversions", fields: [baseUnitId], references: [id])
  derivedUnits             UnitOfMeasure[]   @relation("UnitConversions")

  // Relations to entities using this UOM - only implemented models
  materialDefinitionsBase     MaterialDefinition[]        @relation("MaterialDefinitionBaseUOM")
  materialDefinitionsAlt      MaterialDefinition[]        @relation("MaterialDefinitionAlternateUOM")
  materialProperties          MaterialProperty[]          @relation("MaterialPropertyUOM")
  materialLots                MaterialLot[]               @relation("MaterialLotUOM")
  materialSublots             MaterialSublot[]            @relation("MaterialSublotUOM")
  materialLotGenealogies      MaterialLotGenealogy[]      @relation("MaterialLotGenealogyUOM")
  materialStateHistories      MaterialStateHistory[]      @relation("MaterialStateHistoryUOM")
  operationParameters         OperationParameter[]        @relation("OperationParameterUOM")
  materialOperationSpecs      MaterialOperationSpecification[] @relation("MaterialOperationSpecificationUOM")
  parts                       Part[]                      @relation("PartUOM")
  bomItems                    BOMItem[]                   @relation("BOMItemUOM")
  routingStepParameters       RoutingStepParameter[]      @relation("RoutingStepParameterUOM")
  scheduleEntries             ScheduleEntry[]             @relation("ScheduleEntryUOM")
  qualityCharacteristics      QualityCharacteristic[]     @relation("QualityCharacteristicUOM")
  productSpecifications       ProductSpecification[]      @relation("ProductSpecificationUOM")
  scheduleConstraints         ScheduleConstraint[]        @relation("ScheduleConstraintUOM")
  inventories                 Inventory[]                 @relation("InventoryUOM")
  materialTransactions        MaterialTransaction[]       @relation("MaterialTransactionUOM")
  kitItems                    KitItem[]                   @relation("KitItemUOM")
  vendorKitItems              VendorKitItem[]             @relation("VendorKitItemUOM")

  @@index([code])
  @@index([unitType])
  @@index([systemOfMeasure])
  @@index([isActive])
  @@map("units_of_measure")
}

model MaterialClass {
  id                     String               @id @default(cuid())
  classCode              String               @unique
  className              String
  description            String?
  level                  Int
  parentClassId          String?
  requiresLotTracking    Boolean              @default(true)
  requiresSerialTracking Boolean              @default(false)
  requiresExpirationDate Boolean              @default(false)
  shelfLifeDays          Int?
  storageRequirements    String?
  handlingInstructions   String?
  isActive               Boolean              @default(true)
  createdAt              DateTime             @default(now())
  updatedAt              DateTime             @updatedAt
  parentClass            MaterialClass?       @relation("MaterialClassHierarchy", fields: [parentClassId], references: [id])
  childClasses           MaterialClass[]      @relation("MaterialClassHierarchy")
  materials              MaterialDefinition[]

  @@index([parentClassId])
  @@index([level])
  @@map("material_classes")
}

model MaterialDefinition {
  id                     String               @id @default(cuid())
  materialNumber         String               @unique
  materialName           String
  description            String?
  materialClassId        String
  baseUnitOfMeasure      String
  alternateUnitOfMeasure String?
  baseUnitOfMeasureId    String?              // FK to UnitOfMeasure
  alternateUnitOfMeasureId String?            // FK to UnitOfMeasure
  conversionFactor       Float?
  materialType           MaterialType
  materialGrade          String?
  specification          String?
  minimumStock           Float?
  reorderPoint           Float?
  reorderQuantity        Float?
  leadTimeDays           Int?
  requiresLotTracking    Boolean              @default(true)
  lotNumberFormat        String?
  defaultShelfLifeDays   Int?
  standardCost           Float?
  currency               String?              @default("USD")
  requiresInspection     Boolean              @default(false)
  inspectionFrequency    String?
  primarySupplierId      String?
  supplierPartNumber     String?
  drawingNumber          String?
  revision               String?
  msdsUrl                String?
  imageUrl               String?
  isActive               Boolean              @default(true)
  isPhantom              Boolean              @default(false)
  isObsolete             Boolean              @default(false)
  obsoleteDate           DateTime?
  replacementMaterialId  String?
  createdAt              DateTime             @default(now())
  updatedAt              DateTime             @updatedAt
  materialClass          MaterialClass        @relation(fields: [materialClassId], references: [id])
  replacementMaterial    MaterialDefinition?  @relation("MaterialReplacement", fields: [replacementMaterialId], references: [id])
  replacedMaterials      MaterialDefinition[] @relation("MaterialReplacement")
  baseUnitOfMeasureRef   UnitOfMeasure?       @relation("MaterialDefinitionBaseUOM", fields: [baseUnitOfMeasureId], references: [id])
  alternateUnitOfMeasureRef UnitOfMeasure?    @relation("MaterialDefinitionAlternateUOM", fields: [alternateUnitOfMeasureId], references: [id])
  lots                   MaterialLot[]
  properties             MaterialProperty[]

  @@index([materialClassId])
  @@index([materialType])
  @@index([isActive])
  @@index([baseUnitOfMeasureId])
  @@index([alternateUnitOfMeasureId])
  @@index([materialNumber])
  @@map("material_definitions")
}

model MaterialProperty {
  id            String               @id @default(cuid())
  materialId    String
  propertyName  String
  propertyType  MaterialPropertyType
  propertyValue String
  propertyUnit  String?
  propertyUnitId String?              // FK to UnitOfMeasure
  testMethod    String?
  nominalValue  Float?
  minValue      Float?
  maxValue      Float?
  isRequired    Boolean              @default(false)
  isCritical    Boolean              @default(false)
  notes         String?
  createdAt     DateTime             @default(now())
  updatedAt     DateTime             @updatedAt
  material      MaterialDefinition   @relation(fields: [materialId], references: [id])
  unitOfMeasureRef UnitOfMeasure?    @relation("MaterialPropertyUOM", fields: [propertyUnitId], references: [id])

  @@unique([materialId, propertyName])
  @@index([materialId])
  @@index([propertyUnitId])
  @@index([propertyType])
  @@map("material_properties")
}

model MaterialLot {
  id                  String                 @id @default(cuid())
  persistentUuid      String?                @default(uuid()) // Material traceability UUID for supply chain tracking
  lotNumber           String                 @unique
  materialId          String
  supplierLotNumber   String?
  purchaseOrderNumber String?
  heatNumber          String?
  serialNumber        String?
  originalQuantity    Float
  currentQuantity     Float
  unitOfMeasure       String
  unitOfMeasureId     String?              // FK to UnitOfMeasure
  location            String?
  warehouseId         String?
  manufactureDate     DateTime?
  receivedDate        DateTime
  expirationDate      DateTime?
  shelfLifeDays       Int?
  firstUsedDate       DateTime?
  lastUsedDate        DateTime?
  status              MaterialLotStatus      @default(AVAILABLE)
  state               MaterialLotState       @default(RECEIVED)
  isQuarantined       Boolean                @default(false)
  quarantineReason    String?
  quarantinedAt       DateTime?
  qualityStatus       QualityLotStatus       @default(PENDING)
  inspectionId        String?
  certificationUrls   String[]
  supplierId          String?
  supplierName        String?
  manufacturerId      String?
  manufacturerName    String?
  countryOfOrigin     String?
  unitCost            Float?
  totalCost           Float?
  currency            String?                @default("USD")
  parentLotId         String?
  isSplit             Boolean                @default(false)
  isMerged            Boolean                @default(false)
  notes               String?
  customAttributes    Json?
  createdAt           DateTime               @default(now())
  updatedAt           DateTime               @updatedAt
  genealogyAsChild    MaterialLotGenealogy[] @relation("ChildLot")
  genealogyAsParent   MaterialLotGenealogy[] @relation("ParentLot")
  material            MaterialDefinition     @relation(fields: [materialId], references: [id])
  parentLot           MaterialLot?           @relation("LotGenealogy", fields: [parentLotId], references: [id])
  childLots           MaterialLot[]          @relation("LotGenealogy")
  unitOfMeasureRef    UnitOfMeasure?         @relation("MaterialLotUOM", fields: [unitOfMeasureId], references: [id])
  stateHistory        MaterialStateHistory[]
  sublots             MaterialSublot[]
  kitItems            KitItem[]

  @@index([materialId])
  @@index([lotNumber])
  @@index([persistentUuid])
  @@index([status])
  @@index([state])
  @@index([expirationDate])
  @@index([qualityStatus])
  @@index([parentLotId])
  @@index([unitOfMeasureId])
  @@map("material_lots")
}

model MaterialSublot {
  id            String              @id @default(cuid())
  sublotNumber  String              @unique
  parentLotId   String
  operationType SublotOperationType
  quantity      Float
  unitOfMeasure String
  unitOfMeasureId String?              // FK to UnitOfMeasure
  workOrderId   String?
  operationId   String?
  reservedFor   String?
  location      String?
  status        MaterialLotStatus   @default(AVAILABLE)
  isActive      Boolean             @default(true)
  splitReason   String?
  createdById   String?
  createdAt     DateTime            @default(now())
  updatedAt     DateTime            @updatedAt
  parentLot     MaterialLot         @relation(fields: [parentLotId], references: [id])
  unitOfMeasureRef UnitOfMeasure?    @relation("MaterialSublotUOM", fields: [unitOfMeasureId], references: [id])

  @@index([parentLotId])
  @@index([sublotNumber])
  @@index([workOrderId])
  @@index([unitOfMeasureId])
  @@map("material_sublots")
}

model MaterialLotGenealogy {
  id               String                @id @default(cuid())
  parentLotId      String
  childLotId       String
  relationshipType GenealogyRelationType
  quantityConsumed Float
  quantityProduced Float?
  unitOfMeasure    String
  unitOfMeasureId  String?              // FK to UnitOfMeasure
  workOrderId      String?
  operationId      String?
  processDate      DateTime
  operatorId       String?
  notes            String?
  createdAt        DateTime              @default(now())
  childLot         MaterialLot           @relation("ChildLot", fields: [childLotId], references: [id])
  parentLot        MaterialLot           @relation("ParentLot", fields: [parentLotId], references: [id])
  unitOfMeasureRef UnitOfMeasure?        @relation("MaterialLotGenealogyUOM", fields: [unitOfMeasureId], references: [id])

  @@unique([parentLotId, childLotId, processDate])
  @@index([parentLotId])
  @@index([childLotId])
  @@index([workOrderId])
  @@index([processDate])
  @@index([unitOfMeasureId])
  @@map("material_lot_genealogy")
}

model MaterialStateHistory {
  id             String              @id @default(cuid())
  lotId          String
  previousState  MaterialLotState?
  newState       MaterialLotState
  previousStatus MaterialLotStatus?
  newStatus      MaterialLotStatus?
  reason         String?
  transitionType StateTransitionType
  quantity       Float?
  unitOfMeasure  String?
  unitOfMeasureId String?              // FK to UnitOfMeasure
  workOrderId    String?
  operationId    String?
  inspectionId   String?
  changedById    String?
  changedAt      DateTime            @default(now())
  fromLocation   String?
  toLocation     String?
  qualityNotes   String?
  notes          String?
  metadata       Json?
  createdAt      DateTime            @default(now())
  lot            MaterialLot         @relation(fields: [lotId], references: [id])
  unitOfMeasureRef UnitOfMeasure?     @relation("MaterialStateHistoryUOM", fields: [unitOfMeasureId], references: [id])

  @@index([lotId])
  @@index([changedAt])
  @@index([newState])
  @@index([unitOfMeasureId])
  @@index([newStatus])
  @@map("material_state_history")
}

model Operation {
  id                        String                                @id @default(cuid())
  persistentUuid            String?                               @default(uuid()) // Operation UUID for manufacturing process traceability
  description               String?
  siteId                    String?
  isStandardOperation       Boolean                               @default(false)
  operationCode             String                                @unique
  operationName             String
  operationClassification   OperationClassification?
  standardWorkInstructionId String?
  level                     Int                                   @default(1)
  parentOperationId         String?
  operationType             OperationType
  category                  String?
  duration                  Int?
  setupTime                 Int?
  teardownTime              Int?
  minCycleTime              Int?
  maxCycleTime              Int?
  version                   String                                @default("1.0")
  effectiveDate             DateTime?
  expirationDate            DateTime?
  isActive                  Boolean                               @default(true)
  requiresApproval          Boolean                               @default(false)
  approvedBy                String?
  approvedAt                DateTime?
  createdAt                 DateTime                              @default(now())
  updatedAt                 DateTime                              @updatedAt
  bomItems                  BOMItem[]
  equipmentSpecs            EquipmentOperationSpecification[]
  materialSpecs             MaterialOperationSpecification[]
  dependencies              OperationDependency[]                 @relation("DependentOperation")
  prerequisiteFor           OperationDependency[]                 @relation("PrerequisiteOperation")
  parameters                OperationParameter[]
  parentOperation           Operation?                            @relation("OperationHierarchy", fields: [parentOperationId], references: [id])
  childOperations           Operation[]                           @relation("OperationHierarchy")
  site                      Site?                                 @relation(fields: [siteId], references: [id])
  standardWorkInstruction   WorkInstruction?                      @relation("OperationStandardWI", fields: [standardWorkInstructionId], references: [id])
  personnelSpecs            PersonnelOperationSpecification[]
  assetSpecs                PhysicalAssetOperationSpecification[]
  routingSteps              RoutingStep[]
  samplingPlans             SamplingPlan[]
  torqueSpecifications      TorqueSpecification[]
  kits                      Kit[]
  // Part Interchangeability Framework relationships
  partSubstitutions         WorkOrderPartSubstitution[]

  @@index([parentOperationId])
  @@index([persistentUuid])
  @@index([operationType])
  @@index([level])
  @@index([isActive])
  @@index([siteId])
  @@index([isStandardOperation])
  @@map("operations")
}

model OperationParameter {
  id                   String            @id @default(cuid())
  operationId          String
  parameterName        String
  parameterType        ParameterType
  dataType             ParameterDataType
  defaultValue         String?
  unitOfMeasure        String?
  unitOfMeasureId      String?           // FK to UnitOfMeasure
  minValue             Float?
  maxValue             Float?
  allowedValues        String[]
  isRequired           Boolean           @default(false)
  isCritical           Boolean           @default(false)
  requiresVerification Boolean           @default(false)
  displayOrder         Int?
  notes                String?
  createdAt            DateTime          @default(now())
  updatedAt            DateTime          @updatedAt
  parameterGroupId     String?
  operation            Operation         @relation(fields: [operationId], references: [id], onDelete: Cascade)
  parameterGroup       ParameterGroup?   @relation("ParameterGrouping", fields: [parameterGroupId], references: [id])
  formula              ParameterFormula? @relation("FormulaOutput")
  limits               ParameterLimits?
  samplingPlans        SamplingPlan[]
  spcConfiguration     SPCConfiguration?
  unitOfMeasureRef     UnitOfMeasure?    @relation("OperationParameterUOM", fields: [unitOfMeasureId], references: [id])

  @@unique([operationId, parameterName])
  @@index([operationId])
  @@index([parameterType])
  @@index([unitOfMeasureId])
  @@map("operation_parameters")
}

model ParameterLimits {
  id             String             @id @default(cuid())
  parameterId    String             @unique
  engineeringMin Float?
  engineeringMax Float?
  operatingMin   Float?
  operatingMax   Float?
  LSL            Float?
  USL            Float?
  nominalValue   Float?
  highHighAlarm  Float?
  highAlarm      Float?
  lowAlarm       Float?
  lowLowAlarm    Float?
  createdAt      DateTime           @default(now())
  updatedAt      DateTime           @updatedAt
  parameter      OperationParameter @relation(fields: [parameterId], references: [id], onDelete: Cascade)

  @@map("parameter_limits")
}

model ParameterGroup {
  id            String               @id @default(cuid())
  groupName     String
  parentGroupId String?
  groupType     ParameterGroupType
  description   String?
  tags          String[]
  displayOrder  Int?
  icon          String?
  color         String?
  createdAt     DateTime             @default(now())
  updatedAt     DateTime             @updatedAt
  parameters    OperationParameter[] @relation("ParameterGrouping")
  parentGroup   ParameterGroup?      @relation("GroupHierarchy", fields: [parentGroupId], references: [id], onDelete: Cascade)
  childGroups   ParameterGroup[]     @relation("GroupHierarchy")

  @@index([parentGroupId])
  @@index([groupType])
  @@map("parameter_groups")
}

model ParameterFormula {
  id                 String             @id @default(cuid())
  formulaName        String
  outputParameterId  String             @unique
  formulaExpression  String
  formulaLanguage    FormulaLanguage    @default(JAVASCRIPT)
  inputParameterIds  String[]
  evaluationTrigger  EvaluationTrigger  @default(ON_CHANGE)
  evaluationSchedule String?
  testCases          Json?
  isActive           Boolean            @default(true)
  createdAt          DateTime           @default(now())
  updatedAt          DateTime           @updatedAt
  createdBy          String
  lastModifiedBy     String?
  outputParameter    OperationParameter @relation("FormulaOutput", fields: [outputParameterId], references: [id], onDelete: Cascade)

  @@index([outputParameterId])
  @@map("parameter_formulas")
}

model OperationDependency {
  id                      String               @id @default(cuid())
  dependentOperationId    String
  prerequisiteOperationId String
  dependencyType          DependencyType
  timingType              DependencyTimingType
  lagTime                 Int?
  leadTime                Int?
  condition               String?
  isOptional              Boolean              @default(false)
  notes                   String?
  createdAt               DateTime             @default(now())
  updatedAt               DateTime             @updatedAt
  dependentOperation      Operation            @relation("DependentOperation", fields: [dependentOperationId], references: [id], onDelete: Cascade)
  prerequisiteOperation   Operation            @relation("PrerequisiteOperation", fields: [prerequisiteOperationId], references: [id], onDelete: Cascade)

  @@unique([dependentOperationId, prerequisiteOperationId])
  @@index([dependentOperationId])
  @@index([prerequisiteOperationId])
  @@map("operation_dependencies")
}

model PersonnelOperationSpecification {
  id                     String           @id @default(cuid())
  operationId            String
  personnelClassId       String?
  skillId                String?
  minimumCompetency      CompetencyLevel?
  requiredCertifications String[]
  quantity               Int              @default(1)
  isOptional             Boolean          @default(false)
  roleName               String?
  roleDescription        String?
  notes                  String?
  createdAt              DateTime         @default(now())
  updatedAt              DateTime         @updatedAt
  operation              Operation        @relation(fields: [operationId], references: [id], onDelete: Cascade)

  @@index([operationId])
  @@index([personnelClassId])
  @@map("personnel_operation_specifications")
}

model EquipmentOperationSpecification {
  id                   String          @id @default(cuid())
  operationId          String
  equipmentClass       EquipmentClass?
  equipmentType        String?
  specificEquipmentId  String?
  requiredCapabilities String[]
  minimumCapacity      Float?
  quantity             Int             @default(1)
  isOptional           Boolean         @default(false)
  setupRequired        Boolean         @default(false)
  setupTime            Int?
  notes                String?
  createdAt            DateTime        @default(now())
  updatedAt            DateTime        @updatedAt
  operation            Operation       @relation(fields: [operationId], references: [id], onDelete: Cascade)

  @@index([operationId])
  @@index([equipmentClass])
  @@map("equipment_operation_specifications")
}

model MaterialOperationSpecification {
  id                   String          @id @default(cuid())
  operationId          String
  materialDefinitionId String?
  materialClassId      String?
  materialType         MaterialType?
  quantity             Float
  unitOfMeasure        String
  unitOfMeasureId      String?          // FK to UnitOfMeasure
  consumptionType      ConsumptionType
  requiredProperties   String[]
  qualityRequirements  String?
  isOptional           Boolean         @default(false)
  allowSubstitutes     Boolean         @default(false)
  notes                String?
  createdAt            DateTime        @default(now())
  updatedAt            DateTime        @updatedAt
  operation            Operation       @relation(fields: [operationId], references: [id], onDelete: Cascade)
  unitOfMeasureRef     UnitOfMeasure?  @relation("MaterialOperationSpecificationUOM", fields: [unitOfMeasureId], references: [id])

  @@index([operationId])
  @@index([materialDefinitionId])
  @@index([unitOfMeasureId])
  @@map("material_operation_specifications")
}

model PhysicalAssetOperationSpecification {
  id                  String            @id @default(cuid())
  operationId         String
  assetType           PhysicalAssetType
  assetCode           String?
  assetName           String
  specifications      Json?
  quantity            Int               @default(1)
  isOptional          Boolean           @default(false)
  requiresCalibration Boolean           @default(false)
  calibrationInterval Int?
  estimatedLifeCycles Int?
  notes               String?
  createdAt           DateTime          @default(now())
  updatedAt           DateTime          @updatedAt
  operation           Operation         @relation(fields: [operationId], references: [id], onDelete: Cascade)

  @@index([operationId])
  @@index([assetType])
  @@map("physical_asset_operation_specifications")
}

model Part {
  id                         String                      @id @default(cuid())
  persistentUuid             String?                     @default(uuid()) // MBE/STEP/Traceability UUID for NIST AMS 300-12 compliance
  partNumber                 String                      @unique
  partName                   String
  description                String?
  partType                   String
  productType                ProductType                 @default(MADE_TO_STOCK)
  lifecycleState             ProductLifecycleState       @default(PRODUCTION)
  unitOfMeasure              String
  unitOfMeasureId            String?                     // FK to UnitOfMeasure
  weight                     Float?
  weightUnit                 String?
  drawingNumber              String?
  revision                   String?
  cadModelUrl                String?
  releaseDate                DateTime?
  obsoleteDate               DateTime?
  replacementPartId          String?
  makeOrBuy                  String?                     @default("MAKE")
  leadTimeDays               Int?
  lotSizeMin                 Int?
  lotSizeMultiple            Int?
  standardCost               Float?
  targetCost                 Float?
  currency                   String?                     @default("USD")
  isActive                   Boolean                     @default(true)
  isConfigurable             Boolean                     @default(false)
  requiresFAI                Boolean                     @default(false)
  createdAt                  DateTime                    @default(now())
  updatedAt                  DateTime                    @updatedAt
  componentItems             BOMItem[]                   @relation("ComponentPart")
  bomItems                   BOMItem[]                   @relation("ParentPart")
  equipmentMaterialMovements EquipmentMaterialMovement[]
  erpMaterialTransactions    ERPMaterialTransaction[]
  inventoryItems             Inventory[]
  siteAvailability           PartSiteAvailability[]
  replacementPart            Part?                       @relation("PartReplacement", fields: [replacementPartId], references: [id])
  replacedParts              Part[]                      @relation("PartReplacement")
  configurations             ProductConfiguration[]
  lifecycleHistory           ProductLifecycle[]
  specifications             ProductSpecification[]
  productionScheduleRequests ProductionScheduleRequest[]
  qualityPlans               QualityPlan[]
  routings                   Routing[]
  scheduleEntries            ScheduleEntry[]
  serializedParts            SerializedPart[]
  workOrders                 WorkOrder[]
  unitOfMeasureRef           UnitOfMeasure?              @relation("PartUOM", fields: [unitOfMeasureId], references: [id])
  torqueSpecifications       TorqueSpecification[]
  // Part Interchangeability Framework relationships
  primarySubstitutions       PartSubstitution[]          @relation("PrimaryPartSubstitutions")
  substituteSubstitutions    PartSubstitution[]          @relation("SubstitutePartSubstitutions")
  approvals                  InterchangeabilityApproval[] @relation("PartApprovals")
  originalPartSubstitutions  WorkOrderPartSubstitution[] @relation("OriginalPartSubstitutions")
  substitutedPartSubstitutions WorkOrderPartSubstitution[] @relation("SubstitutedPartSubstitutions")

  // Life-Limited Parts (LLP) Fields
  isLifeLimited              Boolean                     @default(false)
  llpCriticalityLevel        LLPCriticalityLevel?
  llpRetirementType          LLPRetirementType?
  llpCycleLimit              Int?                        // Maximum cycles before retirement
  llpTimeLimit               Int?                        // Maximum years before retirement
  llpInspectionInterval      Int?                        // Cycles between inspections
  llpRegulatoryReference     String?                     // FAA AD, OEM bulletin, etc.
  llpCertificationRequired   Boolean                     @default(false)
  llpNotes                   String?                     // LLP-specific notes

  // Kitting System relationships
  kitItems                   KitItem[]
  shortageAlerts             KitShortageAlert[]
  vendorKitItems             VendorKitItem[]

<<<<<<< HEAD
  // Expedite workflow relationships
  expeditRequests            ExpeditRequest[]
  supplierCommunications     SupplierCommunication[]
  alternativePartResolutions ShortageResolution[]         @relation("AlternativePartUsed")
  partShortageAnalytics      PartShortageAnalytics[]
=======
  // ICD System relationships
  icdImplementations         ICDPartImplementation[]     @relation("PartICDImplementations")
  icdConsumptions            ICDPartConsumption[]        @relation("PartICDConsumptions")
  icdComplianceChecks        ICDComplianceCheck[]        @relation("PartICDComplianceChecks")
>>>>>>> e0a52038

  @@index([productType])
  @@index([lifecycleState])
  @@index([isActive])
  @@index([partNumber])
  @@index([persistentUuid])
  @@index([unitOfMeasureId])
  @@index([isLifeLimited])
  @@index([llpCriticalityLevel])
  @@map("parts")
}

model PartSiteAvailability {
  id             String    @id @default(cuid())
  partId         String
  siteId         String
  isPreferred    Boolean   @default(false)
  isActive       Boolean   @default(true)
  leadTimeDays   Int?
  minimumLotSize Int?
  maximumLotSize Int?
  standardCost   Float?
  setupCost      Float?
  effectiveDate  DateTime?
  expirationDate DateTime?
  notes          String?
  createdAt      DateTime  @default(now())
  updatedAt      DateTime  @updatedAt
  part           Part      @relation(fields: [partId], references: [id], onDelete: Cascade)
  site           Site      @relation(fields: [siteId], references: [id], onDelete: Cascade)

  @@unique([partId, siteId])
  @@index([siteId])
  @@index([isActive])
  @@map("part_site_availability")
}

model BOMItem {
  id                  String     @id @default(cuid())
  persistentUuid      String     @unique @default(uuid()) // BOM structure UUID for configuration management
  parentPartId        String
  componentPartId     String
  quantity            Float
  unitOfMeasure       String
  unitOfMeasureId     String?    // FK to UnitOfMeasure
  scrapFactor         Float?     @default(0)
  sequence            Int?
  findNumber          String?
  referenceDesignator String?
  operationId         String?
  operationNumber     Int?
  effectiveDate       DateTime?
  obsoleteDate        DateTime?
  ecoNumber           String?
  isOptional          Boolean    @default(false)
  isCritical          Boolean    @default(false)
  notes               String?
  isActive            Boolean    @default(true)
  createdAt           DateTime   @default(now())
  updatedAt           DateTime   @updatedAt
  componentPart       Part       @relation("ComponentPart", fields: [componentPartId], references: [id])
  operation           Operation? @relation(fields: [operationId], references: [id])
  parentPart          Part       @relation("ParentPart", fields: [parentPartId], references: [id])
  unitOfMeasureRef    UnitOfMeasure? @relation("BOMItemUOM", fields: [unitOfMeasureId], references: [id])
  kitItems            KitItem[]

  @@index([parentPartId])
  @@index([componentPartId])
  @@index([persistentUuid])
  @@index([operationId])
  @@index([unitOfMeasureId])
  @@index([effectiveDate])
  @@map("bom_items")
}

model ProductSpecification {
  id                  String            @id @default(cuid())
  partId              String
  specificationName   String
  specificationType   SpecificationType
  specificationValue  String?
  nominalValue        Float?
  minValue            Float?
  maxValue            Float?
  unitOfMeasure       String?
  unitOfMeasureId     String?           // FK to UnitOfMeasure
  testMethod          String?
  inspectionFrequency String?
  isCritical          Boolean           @default(false)
  isRegulatory        Boolean           @default(false)
  documentReferences  String[]
  notes               String?
  isActive            Boolean           @default(true)
  createdAt           DateTime          @default(now())
  updatedAt           DateTime          @updatedAt
  part                Part              @relation(fields: [partId], references: [id], onDelete: Cascade)
  unitOfMeasureRef    UnitOfMeasure?    @relation("ProductSpecificationUOM", fields: [unitOfMeasureId], references: [id])

  @@index([partId])
  @@index([specificationType])
  @@index([isCritical])
  @@index([unitOfMeasureId])
  @@map("product_specifications")
}

model ProductConfiguration {
  id                String                @id @default(cuid())
  partId            String
  configurationName String
  configurationType ConfigurationType
  description       String?
  configurationCode String?
  attributes        Json?
  priceModifier     Float?                @default(0)
  costModifier      Float?                @default(0)
  leadTimeDelta     Int?                  @default(0)
  isAvailable       Boolean               @default(true)
  effectiveDate     DateTime?
  obsoleteDate      DateTime?
  isDefault         Boolean               @default(false)
  marketingName     String?
  imageUrl          String?
  isActive          Boolean               @default(true)
  createdAt         DateTime              @default(now())
  updatedAt         DateTime              @updatedAt
  options           ConfigurationOption[]
  part              Part                  @relation(fields: [partId], references: [id], onDelete: Cascade)

  @@index([partId])
  @@index([configurationType])
  @@index([isDefault])
  @@map("product_configurations")
}

model ConfigurationOption {
  id              String               @id @default(cuid())
  configurationId String
  optionName      String
  optionCode      String?
  description     String?
  optionCategory  String?
  optionValue     String?
  isRequired      Boolean              @default(false)
  isDefault       Boolean              @default(false)
  addedPartIds    String[]
  removedPartIds  String[]
  priceModifier   Float?               @default(0)
  costModifier    Float?               @default(0)
  displayOrder    Int?
  createdAt       DateTime             @default(now())
  updatedAt       DateTime             @updatedAt
  configuration   ProductConfiguration @relation(fields: [configurationId], references: [id], onDelete: Cascade)

  @@index([configurationId])
  @@map("configuration_options")
}

model ProductLifecycle {
  id                String                 @id @default(cuid())
  partId            String
  previousState     ProductLifecycleState?
  newState          ProductLifecycleState
  transitionDate    DateTime               @default(now())
  reason            String?
  ecoNumber         String?
  approvedBy        String?
  approvedAt        DateTime?
  notificationsSent Boolean                @default(false)
  impactAssessment  String?
  notes             String?
  metadata          Json?
  createdAt         DateTime               @default(now())
  part              Part                   @relation(fields: [partId], references: [id], onDelete: Cascade)

  @@index([partId])
  @@index([newState])
  @@index([transitionDate])
  @@map("product_lifecycle")
}

model WorkOrder {
  id                           String                        @id @default(cuid())
  persistentUuid               String?                       @default(uuid()) // Work order lifecycle UUID for MBE compliance
  workOrderNumber              String                        @unique
  partId                       String
  partNumber                   String?
  quantity                     Int
  quantityCompleted            Int                           @default(0)
  quantityScrapped             Int                           @default(0)
  priority                     WorkOrderPriority
  status                       WorkOrderStatus
  dueDate                      DateTime?
  customerOrder                String?
  routingId                    String?
  siteId                       String?
  createdById                  String
  assignedToId                 String?
  startedAt                    DateTime?
  actualStartDate              DateTime?
  completedAt                  DateTime?
  actualEndDate                DateTime?
  createdAt                    DateTime                      @default(now())
  updatedAt                    DateTime                      @updatedAt
  dispatchLogs                 DispatchLog[]
  equipmentCommands            EquipmentCommand[]
  equipmentDataCollections     EquipmentDataCollection[]
  equipmentMaterialMovements   EquipmentMaterialMovement[]
  erpMaterialTransactions      ERPMaterialTransaction[]
  laborTimeEntries             LaborTimeEntry[]
  machineTimeEntries           MachineTimeEntry[]
  materialTransactions         MaterialTransaction[]
  ncrs                         NCR[]
  processDataCollections       ProcessDataCollection[]
  productionPerformanceActuals ProductionPerformanceActual[]
  productionScheduleRequests   ProductionScheduleRequest[]
  variances                    ProductionVariance[]
  qifMeasurementPlans          QIFMeasurementPlan[]
  qifMeasurementResults        QIFMeasurementResult[]
  qualityInspections           QualityInspection[]
  scheduleEntry                ScheduleEntry?
  operations                   WorkOrderOperation[]
  statusHistory                WorkOrderStatusHistory[]
  assignedTo                   User?                         @relation("AssignedTo", fields: [assignedToId], references: [id])
  createdBy                    User                          @relation("CreatedBy", fields: [createdById], references: [id])
  part                         Part                          @relation(fields: [partId], references: [id])
  routing                      Routing?                      @relation(fields: [routingId], references: [id])
  site                         Site?                         @relation(fields: [siteId], references: [id])
  workPerformance              WorkPerformance[]
  torqueEvents                 TorqueEvent[]
  kits                         Kit[]
  buildRecord                  BuildRecord?
  // Part Interchangeability Framework relationships
  partSubstitutions            WorkOrderPartSubstitution[]

  @@index([persistentUuid])
  @@map("work_orders")
}

model Routing {
  id              String                @id @default(cuid())
  persistentUuid  String?               @default(uuid()) // Routing UUID for manufacturing process sequencing
  routingNumber   String                @unique
  partId          String?
  siteId          String?
  version         String                @default("1.0")
  lifecycleState  RoutingLifecycleState @default(DRAFT)
  description     String?
  isPrimaryRoute  Boolean               @default(false)
  isActive        Boolean               @default(true)
  effectiveDate   DateTime?
  expirationDate  DateTime?
  routingType     RoutingType           @default(PRIMARY)
  alternateForId  String?
  priority        Int                   @default(1)
  approvedBy      String?
  approvedAt      DateTime?
  visualData      Json?
  createdAt       DateTime              @default(now())
  updatedAt       DateTime              @updatedAt
  createdBy       String?
  notes           String?
  operations      RoutingOperation[]
  steps           RoutingStep[]
  templateSources RoutingTemplate[]     @relation("TemplateSource")
  alternateFor    Routing?              @relation("AlternateRoutes", fields: [alternateForId], references: [id])
  alternateRoutes Routing[]             @relation("AlternateRoutes")
  part            Part?                 @relation(fields: [partId], references: [id])
  site            Site?                 @relation(fields: [siteId], references: [id])
  scheduleEntries ScheduleEntry[]
  workOrders      WorkOrder[]

  @@unique([partId, siteId, version])
  @@index([siteId])
  @@index([partId])
  @@index([persistentUuid])
  @@index([lifecycleState])
  @@index([isActive])
  @@index([partId, siteId, routingType])
  @@index([alternateForId])
  @@map("routings")
}

model RoutingOperation {
  id              String               @id @default(cuid())
  routingId       String
  operationNumber Int
  operationName   String
  description     String?
  setupTime       Float?
  cycleTime       Float?
  workCenterId    String?
  isActive        Boolean              @default(true)
  createdAt       DateTime             @default(now())
  updatedAt       DateTime             @updatedAt
  routing         Routing              @relation(fields: [routingId], references: [id])
  workCenter      WorkCenter?          @relation(fields: [workCenterId], references: [id])
  workOrderOps    WorkOrderOperation[]
  torqueSpecifications TorqueSpecification[]

  @@map("routing_operations")
}

model RoutingStep {
  id                   String                  @id @default(cuid())
  routingId            String
  stepNumber           Int
  operationId          String
  workCenterId         String?
  stepType             StepType                @default(PROCESS)
  controlType          ControlType?
  setupTimeOverride    Int?
  cycleTimeOverride    Int?
  teardownTimeOverride Int?
  isOptional           Boolean                 @default(false)
  isQualityInspection  Boolean                 @default(false)
  isCriticalPath       Boolean                 @default(false)
  workInstructionId    String?
  stepInstructions     String?
  notes                String?
  createdAt            DateTime                @default(now())
  updatedAt            DateTime                @updatedAt
  dependencies         RoutingStepDependency[] @relation("DependentStep")
  prerequisites        RoutingStepDependency[] @relation("PrerequisiteStep")
  parameterOverrides   RoutingStepParameter[]
  operation            Operation               @relation(fields: [operationId], references: [id])
  routing              Routing                 @relation(fields: [routingId], references: [id], onDelete: Cascade)
  workCenter           WorkCenter?             @relation(fields: [workCenterId], references: [id])
  workInstruction      WorkInstruction?        @relation("RoutingStepWorkInstruction", fields: [workInstructionId], references: [id])
  workOrderOperations  WorkOrderOperation[]

  @@unique([routingId, stepNumber])
  @@index([routingId])
  @@index([operationId])
  @@index([workCenterId])
  @@map("routing_steps")
}

model RoutingStepDependency {
  id                 String               @id @default(cuid())
  dependentStepId    String
  prerequisiteStepId String
  dependencyType     DependencyType
  timingType         DependencyTimingType
  lagTime            Int?
  leadTime           Int?
  createdAt          DateTime             @default(now())
  dependentStep      RoutingStep          @relation("DependentStep", fields: [dependentStepId], references: [id], onDelete: Cascade)
  prerequisiteStep   RoutingStep          @relation("PrerequisiteStep", fields: [prerequisiteStepId], references: [id], onDelete: Cascade)

  @@unique([dependentStepId, prerequisiteStepId])
  @@index([dependentStepId])
  @@index([prerequisiteStepId])
  @@map("routing_step_dependencies")
}

model RoutingStepParameter {
  id             String      @id @default(cuid())
  routingStepId  String
  parameterName  String
  parameterValue String
  unitOfMeasure  String?
  unitOfMeasureId String?     // FK to UnitOfMeasure
  notes          String?
  createdAt      DateTime    @default(now())
  updatedAt      DateTime    @updatedAt
  routingStep    RoutingStep @relation(fields: [routingStepId], references: [id], onDelete: Cascade)
  unitOfMeasureRef UnitOfMeasure? @relation("RoutingStepParameterUOM", fields: [unitOfMeasureId], references: [id])

  @@unique([routingStepId, parameterName])
  @@index([routingStepId])
  @@index([unitOfMeasureId])
  @@map("routing_step_parameters")
}

model RoutingTemplate {
  id              String   @id @default(cuid())
  name            String
  number          String   @unique @default(cuid())
  category        String?
  description     String?
  tags            String[]
  isPublic        Boolean  @default(false)
  isFavorite      Boolean  @default(false)
  usageCount      Int      @default(0)
  rating          Float?
  visualData      Json?
  sourceRoutingId String?
  createdById     String
  siteId          String
  createdAt       DateTime @default(now())
  updatedAt       DateTime @updatedAt
  createdBy       User     @relation(fields: [createdById], references: [id])
  site            Site     @relation(fields: [siteId], references: [id])
  sourceRouting   Routing? @relation("TemplateSource", fields: [sourceRoutingId], references: [id])

  @@index([siteId])
  @@index([createdById])
  @@index([category])
  @@index([isFavorite])
  @@map("routing_templates")
}

model WorkCenter {
  id                   String                          @id @default(cuid())
  name                 String                          @unique
  description          String?
  capacity             Float?
  areaId               String?
  isActive             Boolean                         @default(true)
  createdAt            DateTime                        @default(now())
  updatedAt            DateTime                        @updatedAt
  dispatchLogs         DispatchLog[]                   @relation("DispatchWorkCenter")
  equipment            Equipment[]
  personnelAssignments PersonnelWorkCenterAssignment[]
  operations           RoutingOperation[]
  routingSteps         RoutingStep[]
  scheduleEntries      ScheduleEntry[]
  area                 Area?                           @relation(fields: [areaId], references: [id])
  workUnits            WorkUnit[]
  buildRecordOperations BuildRecordOperation[]

  @@index([areaId])
  @@map("work_centers")
}

model WorkUnit {
  id           String      @id @default(cuid())
  workUnitCode String      @unique
  workUnitName String
  description  String?
  workCenterId String
  isActive     Boolean     @default(true)
  createdAt    DateTime    @default(now())
  updatedAt    DateTime    @updatedAt
  equipment    Equipment[]
  workCenter   WorkCenter  @relation(fields: [workCenterId], references: [id])

  @@index([workCenterId])
  @@map("work_units")
}

model WorkOrderOperation {
  id                 String                   @id @default(cuid())
  workOrderId        String
  routingOperationId String
  status             WorkOrderOperationStatus
  quantity           Int
  quantityCompleted  Int                      @default(0)
  quantityScrap      Int                      @default(0)
  startedAt          DateTime?
  completedAt        DateTime?
  createdAt          DateTime                 @default(now())
  updatedAt          DateTime                 @updatedAt
  routingStepId      String?
  laborTimeEntries   LaborTimeEntry[]
  machineTimeEntries MachineTimeEntry[]
  variances          ProductionVariance[]
  routingOperation   RoutingOperation         @relation(fields: [routingOperationId], references: [id])
  RoutingStep        RoutingStep?             @relation(fields: [routingStepId], references: [id])
  workOrder          WorkOrder                @relation(fields: [workOrderId], references: [id])
  workPerformance    WorkPerformance[]
  buildRecordOperations BuildRecordOperation[]

  @@map("work_order_operations")
}

model ProductionSchedule {
  id               String                 @id @default(cuid())
  scheduleNumber   String                 @unique
  scheduleName     String
  description      String?
  periodStart      DateTime
  periodEnd        DateTime
  periodType       String                 @default("MONTHLY")
  siteId           String?
  areaId           String?
  state            ScheduleState          @default(FORECAST)
  stateChangedAt   DateTime               @default(now())
  stateChangedBy   String?
  priority         SchedulePriority       @default(NORMAL)
  plannedBy        String?
  approvedBy       String?
  approvedAt       DateTime?
  dispatchedCount  Int                    @default(0)
  totalEntries     Int                    @default(0)
  isLocked         Boolean                @default(false)
  isFeasible       Boolean                @default(true)
  feasibilityNotes String?
  notes            String?
  metadata         Json?
  createdAt        DateTime               @default(now())
  updatedAt        DateTime               @updatedAt
  site             Site?                  @relation(fields: [siteId], references: [id])
  entries          ScheduleEntry[]
  stateHistory     ScheduleStateHistory[]

  @@index([siteId])
  @@index([state])
  @@index([periodStart])
  @@index([periodEnd])
  @@map("production_schedules")
}

model ScheduleEntry {
  id                 String               @id @default(cuid())
  scheduleId         String
  entryNumber        Int
  partId             String
  partNumber         String
  description        String?
  plannedQuantity    Float
  dispatchedQuantity Float                @default(0)
  completedQuantity  Float                @default(0)
  unitOfMeasure      String               @default("EA")
  unitOfMeasureId    String?              // FK to UnitOfMeasure
  plannedStartDate   DateTime
  plannedEndDate     DateTime
  actualStartDate    DateTime?
  actualEndDate      DateTime?
  priority           SchedulePriority     @default(NORMAL)
  sequenceNumber     Int?
  estimatedDuration  Int?
  workCenterId       String?
  routingId          String?
  customerOrder      String?
  customerDueDate    DateTime?
  salesOrder         String?
  isDispatched       Boolean              @default(false)
  dispatchedAt       DateTime?
  dispatchedBy       String?
  workOrderId        String?              @unique
  isCancelled        Boolean              @default(false)
  cancelledAt        DateTime?
  cancelledReason    String?
  notes              String?
  metadata           Json?
  createdAt          DateTime             @default(now())
  updatedAt          DateTime             @updatedAt
  constraints        ScheduleConstraint[]
  part               Part                 @relation(fields: [partId], references: [id])
  routing            Routing?             @relation(fields: [routingId], references: [id])
  schedule           ProductionSchedule   @relation(fields: [scheduleId], references: [id], onDelete: Cascade)
  workCenter         WorkCenter?          @relation(fields: [workCenterId], references: [id])
  workOrder          WorkOrder?           @relation(fields: [workOrderId], references: [id])
  unitOfMeasureRef   UnitOfMeasure?       @relation("ScheduleEntryUOM", fields: [unitOfMeasureId], references: [id])

  @@unique([scheduleId, entryNumber])
  @@index([scheduleId])
  @@index([partId])
  @@index([plannedStartDate])
  @@index([plannedEndDate])
  @@index([priority])
  @@index([isDispatched])
  @@index([workOrderId])
  @@index([unitOfMeasureId])
  @@map("schedule_entries")
}

model ScheduleConstraint {
  id                String         @id @default(cuid())
  entryId           String
  constraintType    ConstraintType
  constraintName    String
  description       String?
  resourceId        String?
  resourceType      String?
  requiredQuantity  Float?
  availableQuantity Float?
  unitOfMeasure     String?
  unitOfMeasureId   String?        // FK to UnitOfMeasure
  constraintDate    DateTime?
  leadTimeDays      Int?
  isViolated        Boolean        @default(false)
  violationSeverity String?
  violationMessage  String?
  isResolved        Boolean        @default(false)
  resolvedAt        DateTime?
  resolvedBy        String?
  resolutionNotes   String?
  notes             String?
  metadata          Json?
  createdAt         DateTime       @default(now())
  updatedAt         DateTime       @updatedAt
  entry             ScheduleEntry  @relation(fields: [entryId], references: [id], onDelete: Cascade)
  unitOfMeasureRef  UnitOfMeasure? @relation("ScheduleConstraintUOM", fields: [unitOfMeasureId], references: [id])

  @@index([entryId])
  @@index([constraintType])
  @@index([isViolated])
  @@index([constraintDate])
  @@index([unitOfMeasureId])
  @@map("schedule_constraints")
}

model ScheduleStateHistory {
  id                String             @id @default(cuid())
  scheduleId        String
  previousState     ScheduleState?
  newState          ScheduleState
  transitionDate    DateTime           @default(now())
  reason            String?
  changedBy         String?
  entriesAffected   Int?
  notificationsSent Boolean            @default(false)
  notes             String?
  metadata          Json?
  createdAt         DateTime           @default(now())
  schedule          ProductionSchedule @relation(fields: [scheduleId], references: [id], onDelete: Cascade)

  @@index([scheduleId])
  @@index([newState])
  @@index([transitionDate])
  @@map("schedule_state_history")
}

model WorkOrderStatusHistory {
  id                   String           @id @default(cuid())
  workOrderId          String
  previousStatus       WorkOrderStatus?
  newStatus            WorkOrderStatus
  transitionDate       DateTime         @default(now())
  reason               String?
  changedBy            String?
  notes                String?
  quantityAtTransition Int?
  scrapAtTransition    Int?
  metadata             Json?
  createdAt            DateTime         @default(now())
  workOrder            WorkOrder        @relation(fields: [workOrderId], references: [id], onDelete: Cascade)

  @@index([workOrderId])
  @@index([newStatus])
  @@index([transitionDate])
  @@map("work_order_status_history")
}

model DispatchLog {
  id                 String             @id @default(cuid())
  workOrderId        String
  dispatchedAt       DateTime           @default(now())
  dispatchedBy       String?
  dispatchedFrom     String?
  assignedToId       String?
  workCenterId       String?
  priorityOverride   WorkOrderPriority?
  expectedStartDate  DateTime?
  expectedEndDate    DateTime?
  quantityDispatched Int
  materialReserved   Boolean            @default(false)
  toolingReserved    Boolean            @default(false)
  dispatchNotes      String?
  metadata           Json?
  createdAt          DateTime           @default(now())
  assignedTo         User?              @relation("DispatchAssignedTo", fields: [assignedToId], references: [id])
  workCenter         WorkCenter?        @relation("DispatchWorkCenter", fields: [workCenterId], references: [id])
  workOrder          WorkOrder          @relation(fields: [workOrderId], references: [id], onDelete: Cascade)

  @@index([workOrderId])
  @@index([dispatchedAt])
  @@index([assignedToId])
  @@index([workCenterId])
  @@map("dispatch_logs")
}

model WorkPerformance {
  id               String              @id @default(cuid())
  workOrderId      String
  operationId      String?
  performanceType  WorkPerformanceType
  recordedAt       DateTime            @default(now())
  recordedBy       String?
  personnelId      String?
  laborHours       Float?
  laborCost        Float?
  laborEfficiency  Float?
  partId           String?
  quantityConsumed Float?
  quantityPlanned  Float?
  materialVariance Float?
  unitCost         Float?
  totalCost        Float?
  equipmentId      String?
  setupTime        Float?
  runTime          Float?
  plannedSetupTime Float?
  plannedRunTime   Float?
  quantityProduced Int?
  quantityGood     Int?
  quantityScrap    Int?
  quantityRework   Int?
  yieldPercentage  Float?
  scrapReason      String?
  downtimeMinutes  Float?
  downtimeReason   String?
  downtimeCategory String?
  notes            String?
  metadata         Json?
  createdAt        DateTime            @default(now())
  updatedAt        DateTime            @updatedAt
  operation        WorkOrderOperation? @relation(fields: [operationId], references: [id], onDelete: Cascade)
  personnel        User?               @relation("WorkPerformancePersonnel", fields: [personnelId], references: [id])
  workOrder        WorkOrder           @relation(fields: [workOrderId], references: [id], onDelete: Cascade)

  @@index([workOrderId])
  @@index([operationId])
  @@index([performanceType])
  @@index([recordedAt])
  @@index([personnelId])
  @@map("work_performance")
}

model ProductionVariance {
  id               String              @id @default(cuid())
  workOrderId      String
  operationId      String?
  varianceType     VarianceType
  varianceName     String
  plannedValue     Float
  actualValue      Float
  variance         Float
  variancePercent  Float
  isFavorable      Boolean             @default(false)
  costImpact       Float?
  rootCause        String?
  correctiveAction String?
  responsibleParty String?
  calculatedAt     DateTime            @default(now())
  periodStart      DateTime?
  periodEnd        DateTime?
  isResolved       Boolean             @default(false)
  resolvedAt       DateTime?
  resolvedBy       String?
  notes            String?
  metadata         Json?
  createdAt        DateTime            @default(now())
  updatedAt        DateTime            @updatedAt
  operation        WorkOrderOperation? @relation(fields: [operationId], references: [id], onDelete: Cascade)
  workOrder        WorkOrder           @relation(fields: [workOrderId], references: [id], onDelete: Cascade)

  @@index([workOrderId])
  @@index([operationId])
  @@index([varianceType])
  @@index([isFavorable])
  @@index([calculatedAt])
  @@map("production_variances")
}

model QualityPlan {
  id              String                  @id @default(cuid())
  planNumber      String                  @unique
  planName        String
  partId          String
  operation       String?
  description     String?
  isActive        Boolean                 @default(true)
  createdAt       DateTime                @default(now())
  updatedAt       DateTime                @updatedAt
  characteristics QualityCharacteristic[]
  inspections     QualityInspection[]
  part            Part                    @relation(fields: [partId], references: [id])

  @@map("quality_plans")
}

model QualityCharacteristic {
  id               String               @id @default(cuid())
  planId           String
  characteristic   String
  specification    String
  toleranceType    QualityToleranceType
  nominalValue     Float?
  upperLimit       Float?
  lowerLimit       Float?
  unitOfMeasure    String?
  unitOfMeasureId  String?              // FK to UnitOfMeasure
  inspectionMethod String?
  isActive         Boolean              @default(true)
  createdAt        DateTime             @default(now())
  updatedAt        DateTime             @updatedAt
  plan             QualityPlan          @relation(fields: [planId], references: [id])
  measurements     QualityMeasurement[]
  unitOfMeasureRef UnitOfMeasure?       @relation("QualityCharacteristicUOM", fields: [unitOfMeasureId], references: [id])

  @@index([planId])
  @@index([unitOfMeasureId])
  @@map("quality_characteristics")
}

model QualityInspection {
  id               String                   @id @default(cuid())
  inspectionNumber String                   @unique
  workOrderId      String
  planId           String
  inspectorId      String
  status           QualityInspectionStatus
  result           QualityInspectionResult?
  quantity         Int
  startedAt        DateTime?
  completedAt      DateTime?
  notes            String?
  createdAt        DateTime                 @default(now())
  updatedAt        DateTime                 @updatedAt
  ncrs             NCR[]
  inspector        User                     @relation(fields: [inspectorId], references: [id])
  plan             QualityPlan              @relation(fields: [planId], references: [id])
  workOrder        WorkOrder                @relation(fields: [workOrderId], references: [id])
  measurements     QualityMeasurement[]

  @@map("quality_inspections")
}

model QualityMeasurement {
  id               String                @id @default(cuid())
  inspectionId     String
  characteristicId String
  measuredValue    Float
  result           String
  notes            String?
  createdAt        DateTime              @default(now())
  characteristic   QualityCharacteristic @relation(fields: [characteristicId], references: [id])
  inspection       QualityInspection     @relation(fields: [inspectionId], references: [id])

  @@map("quality_measurements")
}

model NCR {
  id               String             @id @default(cuid())
  ncrNumber        String             @unique
  workOrderId      String?
  inspectionId     String?
  siteId           String?
  partNumber       String
  operation        String?
  defectType       String
  description      String
  severity         NCRSeverity
  status           NCRStatus
  quantity         Int
  createdById      String
  assignedToId     String?
  dueDate          DateTime?
  rootCause        String?
  correctiveAction String?
  preventiveAction String?
  closedAt         DateTime?
  createdAt        DateTime           @default(now())
  updatedAt        DateTime           @updatedAt
  assignedTo       User?              @relation("AssignedTo", fields: [assignedToId], references: [id])
  createdBy        User               @relation("CreatedBy", fields: [createdById], references: [id])
  inspection       QualityInspection? @relation(fields: [inspectionId], references: [id])
  site             Site?              @relation(fields: [siteId], references: [id])
  workOrder        WorkOrder?         @relation(fields: [workOrderId], references: [id])
  buildDeviations  BuildDeviation[]

  @@map("ncrs")
}

model Equipment {
  id                         String                      @id @default(cuid())
  equipmentNumber            String                      @unique
  name                       String
  description                String?
  equipmentClass             EquipmentClass
  equipmentType              String?
  equipmentLevel             Int                         @default(1)
  parentEquipmentId          String?
  manufacturer               String?
  model                      String?
  serialNumber               String?
  installDate                DateTime?
  commissionDate             DateTime?
  siteId                     String?
  areaId                     String?
  workCenterId               String?
  workUnitId                 String?
  status                     EquipmentStatus
  currentState               EquipmentState              @default(IDLE)
  stateChangedAt             DateTime                    @default(now())
  utilizationRate            Float?                      @default(0)
  availability               Float?                      @default(0)
  performance                Float?                      @default(0)
  quality                    Float?                      @default(0)
  oee                        Float?                      @default(0)
  ratedCapacity              Float?
  currentCapacity            Float?
  isActive                   Boolean                     @default(true)
  createdAt                  DateTime                    @default(now())
  updatedAt                  DateTime                    @updatedAt
  area                       Area?                       @relation(fields: [areaId], references: [id])
  parentEquipment            Equipment?                  @relation("EquipmentHierarchy", fields: [parentEquipmentId], references: [id])
  childEquipment             Equipment[]                 @relation("EquipmentHierarchy")
  site                       Site?                       @relation(fields: [siteId], references: [id])
  workCenter                 WorkCenter?                 @relation(fields: [workCenterId], references: [id])
  workUnit                   WorkUnit?                   @relation(fields: [workUnitId], references: [id])
  capabilities               EquipmentCapability[]
  equipmentCommands          EquipmentCommand[]
  equipmentDataCollections   EquipmentDataCollection[]
  logs                       EquipmentLog[]
  equipmentMaterialMovements EquipmentMaterialMovement[]
  performanceData            EquipmentPerformanceLog[]
  stateHistory               EquipmentStateHistory[]
  machineTimeEntries         MachineTimeEntry[]
  maintenanceWorkOrders      MaintenanceWorkOrder[]
  processDataCollections     ProcessDataCollection[]
  productionScheduleRequests ProductionScheduleRequest[]

  @@index([parentEquipmentId])
  @@index([workUnitId])
  @@index([workCenterId])
  @@index([areaId])
  @@index([siteId])
  @@index([currentState])
  @@index([equipmentClass])
  @@map("equipment")
}

model EquipmentCapability {
  id             String    @id @default(cuid())
  equipmentId    String
  capabilityType String
  capability     String
  description    String?
  parameters     Json?
  certifiedDate  DateTime?
  expiryDate     DateTime?
  isActive       Boolean   @default(true)
  createdAt      DateTime  @default(now())
  updatedAt      DateTime  @updatedAt
  equipment      Equipment @relation(fields: [equipmentId], references: [id], onDelete: Cascade)

  @@index([equipmentId])
  @@index([capabilityType])
  @@index([capability])
  @@map("equipment_capabilities")
}

model EquipmentLog {
  id          String           @id @default(cuid())
  equipmentId String
  logType     EquipmentLogType
  description String
  userId      String?
  loggedAt    DateTime         @default(now())
  equipment   Equipment        @relation(fields: [equipmentId], references: [id])
  user        User?            @relation(fields: [userId], references: [id])

  @@map("equipment_logs")
}

model EquipmentStateHistory {
  id             String          @id @default(cuid())
  equipmentId    String
  previousState  EquipmentState?
  newState       EquipmentState
  reason         String?
  changedBy      String?
  stateStartTime DateTime        @default(now())
  stateEndTime   DateTime?
  duration       Int?
  workOrderId    String?
  operationId    String?
  downtime       Boolean         @default(false)
  createdAt      DateTime        @default(now())
  equipment      Equipment       @relation(fields: [equipmentId], references: [id])

  @@index([equipmentId])
  @@index([stateStartTime])
  @@index([newState])
  @@map("equipment_state_history")
}

model EquipmentPerformanceLog {
  id                    String                @id @default(cuid())
  equipmentId           String
  periodStart           DateTime
  periodEnd             DateTime
  periodType            PerformancePeriodType @default(SHIFT)
  plannedProductionTime Int
  operatingTime         Int
  downtime              Int
  availability          Float
  idealCycleTime        Float?
  actualCycleTime       Float?
  totalUnitsProduced    Int
  targetProduction      Int?
  performance           Float
  goodUnits             Int
  rejectedUnits         Int
  scrapUnits            Int
  reworkUnits           Int
  quality               Float
  oee                   Float
  workOrderId           String?
  partId                String?
  operatorId            String?
  teep                  Float?
  utilizationRate       Float?
  notes                 String?
  hasAnomalies          Boolean               @default(false)
  createdAt             DateTime              @default(now())
  calculatedAt          DateTime              @default(now())
  equipment             Equipment             @relation(fields: [equipmentId], references: [id])

  @@index([equipmentId])
  @@index([periodStart])
  @@index([periodType])
  @@index([oee])
  @@map("equipment_performance_logs")
}

model Inventory {
  id            String                @id @default(cuid())
  partId        String
  location      String
  lotNumber     String?
  quantity      Float
  unitOfMeasure String
  unitOfMeasureId String?                // FK to UnitOfMeasure
  unitCost      Float?
  receivedDate  DateTime?
  expiryDate    DateTime?
  isActive      Boolean               @default(true)
  createdAt     DateTime              @default(now())
  updatedAt     DateTime              @updatedAt
  part          Part                  @relation(fields: [partId], references: [id])
  transactions  MaterialTransaction[]
  unitOfMeasureRef UnitOfMeasure?      @relation("InventoryUOM", fields: [unitOfMeasureId], references: [id])
  kitItems      KitItem[]

  @@index([partId])
  @@index([location])
  @@index([unitOfMeasureId])
  @@map("inventory")
}

model MaterialTransaction {
  id              String                  @id @default(cuid())
  inventoryId     String
  workOrderId     String?
  transactionType MaterialTransactionType
  quantity        Float
  unitOfMeasure   String
  unitOfMeasureId String?                 // FK to UnitOfMeasure
  reference       String?
  transactionDate DateTime                @default(now())
  createdAt       DateTime                @default(now())
  inventory       Inventory               @relation(fields: [inventoryId], references: [id])
  workOrder       WorkOrder?              @relation(fields: [workOrderId], references: [id])
  unitOfMeasureRef UnitOfMeasure?         @relation("MaterialTransactionUOM", fields: [unitOfMeasureId], references: [id])

  @@index([inventoryId])
  @@index([workOrderId])
  @@index([transactionType])
  @@index([unitOfMeasureId])
  @@map("material_transactions")
}

model SerializedPart {
  id                    String                 @id @default(cuid())
  persistentUuid        String?                @default(uuid()) // Aerospace traceability UUID for lifecycle tracking
  serialNumber          String                 @unique
  partId                String
  workOrderId           String?
  lotNumber             String?
  status                String
  currentLocation       String?
  manufactureDate       DateTime?
  shipDate              DateTime?
  customerInfo          String?
  createdAt             DateTime               @default(now())
  updatedAt             DateTime               @updatedAt
  inspectionRecords     InspectionRecord[]
  components            PartGenealogy[]        @relation("ComponentPart")
  genealogy             PartGenealogy[]        @relation("ParentPart")
  qifMeasurementResults QIFMeasurementResult[]
  part                  Part                   @relation(fields: [partId], references: [id])

  // Life-Limited Parts (LLP) Relationships
  llpLifeHistory        LLPLifeHistory[]
  llpAlerts             LLPAlert[]
  llpCertifications     LLPCertification[]

  // Build Record Relationships
  buildRecords          BuildRecord[]

  @@index([persistentUuid])
  @@map("serialized_parts")
}

model PartGenealogy {
  id               String         @id @default(cuid())
  persistentUuid   String?        @unique @default(uuid()) // Part assembly UUID for genealogy traceability
  parentPartId     String
  componentPartId  String
  assemblyDate     DateTime?
  assemblyOperator String?
  createdAt        DateTime       @default(now())
  componentPart    SerializedPart @relation("ComponentPart", fields: [componentPartId], references: [id])
  parentPart       SerializedPart @relation("ParentPart", fields: [parentPartId], references: [id])

  @@index([persistentUuid])
  @@map("part_genealogy")
}

model WorkInstruction {
  id                   String                    @id @default(cuid())
  title                String
  description          String?
  partId               String?
  operationId          String?
  version              String                    @default("1.0.0")
  status               WorkInstructionStatus     @default(DRAFT)
  effectiveDate        DateTime?
  supersededDate       DateTime?
  ecoNumber            String?
  approvedById         String?
  approvedAt           DateTime?
  approvalHistory      Json?
  createdById          String
  updatedById          String
  createdAt            DateTime                  @default(now())
  updatedAt            DateTime                  @updatedAt
  operationType        String?
  requiredForExecution Boolean                   @default(false)
  contentFormat        WorkInstructionFormat     @default(NATIVE)
  nativeContent        Json?
  importedFromFile     String?
  exportTemplateId     String?
  tags                 String[]
  categories           String[]
  keywords             String[]
  thumbnailUrl         String?
  operationStandard    Operation[]               @relation("OperationStandardWI")
  routingStepOverrides RoutingStep[]             @relation("RoutingStepWorkInstruction")
  mediaLibraryItems    WorkInstructionMedia[]
  relatedDocuments     WorkInstructionRelation[] @relation("ParentInstruction")
  steps                WorkInstructionStep[]
  approvedBy           User?                     @relation("WorkInstructionApprovedBy", fields: [approvedById], references: [id])
  createdBy            User                      @relation("WorkInstructionCreatedBy", fields: [createdById], references: [id])
  exportTemplate       ExportTemplate?           @relation(fields: [exportTemplateId], references: [id])
  updatedBy            User                      @relation("WorkInstructionUpdatedBy", fields: [updatedById], references: [id])

  @@index([status])
  @@index([partId])
  @@index([contentFormat])
  @@index([tags])
  @@index([categories])
  @@map("work_instructions")
}

model WorkInstructionStep {
  id                String          @id @default(cuid())
  workInstructionId String
  stepNumber        Int
  title             String
  content           String
  imageUrls         String[]
  videoUrls         String[]
  attachmentUrls    String[]
  estimatedDuration Int?
  isCritical        Boolean         @default(false)
  requiresSignature Boolean         @default(false)
  dataEntryFields   Json?
  createdAt         DateTime        @default(now())
  updatedAt         DateTime        @updatedAt
  workInstruction   WorkInstruction @relation(fields: [workInstructionId], references: [id], onDelete: Cascade)

  @@unique([workInstructionId, stepNumber])
  @@index([workInstructionId])
  @@map("work_instruction_steps")
}

model WorkInstructionExecution {
  id                String                         @id @default(cuid())
  workInstructionId String
  workOrderId       String
  operationId       String?
  operatorId        String
  currentStepNumber Int                            @default(1)
  status            WorkInstructionExecutionStatus @default(IN_PROGRESS)
  startedAt         DateTime                       @default(now())
  completedAt       DateTime?
  createdAt         DateTime                       @default(now())
  updatedAt         DateTime                       @updatedAt
  operator          User                           @relation("WIExecutionOperator", fields: [operatorId], references: [id])
  stepExecutions    WorkInstructionStepExecution[]

  @@index([workOrderId])
  @@index([operatorId])
  @@map("work_instruction_executions")
}

model WorkInstructionStepExecution {
  id          String                   @id @default(cuid())
  executionId String
  stepNumber  Int
  status      String                   @default("PENDING")
  dataEntered Json?
  notes       String?
  signedById  String?
  signedAt    DateTime?
  startedAt   DateTime?
  completedAt DateTime?
  createdAt   DateTime                 @default(now())
  updatedAt   DateTime                 @updatedAt
  execution   WorkInstructionExecution @relation(fields: [executionId], references: [id], onDelete: Cascade)
  signedBy    User?                    @relation("WIStepExecutionSignedBy", fields: [signedById], references: [id])

  @@unique([executionId, stepNumber])
  @@index([executionId])
  @@map("work_instruction_step_executions")
}

model ElectronicSignature {
  id                 String                   @id @default(cuid())
  signatureType      ElectronicSignatureType
  signatureLevel     ElectronicSignatureLevel
  userId             String
  signedEntityType   String
  signedEntityId     String
  signatureReason    String?
  signatureData      Json
  ipAddress          String
  userAgent          String
  timestamp          DateTime                 @default(now())
  biometricType      BiometricType?
  biometricTemplate  String?
  biometricScore     Float?
  signatureHash      String
  isValid            Boolean                  @default(true)
  invalidatedAt      DateTime?
  invalidatedById    String?
  invalidationReason String?
  signedDocument     Json?
  certificateId      String?
  createdAt          DateTime                 @default(now())
  updatedAt          DateTime                 @updatedAt
  invalidatedBy      User?                    @relation("ElectronicSignatureInvalidatedBy", fields: [invalidatedById], references: [id])
  user               User                     @relation("ElectronicSignatureUser", fields: [userId], references: [id])

  @@index([userId])
  @@index([signedEntityType, signedEntityId])
  @@index([timestamp])
  @@map("electronic_signatures")
}

model FAIReport {
  id                    String                 @id @default(cuid())
  faiNumber             String                 @unique
  partId                String
  workOrderId           String?
  inspectionId          String?
  status                FAIStatus              @default(IN_PROGRESS)
  revisionLevel         String?
  form1Data             Json?
  form2Data             Json?
  createdById           String?
  reviewedById          String?
  approvedById          String?
  reviewedAt            DateTime?
  approvedAt            DateTime?
  createdAt             DateTime               @default(now())
  updatedAt             DateTime               @updatedAt
  characteristics       FAICharacteristic[]
  qifMeasurementPlans   QIFMeasurementPlan[]
  qifMeasurementResults QIFMeasurementResult[]

  @@index([partId])
  @@index([status])
  @@map("fai_reports")
}

model FAICharacteristic {
  id                   String    @id @default(cuid())
  faiReportId          String
  characteristicNumber Int
  characteristic       String
  specification        String
  requirement          String?
  toleranceType        String?
  nominalValue         Float?
  upperLimit           Float?
  lowerLimit           Float?
  unitOfMeasure        String?
  inspectionMethod     String?
  inspectionFrequency  String?
  measuredValues       Json
  actualValue          Float?
  deviation            Float?
  result               String?
  notes                String?
  verifiedById         String?
  verifiedAt           DateTime?
  createdAt            DateTime  @default(now())
  updatedAt            DateTime  @updatedAt
  faiReport            FAIReport @relation(fields: [faiReportId], references: [id], onDelete: Cascade)

  @@unique([faiReportId, characteristicNumber])
  @@index([faiReportId])
  @@map("fai_characteristics")
}

model AuditLog {
  id        String   @id @default(cuid())
  tableName String
  recordId  String
  action    String
  oldValues Json?
  newValues Json?
  userId    String?
  ipAddress String?
  userAgent String?
  timestamp DateTime @default(now())
  user      User?    @relation(fields: [userId], references: [id])

  @@map("audit_logs")
}

model MaintenanceWorkOrder {
  id                      String     @id @default(cuid())
  externalWorkOrderNumber String     @unique
  description             String
  workType                String
  status                  String
  equipmentId             String?
  scheduledStart          DateTime?
  scheduledFinish         DateTime?
  actualStart             DateTime?
  actualFinish            DateTime?
  priority                Int        @default(3)
  failureCode             String?
  problemCode             String?
  causeCode               String?
  remedyCode              String?
  lastSyncedAt            DateTime?
  createdAt               DateTime   @default(now())
  updatedAt               DateTime   @updatedAt
  equipment               Equipment? @relation(fields: [equipmentId], references: [id])

  @@index([externalWorkOrderNumber])
  @@index([equipmentId])
  @@index([status])
  @@map("maintenance_work_orders")
}

model MeasurementEquipment {
  id                         String                      @id @default(cuid())
  externalGaugeId            String?                     @unique
  description                String
  manufacturer               String?
  model                      String?
  serialNumber               String?
  gaugeType                  String
  measurementType            String
  measurementRange           String?
  resolution                 Float?
  accuracy                   Float?
  location                   String?
  calibrationFrequency       Int?
  lastCalibrationDate        DateTime?
  nextCalibrationDate        DateTime?
  calibrationStatus          String                      @default("IN_CAL")
  isActive                   Boolean                     @default(true)
  lastSyncedAt               DateTime?
  createdAt                  DateTime                    @default(now())
  updatedAt                  DateTime                    @updatedAt
  inspectionRecords          InspectionRecord[]
  operationGaugeRequirements OperationGaugeRequirement[]
  qifMeasurementResults      QIFMeasurementResult[]

  @@index([externalGaugeId])
  @@index([calibrationStatus])
  @@index([nextCalibrationDate])
  @@map("measurement_equipment")
}

model InspectionRecord {
  id                     String                @id @default(cuid())
  serializedPartId       String?
  measurementEquipmentId String?
  characteristic         String
  nominalValue           Float
  actualValue            Float
  lowerTolerance         Float
  upperTolerance         Float
  unit                   String
  result                 String
  inspectionDate         DateTime              @default(now())
  createdAt              DateTime              @default(now())
  measurementEquipment   MeasurementEquipment? @relation(fields: [measurementEquipmentId], references: [id])
  serializedPart         SerializedPart?       @relation(fields: [serializedPartId], references: [id])

  @@index([serializedPartId])
  @@index([measurementEquipmentId])
  @@index([result])
  @@map("inspection_records")
}

model CNCProgram {
  id                  String               @id @default(cuid())
  externalProgramId   String?              @unique
  programName         String
  partNumber          String
  operationCode       String
  revision            String
  revisionDate        DateTime
  status              String
  machineType         String?
  postProcessor       String?
  toolList            String?
  setupSheetUrl       String?
  approvedBy          String?
  approvalDate        DateTime?
  ecoNumber           String?
  effectiveDate       DateTime?
  firstPieceRequired  Boolean              @default(false)
  firstPieceApproved  Boolean              @default(false)
  firstPieceDate      DateTime?
  programUrl          String?
  stepAP242Url        String?
  pmiDataUrl          String?
  teamcenterItemId    String?
  lastSyncedAt        DateTime?
  createdAt           DateTime             @default(now())
  updatedAt           DateTime             @updatedAt
  programDownloadLogs ProgramDownloadLog[]

  @@index([programName])
  @@index([partNumber])
  @@index([status])
  @@index([revision])
  @@map("cnc_programs")
}

model ProgramDownloadLog {
  id                  String      @id @default(cuid())
  programId           String?
  programName         String
  revision            String
  machineId           String
  operatorBadgeNumber String
  workOrderNumber     String?
  downloadDate        DateTime    @default(now())
  authorized          Boolean
  authorizationMethod String
  createdAt           DateTime    @default(now())
  cncProgram          CNCProgram? @relation(fields: [programId], references: [id])

  @@index([programName])
  @@index([machineId])
  @@index([operatorBadgeNumber])
  @@index([downloadDate])
  @@map("program_download_logs")
}

model ProgramLoadAuthorization {
  id                    String   @id @default(cuid())
  authorizationId       String   @unique
  operatorBadgeNumber   String
  machineId             String
  programName           String
  programRevision       String
  partNumber            String
  workOrderNumber       String?
  authorized            Boolean
  authorizationDate     DateTime @default(now())
  operatorAuthenticated Boolean
  workOrderValid        Boolean
  certificationValid    Boolean
  programVersionValid   Boolean
  gaugeCalibrationValid Boolean
  failureReasons        String?
  validationDetails     Json?
  supervisorNotified    Boolean  @default(false)
  overrideReason        String?
  electronicSignature   String?
  createdAt             DateTime @default(now())

  @@index([authorizationId])
  @@index([operatorBadgeNumber])
  @@index([machineId])
  @@index([authorized])
  @@index([authorizationDate])
  @@map("program_load_authorizations")
}

model OperationGaugeRequirement {
  id                     String               @id @default(cuid())
  partNumber             String
  operationCode          String
  measurementEquipmentId String
  required               Boolean              @default(true)
  createdAt              DateTime             @default(now())
  measurementEquipment   MeasurementEquipment @relation(fields: [measurementEquipmentId], references: [id])

  @@unique([partNumber, operationCode, measurementEquipmentId])
  @@index([partNumber])
  @@index([operationCode])
  @@map("operation_gauge_requirements")
}

model Alert {
  id         String    @id @default(cuid())
  alertType  String
  severity   String
  message    String
  details    Json?
  resolved   Boolean   @default(false)
  resolvedBy String?
  resolvedAt DateTime?
  createdAt  DateTime  @default(now())
  updatedAt  DateTime  @updatedAt

  @@index([alertType])
  @@index([severity])
  @@index([resolved])
  @@index([createdAt])
  @@map("alerts")
}

model IntegrationConfig {
  id                           String                        @id @default(cuid())
  name                         String                        @unique
  displayName                  String
  type                         IntegrationType
  enabled                      Boolean                       @default(true)
  config                       Json
  lastSync                     DateTime?
  lastSyncStatus               String?
  lastError                    String?
  errorCount                   Int                           @default(0)
  totalSyncs                   Int                           @default(0)
  successCount                 Int                           @default(0)
  failureCount                 Int                           @default(0)
  syncSchedule                 Json?
  createdAt                    DateTime                      @default(now())
  updatedAt                    DateTime                      @updatedAt
  erpMaterialTransactions      ERPMaterialTransaction[]
  logs                         IntegrationLog[]
  personnelInfoExchanges       PersonnelInfoExchange[]
  productionPerformanceActuals ProductionPerformanceActual[]
  productionScheduleRequests   ProductionScheduleRequest[]

  @@index([name])
  @@index([type])
  @@index([enabled])
  @@map("integration_configs")
}

model IntegrationLog {
  id           String               @id @default(cuid())
  configId     String
  operation    String
  direction    IntegrationDirection
  status       IntegrationLogStatus
  recordCount  Int                  @default(0)
  successCount Int                  @default(0)
  errorCount   Int                  @default(0)
  duration     Int
  requestData  Json?
  responseData Json?
  errors       Json?
  details      Json?
  startedAt    DateTime             @default(now())
  completedAt  DateTime?
  createdAt    DateTime             @default(now())
  config       IntegrationConfig    @relation(fields: [configId], references: [id], onDelete: Cascade)

  @@index([configId])
  @@index([status])
  @@index([startedAt])
  @@index([operation])
  @@map("integration_logs")
}

model ProductionScheduleRequest {
  id                    String                      @id @default(cuid())
  messageId             String                      @unique
  configId              String
  scheduleType          ScheduleType
  priority              SchedulePriority
  requestedBy           String
  requestedDate         DateTime                    @default(now())
  effectiveStartDate    DateTime
  effectiveEndDate      DateTime
  workOrderId           String?
  externalWorkOrderId   String
  partId                String?
  partNumber            String?
  quantity              Float
  unitOfMeasure         String
  unitOfMeasureId       String?             // FK to UnitOfMeasure
  dueDate               DateTime
  workCenterId          String?
  equipmentRequirements Json?
  personnelRequirements Json?
  materialRequirements  Json?
  status                B2MMessageStatus
  processedAt           DateTime?
  errorMessage          String?
  validationErrors      Json?
  requestPayload        Json
  responsePayload       Json?
  createdAt             DateTime                    @default(now())
  updatedAt             DateTime                    @updatedAt
  config                IntegrationConfig           @relation(fields: [configId], references: [id], onDelete: Cascade)
  part                  Part?                       @relation(fields: [partId], references: [id])
  workCenter            Equipment?                  @relation(fields: [workCenterId], references: [id])
  workOrder             WorkOrder?                  @relation(fields: [workOrderId], references: [id])
  response              ProductionScheduleResponse?

  @@index([configId])
  @@index([status])
  @@index([externalWorkOrderId])
  @@index([requestedDate])
  @@map("production_schedule_requests")
}

model ProductionScheduleResponse {
  id                 String                    @id @default(cuid())
  requestId          String                    @unique
  messageId          String                    @unique
  accepted           Boolean
  confirmedStartDate DateTime?
  confirmedEndDate   DateTime?
  confirmedQuantity  Float?
  rejectionReason    String?
  modifications      Json?
  constraints        Json?
  proposedStartDate  DateTime?
  proposedEndDate    DateTime?
  proposedQuantity   Float?
  respondedBy        String
  respondedAt        DateTime                  @default(now())
  sentToERP          Boolean                   @default(false)
  sentAt             DateTime?
  responsePayload    Json
  createdAt          DateTime                  @default(now())
  request            ProductionScheduleRequest @relation(fields: [requestId], references: [id], onDelete: Cascade)

  @@index([requestId])
  @@index([respondedAt])
  @@map("production_schedule_responses")
}

model ProductionPerformanceActual {
  id                   String            @id @default(cuid())
  messageId            String            @unique
  configId             String
  workOrderId          String
  externalWorkOrderId  String
  operationId          String?
  reportingPeriodStart DateTime
  reportingPeriodEnd   DateTime
  quantityProduced     Float
  quantityGood         Float
  quantityScrap        Float
  quantityRework       Float
  yieldPercentage      Float?
  setupTimeActual      Float?
  runTimeActual        Float?
  downtimeActual       Float?
  laborHoursActual     Float?
  laborCostActual      Float?
  materialCostActual   Float?
  overheadCostActual   Float?
  totalCostActual      Float?
  quantityVariance     Float?
  timeVariance         Float?
  costVariance         Float?
  efficiencyVariance   Float?
  personnelActuals     Json?
  equipmentActuals     Json?
  materialActuals      Json?
  status               B2MMessageStatus
  sentToERP            Boolean           @default(false)
  sentAt               DateTime?
  erpConfirmation      String?
  errorMessage         String?
  messagePayload       Json
  createdBy            String
  createdAt            DateTime          @default(now())
  updatedAt            DateTime          @updatedAt
  config               IntegrationConfig @relation(fields: [configId], references: [id], onDelete: Cascade)
  workOrder            WorkOrder         @relation(fields: [workOrderId], references: [id], onDelete: Cascade)

  @@index([configId])
  @@index([workOrderId])
  @@index([externalWorkOrderId])
  @@index([status])
  @@index([sentToERP])
  @@index([reportingPeriodStart])
  @@map("production_performance_actuals")
}

model ERPMaterialTransaction {
  id                  String               @id @default(cuid())
  messageId           String               @unique
  configId            String
  transactionType     ERPTransactionType
  direction           IntegrationDirection
  transactionDate     DateTime             @default(now())
  partId              String?
  externalPartId      String
  fromLocation        String?
  toLocation          String?
  workOrderId         String?
  externalWorkOrderId String?
  quantity            Float
  unitOfMeasure       String
  unitOfMeasureId     String?              // FK to UnitOfMeasure
  lotNumber           String?
  serialNumber        String?
  unitCost            Float?
  totalCost           Float?
  currency            String?              @default("USD")
  movementType        String
  reasonCode          String?
  status              B2MMessageStatus
  processedAt         DateTime?
  erpTransactionId    String?
  errorMessage        String?
  messagePayload      Json
  createdBy           String
  createdAt           DateTime             @default(now())
  updatedAt           DateTime             @updatedAt
  config              IntegrationConfig    @relation(fields: [configId], references: [id], onDelete: Cascade)
  part                Part?                @relation(fields: [partId], references: [id])
  workOrder           WorkOrder?           @relation(fields: [workOrderId], references: [id])

  @@index([configId])
  @@index([transactionType])
  @@index([status])
  @@index([externalPartId])
  @@index([transactionDate])
  @@map("erp_material_transactions")
}

model PersonnelInfoExchange {
  id                  String               @id @default(cuid())
  messageId           String               @unique
  configId            String
  personnelId         String?
  externalPersonnelId String
  actionType          PersonnelActionType
  direction           IntegrationDirection
  firstName           String?
  lastName            String?
  email               String?
  employeeNumber      String?
  department          String?
  jobTitle            String?
  skills              Json?
  certifications      Json?
  qualifications      Json?
  shiftCode           String?
  workCalendar        String?
  availableFrom       DateTime?
  availableTo         DateTime?
  employmentStatus    String?
  lastWorkDate        DateTime?
  status              B2MMessageStatus
  processedAt         DateTime?
  errorMessage        String?
  messagePayload      Json
  createdAt           DateTime             @default(now())
  updatedAt           DateTime             @updatedAt
  config              IntegrationConfig    @relation(fields: [configId], references: [id], onDelete: Cascade)

  @@index([configId])
  @@index([actionType])
  @@index([status])
  @@index([externalPersonnelId])
  @@index([personnelId])
  @@map("personnel_info_exchanges")
}

model EquipmentDataCollection {
  id                  String             @id @default(cuid())
  equipmentId         String
  dataCollectionType  DataCollectionType
  collectionTimestamp DateTime           @default(now())
  dataPointName       String
  dataPointId         String?
  numericValue        Float?
  stringValue         String?
  booleanValue        Boolean?
  jsonValue           Json?
  unitOfMeasure       String?
  quality             String?
  workOrderId         String?
  operationId         String?
  productionRunId     String?
  equipmentState      String?
  protocol            String?
  sourceAddress       String?
  createdAt           DateTime           @default(now())
  equipment           Equipment          @relation(fields: [equipmentId], references: [id], onDelete: Cascade)
  workOrder           WorkOrder?         @relation(fields: [workOrderId], references: [id])

  @@index([equipmentId])
  @@index([dataCollectionType])
  @@index([collectionTimestamp])
  @@index([workOrderId])
  @@index([dataPointName])
  @@map("equipment_data_collections")
}

model EquipmentCommand {
  id              String        @id @default(cuid())
  equipmentId     String
  commandType     CommandType
  commandStatus   CommandStatus @default(PENDING)
  commandName     String
  commandPayload  Json?
  workOrderId     String?
  operationId     String?
  issuedAt        DateTime      @default(now())
  sentAt          DateTime?
  acknowledgedAt  DateTime?
  completedAt     DateTime?
  responsePayload Json?
  responseCode    String?
  responseMessage String?
  timeoutSeconds  Int           @default(30)
  retryCount      Int           @default(0)
  maxRetries      Int           @default(3)
  priority        Int           @default(5)
  issuedBy        String
  createdAt       DateTime      @default(now())
  updatedAt       DateTime      @updatedAt
  equipment       Equipment     @relation(fields: [equipmentId], references: [id], onDelete: Cascade)
  workOrder       WorkOrder?    @relation(fields: [workOrderId], references: [id])

  @@index([equipmentId])
  @@index([commandType])
  @@index([commandStatus])
  @@index([workOrderId])
  @@index([issuedAt])
  @@index([priority])
  @@map("equipment_commands")
}

model EquipmentMaterialMovement {
  id                String     @id @default(cuid())
  equipmentId       String
  partId            String?
  partNumber        String
  lotNumber         String?
  serialNumber      String?
  movementType      String
  quantity          Float
  unitOfMeasure     String
  unitOfMeasureId   String?    // FK to UnitOfMeasure
  movementTimestamp DateTime   @default(now())
  workOrderId       String?
  operationId       String?
  fromLocation      String?
  toLocation        String?
  qualityStatus     String?
  upstreamTraceId   String?
  downstreamTraceId String?
  recordedBy        String
  createdAt         DateTime   @default(now())
  equipment         Equipment  @relation(fields: [equipmentId], references: [id], onDelete: Cascade)
  part              Part?      @relation(fields: [partId], references: [id])
  workOrder         WorkOrder? @relation(fields: [workOrderId], references: [id])

  @@index([equipmentId])
  @@index([partId])
  @@index([partNumber])
  @@index([lotNumber])
  @@index([serialNumber])
  @@index([workOrderId])
  @@index([movementTimestamp])
  @@index([movementType])
  @@map("equipment_material_movements")
}

model ProcessDataCollection {
  id                 String     @id @default(cuid())
  equipmentId        String
  processName        String
  processStepNumber  Int?
  startTimestamp     DateTime
  endTimestamp       DateTime?
  duration           Float?
  workOrderId        String?
  operationId        String?
  partNumber         String?
  lotNumber          String?
  serialNumber       String?
  parameters         Json
  quantityProduced   Float?
  quantityGood       Float?
  quantityScrap      Float?
  inSpecCount        Int?
  outOfSpecCount     Int?
  averageUtilization Float?
  peakUtilization    Float?
  alarmCount         Int        @default(0)
  criticalAlarmCount Int        @default(0)
  operatorId         String?
  supervisorId       String?
  createdAt          DateTime   @default(now())
  updatedAt          DateTime   @updatedAt
  equipment          Equipment  @relation(fields: [equipmentId], references: [id], onDelete: Cascade)
  workOrder          WorkOrder? @relation(fields: [workOrderId], references: [id])

  @@index([equipmentId])
  @@index([processName])
  @@index([workOrderId])
  @@index([startTimestamp])
  @@index([partNumber])
  @@index([lotNumber])
  @@index([serialNumber])
  @@map("process_data_collections")
}

model QIFMeasurementPlan {
  id                  String                 @id @default(cuid())
  qifPlanUuid         String                 @unique @default(uuid()) /// QIF plan UUID per NIST AMS 300-12 standards
  qifPlanId           String?                @unique /// Legacy QIF plan ID (deprecated, use qifPlanUuid)
  partNumber          String
  partRevision        String
  planVersion         String
  planName            String?
  description         String?
  createdDate         DateTime               @default(now())
  createdBy           String?
  qifXmlContent       String
  qifVersion          String                 @default("3.0.0")
  characteristicCount Int                    @default(0)
  workOrderId         String?
  faiReportId         String?
  status              String                 @default("ACTIVE")
  supersededBy        String?
  lastSyncedAt        DateTime?
  createdAt           DateTime               @default(now())
  updatedAt           DateTime               @updatedAt
  characteristics     QIFCharacteristic[]
  faiReport           FAIReport?             @relation(fields: [faiReportId], references: [id])
  workOrder           WorkOrder?             @relation(fields: [workOrderId], references: [id])
  measurementResults  QIFMeasurementResult[]

  @@index([partNumber])
  @@index([partRevision])
  @@index([qifPlanUuid])
  @@index([qifPlanId])
  @@index([workOrderId])
  @@index([faiReportId])
  @@index([status])
  @@map("qif_measurement_plans")
}

model QIFCharacteristic {
  id                   String             @id @default(cuid())
  qifMeasurementPlanId String
  characteristicUuid   String             @unique @default(uuid()) /// QIF characteristic UUID per NIST AMS 300-12 standards
  characteristicId     String?            /// Legacy characteristic ID (deprecated, use characteristicUuid)
  balloonNumber        String?
  characteristicName   String?
  description          String?
  nominalValue         Float?
  upperTolerance       Float?
  lowerTolerance       Float?
  toleranceType        String?
  gdtType              String?
  datumReferenceFrame  String?
  materialCondition    String?
  measurementMethod    String?
  samplingRequired     Boolean            @default(false)
  sampleSize           Int?
  sequenceNumber       Int?
  createdAt            DateTime           @default(now())
  qifMeasurementPlan   QIFMeasurementPlan @relation(fields: [qifMeasurementPlanId], references: [id], onDelete: Cascade)
  measurements         QIFMeasurement[]

  @@index([qifMeasurementPlanId])
  @@index([characteristicUuid])
  @@index([characteristicId])
  @@index([balloonNumber])
  @@map("qif_characteristics")
}

model QIFMeasurementResult {
  id                   String                @id @default(cuid())
  qifResultsUuid       String                @unique @default(uuid()) /// QIF measurement results UUID per NIST AMS 300-12 standards
  qifResultsId         String?               @unique /// Legacy QIF results ID (deprecated, use qifResultsUuid)
  qifMeasurementPlanId String?
  partNumber           String
  serialNumber         String?
  lotNumber            String?
  inspectionDate       DateTime
  inspectedBy          String
  inspectionType       String?
  overallStatus        String
  totalMeasurements    Int                   @default(0)
  passedMeasurements   Int                   @default(0)
  failedMeasurements   Int                   @default(0)
  qifXmlContent        String
  qifVersion           String                @default("3.0.0")
  workOrderId          String?
  serializedPartId     String?
  faiReportId          String?
  measurementDeviceId  String?
  createdAt            DateTime              @default(now())
  updatedAt            DateTime              @updatedAt
  faiReport            FAIReport?            @relation(fields: [faiReportId], references: [id])
  measurementDevice    MeasurementEquipment? @relation(fields: [measurementDeviceId], references: [id])
  qifMeasurementPlan   QIFMeasurementPlan?   @relation(fields: [qifMeasurementPlanId], references: [id])
  serializedPart       SerializedPart?       @relation(fields: [serializedPartId], references: [id])
  workOrder            WorkOrder?            @relation(fields: [workOrderId], references: [id])
  measurements         QIFMeasurement[]

  @@index([qifResultsUuid])
  @@index([qifResultsId])
  @@index([qifMeasurementPlanId])
  @@index([partNumber])
  @@index([serialNumber])
  @@index([inspectionDate])
  @@index([overallStatus])
  @@index([workOrderId])
  @@index([faiReportId])
  @@map("qif_measurement_results")
}

model QIFMeasurement {
  id                     String               @id @default(cuid())
  qifMeasurementResultId String
  qifCharacteristicId    String?
  characteristicUuidRef  String?              /// QIF characteristic UUID reference per NIST AMS 300-12 standards
  characteristicId       String?              /// Legacy characteristic ID (deprecated, use characteristicUuidRef)
  balloonNumber          String?
  measuredValue          Float
  deviation              Float?
  status                 String
  measurementDate        DateTime?
  measuredBy             String?
  measurementDevice      String?
  uncertainty            Float?
  uncertaintyK           Float?
  notes                  String?
  createdAt              DateTime             @default(now())
  qifCharacteristic      QIFCharacteristic?   @relation(fields: [qifCharacteristicId], references: [id])
  qifMeasurementResult   QIFMeasurementResult @relation(fields: [qifMeasurementResultId], references: [id], onDelete: Cascade)

  @@index([qifMeasurementResultId])
  @@index([qifCharacteristicId])
  @@index([characteristicUuidRef])
  @@index([characteristicId])
  @@index([status])
  @@map("qif_measurements")
}

model SPCConfiguration {
  id                 String                 @id @default(cuid())
  parameterId        String                 @unique
  chartType          SPCChartType
  subgroupSize       Int?
  UCL                Float?
  centerLine         Float?
  LCL                Float?
  rangeUCL           Float?
  rangeCL            Float?
  rangeLCL           Float?
  USL                Float?
  LSL                Float?
  targetValue        Float?
  limitsBasedOn      LimitCalculationMethod
  historicalDataDays Int?
  lastCalculatedAt   DateTime?
  enabledRules       Json
  ruleSensitivity    String                 @default("NORMAL")
  enableCapability   Boolean                @default(true)
  confidenceLevel    Float                  @default(0.95)
  isActive           Boolean                @default(true)
  createdBy          String
  lastModifiedBy     String?
  createdAt          DateTime               @default(now())
  updatedAt          DateTime               @updatedAt
  parameter          OperationParameter     @relation(fields: [parameterId], references: [id], onDelete: Cascade)
  violations         SPCRuleViolation[]

  @@map("spc_configurations")
}

model SPCRuleViolation {
  id              String           @id @default(cuid())
  configurationId String
  ruleNumber      Int
  ruleName        String
  severity        String
  dataPointId     String?
  value           Float
  timestamp       DateTime
  subgroupNumber  Int?
  UCL             Float?
  LCL             Float?
  centerLine      Float?
  deviationSigma  Float?
  acknowledged    Boolean          @default(false)
  acknowledgedBy  String?
  acknowledgedAt  DateTime?
  resolution      String?
  createdAt       DateTime         @default(now())
  configuration   SPCConfiguration @relation(fields: [configurationId], references: [id], onDelete: Cascade)

  @@index([configurationId, timestamp])
  @@index([acknowledged])
  @@map("spc_rule_violations")
}

model SamplingPlan {
  id                        String                     @id @default(cuid())
  planName                  String
  planType                  SamplingPlanType
  parameterId               String?
  operationId               String?
  inspectionLevel           String
  AQL                       Float
  lotSizeMin                Int?
  lotSizeMax                Int?
  sampleSizeNormal          Int
  acceptanceNumber          Int
  rejectionNumber           Int
  sampleSizeTightened       Int?
  acceptanceNumberTightened Int?
  sampleSizeReduced         Int?
  acceptanceNumberReduced   Int?
  sampleSize2               Int?
  acceptanceNumber2         Int?
  rejectionNumber2          Int?
  currentInspectionLevel    String                     @default("NORMAL")
  consecutiveAccepted       Int                        @default(0)
  consecutiveRejected       Int                        @default(0)
  isActive                  Boolean                    @default(true)
  createdBy                 String
  lastModifiedBy            String?
  createdAt                 DateTime                   @default(now())
  updatedAt                 DateTime                   @updatedAt
  inspectionResults         SamplingInspectionResult[]
  operation                 Operation?                 @relation(fields: [operationId], references: [id])
  parameter                 OperationParameter?        @relation(fields: [parameterId], references: [id])

  @@map("sampling_plans")
}

model SamplingInspectionResult {
  id              String       @id @default(cuid())
  planId          String
  lotNumber       String
  lotSize         Int
  inspectionDate  DateTime
  sampleSize      Int
  defectsFound    Int
  decision        String
  inspectionLevel String
  inspectorId     String
  notes           String?
  createdAt       DateTime     @default(now())
  plan            SamplingPlan @relation(fields: [planId], references: [id], onDelete: Cascade)

  @@index([planId, inspectionDate])
  @@map("sampling_inspection_results")
}

/// Work Instruction Media - Enhanced media library for work instructions
model WorkInstructionMedia {
  id            String          @id @default(cuid())
  instructionId String
  mediaType     MediaType
  fileName      String
  fileUrl       String
  fileSize      Int
  mimeType      String
  title         String?
  description   String?
  tags          String[]
  annotations   Json?
  usageCount    Int             @default(0)
  lastUsedAt    DateTime?
  createdAt     DateTime        @default(now())
  updatedAt     DateTime        @updatedAt
  instruction   WorkInstruction @relation(fields: [instructionId], references: [id], onDelete: Cascade)

  @@index([instructionId])
  @@index([mediaType])
  @@map("work_instruction_media")
}

/// Work Instruction Relation - Relationships between work instructions
model WorkInstructionRelation {
  id           String          @id @default(cuid())
  parentId     String
  relatedId    String
  relationType RelationType
  description  String?
  createdAt    DateTime        @default(now())
  parent       WorkInstruction @relation("ParentInstruction", fields: [parentId], references: [id], onDelete: Cascade)

  @@unique([parentId, relatedId, relationType])
  @@index([parentId])
  @@index([relatedId])
  @@map("work_instruction_relations")
}

/// Export Template - Templates for exporting work instructions
model ExportTemplate {
  id             String             @id @default(cuid())
  name           String
  description    String?
  templateType   ExportTemplateType
  templateFormat ExportFormat
  headerTemplate String?
  footerTemplate String?
  styles         Json?
  layout         Json?
  isDefault      Boolean            @default(false)
  isActive       Boolean            @default(true)
  createdAt      DateTime           @default(now())
  updatedAt      DateTime           @updatedAt
  createdById    String
  updatedById    String
  instructions   WorkInstruction[]

  @@index([templateType])
  @@index([templateFormat])
  @@map("export_templates")
}

/// Data Collection Field Template - Reusable field templates
model DataCollectionFieldTemplate {
  id              String   @id @default(cuid())
  name            String
  description     String?
  fieldSchema     Json
  validationRules Json?
  category        String?
  tags            String[]
  usageCount      Int      @default(0)
  isActive        Boolean  @default(true)
  createdAt       DateTime @default(now())
  updatedAt       DateTime @updatedAt
  createdById     String

  @@index([category])
  @@index([tags])
  @@map("data_collection_field_templates")
}

model SetupSheet {
  id                 String                @id @default(cuid())
  documentNumber     String                @unique
  title              String
  description        String?
  version            String                @default("1.0.0")
  status             WorkInstructionStatus @default(DRAFT)
  effectiveDate      DateTime?
  supersededDate     DateTime?
  ecoNumber          String?
  equipmentId        String?
  operationId        String?
  partId             String?
  workCenterId       String?
  estimatedSetupTime Int?
  safetyChecklist    Json?
  requiredPPE        String[]
  imageUrls          String[]
  videoUrls          String[]
  attachmentUrls     String[]
  tags               String[]
  categories         String[]
  keywords           String[]
  thumbnailUrl       String?
  parentVersionId    String?
  approvalWorkflowId String?
  approvedById       String?
  approvedAt         DateTime?
  approvalHistory    Json?
  isActive           Boolean               @default(true)
  createdAt          DateTime              @default(now())
  updatedAt          DateTime              @updatedAt
  createdById        String
  updatedById        String
  executions         SetupExecution[]
  parameters         SetupParameter[]
  approvedBy         User?                 @relation("SetupSheetApprovedBy", fields: [approvedById], references: [id])
  createdBy          User                  @relation("SetupSheetCreatedBy", fields: [createdById], references: [id])
  parentVersion      SetupSheet?           @relation("SetupSheetVersionHistory", fields: [parentVersionId], references: [id])
  childVersions      SetupSheet[]          @relation("SetupSheetVersionHistory")
  updatedBy          User                  @relation("SetupSheetUpdatedBy", fields: [updatedById], references: [id])
  steps              SetupStep[]
  toolList           SetupTool[]

  @@index([documentNumber])
  @@index([status])
  @@index([equipmentId])
  @@index([operationId])
  @@index([partId])
  @@map("setup_sheets")
}

model SetupStep {
  id                   String     @id @default(cuid())
  setupSheetId         String
  stepNumber           Int
  title                String
  instructions         String
  imageUrls            String[]
  videoUrls            String[]
  estimatedDuration    Int?
  isCritical           Boolean    @default(false)
  requiresVerification Boolean    @default(false)
  setupSheet           SetupSheet @relation(fields: [setupSheetId], references: [id], onDelete: Cascade)

  @@unique([setupSheetId, stepNumber])
  @@index([setupSheetId])
  @@map("setup_steps")
}

model SetupParameter {
  id                 String     @id @default(cuid())
  setupSheetId       String
  parameterName      String
  targetValue        String
  tolerance          String?
  unit               String?
  equipmentSetting   String?
  verificationMethod String?
  setupSheet         SetupSheet @relation(fields: [setupSheetId], references: [id], onDelete: Cascade)

  @@index([setupSheetId])
  @@map("setup_parameters")
}

model SetupTool {
  id           String     @id @default(cuid())
  setupSheetId String
  toolId       String?
  toolName     String
  toolNumber   String?
  quantity     Int        @default(1)
  toolOffset   String?
  notes        String?
  setupSheet   SetupSheet @relation(fields: [setupSheetId], references: [id], onDelete: Cascade)

  @@index([setupSheetId])
  @@index([toolId])
  @@map("setup_tools")
}

model SetupExecution {
  id                String                         @id @default(cuid())
  setupSheetId      String
  workOrderId       String?
  operationId       String?
  startedById       String
  startedAt         DateTime                       @default(now())
  completedById     String?
  completedAt       DateTime?
  actualSetupTime   Int?
  verificationData  Json?
  firstPieceResults Json?
  status            WorkInstructionExecutionStatus @default(IN_PROGRESS)
  completedBy       User?                          @relation("SetupExecutionCompletedBy", fields: [completedById], references: [id])
  setupSheet        SetupSheet                     @relation(fields: [setupSheetId], references: [id])
  startedBy         User                           @relation("SetupExecutionStartedBy", fields: [startedById], references: [id])

  @@index([setupSheetId])
  @@index([workOrderId])
  @@map("setup_executions")
}

model InspectionPlan {
  id                 String                     @id @default(cuid())
  documentNumber     String                     @unique
  title              String
  description        String?
  version            String                     @default("1.0.0")
  status             WorkInstructionStatus      @default(DRAFT)
  effectiveDate      DateTime?
  supersededDate     DateTime?
  ecoNumber          String?
  partId             String?
  operationId        String?
  inspectionType     InspectionType
  frequency          InspectionFrequency
  samplingPlan       Json?
  dispositionRules   Json?
  gageRRRequired     Boolean                    @default(false)
  gageRRFrequency    String?
  imageUrls          String[]
  videoUrls          String[]
  attachmentUrls     String[]
  tags               String[]
  categories         String[]
  keywords           String[]
  thumbnailUrl       String?
  parentVersionId    String?
  approvalWorkflowId String?
  approvedById       String?
  approvedAt         DateTime?
  approvalHistory    Json?
  isActive           Boolean                    @default(true)
  createdAt          DateTime                   @default(now())
  updatedAt          DateTime                   @updatedAt
  createdById        String
  updatedById        String
  characteristics    InspectionCharacteristic[]
  executions         InspectionExecution[]
  approvedBy         User?                      @relation("InspectionPlanApprovedBy", fields: [approvedById], references: [id])
  createdBy          User                       @relation("InspectionPlanCreatedBy", fields: [createdById], references: [id])
  parentVersion      InspectionPlan?            @relation("InspectionPlanVersionHistory", fields: [parentVersionId], references: [id])
  childVersions      InspectionPlan[]           @relation("InspectionPlanVersionHistory")
  updatedBy          User                       @relation("InspectionPlanUpdatedBy", fields: [updatedById], references: [id])
  steps              InspectionStep[]

  @@index([documentNumber])
  @@index([status])
  @@index([partId])
  @@index([operationId])
  @@index([inspectionType])
  @@map("inspection_plans")
}

model InspectionCharacteristic {
  id                   String          @id @default(cuid())
  inspectionPlanId     String
  characteristicNumber Int
  characteristicName   String
  measurementType      MeasurementType
  nominal              Float?
  upperLimit           Float?
  lowerLimit           Float?
  unit                 String?
  measurementMethod    String?
  gageType             String?
  isCritical           Boolean         @default(false)
  inspectionPlan       InspectionPlan  @relation(fields: [inspectionPlanId], references: [id], onDelete: Cascade)

  @@unique([inspectionPlanId, characteristicNumber])
  @@index([inspectionPlanId])
  @@map("inspection_characteristics")
}

model InspectionStep {
  id                 String         @id @default(cuid())
  inspectionPlanId   String
  stepNumber         Int
  title              String
  instructions       String
  characteristicRefs Int[]
  imageUrls          String[]
  inspectionPlan     InspectionPlan @relation(fields: [inspectionPlanId], references: [id], onDelete: Cascade)

  @@unique([inspectionPlanId, stepNumber])
  @@index([inspectionPlanId])
  @@map("inspection_steps")
}

model InspectionExecution {
  id               String           @id @default(cuid())
  inspectionPlanId String
  workOrderId      String?
  operationId      String?
  lotNumber        String?
  serialNumber     String?
  inspectorId      String
  inspectedAt      DateTime         @default(now())
  results          Json
  overallResult    InspectionResult
  defectsFound     Json?
  disposition      Disposition?
  signatureId      String?
  inspectionPlan   InspectionPlan   @relation(fields: [inspectionPlanId], references: [id])
  inspector        User             @relation("InspectionExecutionInspector", fields: [inspectorId], references: [id])

  @@index([inspectionPlanId])
  @@index([workOrderId])
  @@index([inspectedAt])
  @@map("inspection_executions")
}

model StandardOperatingProcedure {
  id                 String                       @id @default(cuid())
  documentNumber     String                       @unique
  title              String
  description        String?
  version            String                       @default("1.0.0")
  status             WorkInstructionStatus        @default(DRAFT)
  effectiveDate      DateTime?
  supersededDate     DateTime?
  ecoNumber          String?
  sopType            SOPType
  scope              String
  applicability      String?
  responsibleRoles   String[]
  references         Json?
  safetyWarnings     String[]
  requiredPPE        String[]
  emergencyProcedure String?
  trainingRequired   Boolean                      @default(false)
  trainingFrequency  String?
  reviewFrequency    String?
  nextReviewDate     DateTime?
  imageUrls          String[]
  videoUrls          String[]
  attachmentUrls     String[]
  tags               String[]
  categories         String[]
  keywords           String[]
  thumbnailUrl       String?
  parentVersionId    String?
  approvalWorkflowId String?
  approvedById       String?
  approvedAt         DateTime?
  approvalHistory    Json?
  isActive           Boolean                      @default(true)
  createdAt          DateTime                     @default(now())
  updatedAt          DateTime                     @updatedAt
  createdById        String
  updatedById        String
  acknowledgments    SOPAcknowledgment[]
  audits             SOPAudit[]
  steps              SOPStep[]
  approvedBy         User?                        @relation("SOPApprovedBy", fields: [approvedById], references: [id])
  createdBy          User                         @relation("SOPCreatedBy", fields: [createdById], references: [id])
  parentVersion      StandardOperatingProcedure?  @relation("SOPVersionHistory", fields: [parentVersionId], references: [id])
  childVersions      StandardOperatingProcedure[] @relation("SOPVersionHistory")
  updatedBy          User                         @relation("SOPUpdatedBy", fields: [updatedById], references: [id])

  @@index([documentNumber])
  @@index([status])
  @@index([sopType])
  @@index([nextReviewDate])
  @@map("standard_operating_procedures")
}

model SOPStep {
  id           String                     @id @default(cuid())
  sopId        String
  stepNumber   Int
  title        String
  instructions String
  isWarning    Boolean                    @default(false)
  isCritical   Boolean                    @default(false)
  imageUrls    String[]
  videoUrls    String[]
  sop          StandardOperatingProcedure @relation(fields: [sopId], references: [id], onDelete: Cascade)

  @@unique([sopId, stepNumber])
  @@index([sopId])
  @@map("sop_steps")
}

model SOPAcknowledgment {
  id                  String                     @id @default(cuid())
  sopId               String
  userId              String
  userName            String
  acknowledgedAt      DateTime                   @default(now())
  trainingCompletedAt DateTime?
  assessmentScore     Float?
  assessmentPassed    Boolean?
  signatureId         String?
  sop                 StandardOperatingProcedure @relation(fields: [sopId], references: [id])
  user                User                       @relation("SOPAcknowledgmentUser", fields: [userId], references: [id])

  @@unique([sopId, userId])
  @@index([sopId])
  @@index([userId])
  @@map("sop_acknowledgments")
}

model SOPAudit {
  id                String                     @id @default(cuid())
  sopId             String
  auditDate         DateTime
  auditorId         String
  auditorName       String
  complianceChecks  Json
  overallCompliance Boolean
  findingsCount     Int                        @default(0)
  findings          String?
  correctiveActions Json?
  auditor           User                       @relation("SOPAuditAuditor", fields: [auditorId], references: [id])
  sop               StandardOperatingProcedure @relation(fields: [sopId], references: [id])

  @@index([sopId])
  @@index([auditDate])
  @@map("sop_audits")
}

model ToolDrawing {
  id                   String                  @id @default(cuid())
  documentNumber       String                  @unique
  title                String
  description          String?
  version              String                  @default("1.0.0")
  status               WorkInstructionStatus   @default(DRAFT)
  effectiveDate        DateTime?
  supersededDate       DateTime?
  ecoNumber            String?
  toolType             ToolType
  toolSubtype          String?
  dimensions           Json?
  material             String?
  weight               Float?
  weightUnit           String?
  vendorId             String?
  vendorName           String?
  vendorPartNumber     String?
  catalogNumber        String?
  cost                 Float?
  costCurrency         String?
  applicablePartIds    String[]
  applicableOperations String[]
  usageInstructions    String?
  maintenanceProcedure String?
  requiresCalibration  Boolean                 @default(false)
  calibrationInterval  Int?
  lastCalibrationDate  DateTime?
  nextCalibrationDate  DateTime?
  storageLocation      String?
  quantityOnHand       Int?
  minimumQuantity      Int?
  cadFileUrls          String[]
  imageUrls            String[]
  videoUrls            String[]
  attachmentUrls       String[]
  tags                 String[]
  categories           String[]
  keywords             String[]
  thumbnailUrl         String?
  parentVersionId      String?
  approvalWorkflowId   String?
  approvedById         String?
  approvedAt           DateTime?
  approvalHistory      Json?
  isActive             Boolean                 @default(true)
  createdAt            DateTime                @default(now())
  updatedAt            DateTime                @updatedAt
  createdById          String
  updatedById          String
  calibrationRecords   ToolCalibrationRecord[]
  approvedBy           User?                   @relation("ToolDrawingApprovedBy", fields: [approvedById], references: [id])
  createdBy            User                    @relation("ToolDrawingCreatedBy", fields: [createdById], references: [id])
  parentVersion        ToolDrawing?            @relation("ToolDrawingVersionHistory", fields: [parentVersionId], references: [id])
  childVersions        ToolDrawing[]           @relation("ToolDrawingVersionHistory")
  updatedBy            User                    @relation("ToolDrawingUpdatedBy", fields: [updatedById], references: [id])
  maintenanceRecords   ToolMaintenanceRecord[]
  usageLogs            ToolUsageLog[]

  @@index([documentNumber])
  @@index([status])
  @@index([toolType])
  @@index([vendorId])
  @@index([nextCalibrationDate])
  @@map("tool_drawings")
}

model ToolMaintenanceRecord {
  id                  String          @id @default(cuid())
  toolDrawingId       String
  maintenanceDate     DateTime
  performedById       String
  performedByName     String
  maintenanceType     MaintenanceType
  description         String
  partsReplaced       Json?
  cost                Float?
  toolConditionBefore String?
  toolConditionAfter  String?
  performedBy         User            @relation("ToolMaintenancePerformedBy", fields: [performedById], references: [id])
  toolDrawing         ToolDrawing     @relation(fields: [toolDrawingId], references: [id])

  @@index([toolDrawingId])
  @@index([maintenanceDate])
  @@map("tool_maintenance_records")
}

model ToolCalibrationRecord {
  id                  String      @id @default(cuid())
  toolDrawingId       String
  calibrationDate     DateTime
  performedById       String
  performedByName     String
  calibrationResults  Json
  passed              Boolean
  certificationNumber String?
  certificateUrl      String?
  nextDueDate         DateTime
  performedBy         User        @relation("ToolCalibrationPerformedBy", fields: [performedById], references: [id])
  toolDrawing         ToolDrawing @relation(fields: [toolDrawingId], references: [id])

  @@index([toolDrawingId])
  @@index([calibrationDate])
  @@map("tool_calibration_records")
}

model ToolUsageLog {
  id                String      @id @default(cuid())
  toolDrawingId     String
  usedAt            DateTime    @default(now())
  usedById          String
  usedByName        String
  workOrderId       String?
  operationId       String?
  usageDuration     Int?
  conditionAfterUse String?
  toolDrawing       ToolDrawing @relation(fields: [toolDrawingId], references: [id])
  usedBy            User        @relation("ToolUsageLogUsedBy", fields: [usedById], references: [id])

  @@index([toolDrawingId])
  @@index([usedAt])
  @@map("tool_usage_logs")
}

model DocumentTemplate {
  id               String       @id @default(cuid())
  name             String
  description      String?
  documentType     DocumentType
  templateData     Json
  defaultValues    Json?
  isPublic         Boolean      @default(false)
  isSystemTemplate Boolean      @default(false)
  tags             String[]
  category         String?
  usageCount       Int          @default(0)
  isActive         Boolean      @default(true)
  createdAt        DateTime     @default(now())
  updatedAt        DateTime     @updatedAt
  createdById      String
  updatedById      String
  createdBy        User         @relation("DocumentTemplateCreatedBy", fields: [createdById], references: [id])
  updatedBy        User         @relation("DocumentTemplateUpdatedBy", fields: [updatedById], references: [id])

  @@index([documentType])
  @@index([isPublic])
  @@index([category])
  @@map("document_templates")
}

/// User Workstation Preference - Manages user layout preferences for work instruction execution
model UserWorkstationPreference {
  id                    String         @id @default(cuid())
  userId                String
  workstationId         String?
  layoutMode            LayoutMode     @default(SPLIT_VERTICAL)
  splitRatio            Float?         @default(0.6)
  panelPosition         PanelPosition? @default(LEFT)
  autoAdvanceSteps      Boolean        @default(false)
  showStepTimer         Boolean        @default(true)
  compactMode           Boolean        @default(false)
  useSecondMonitor      Boolean        @default(false)
  secondMonitorPosition Json?
  isActive              Boolean        @default(true)
  createdAt             DateTime       @default(now())
  updatedAt             DateTime       @updatedAt

  @@unique([userId, workstationId])
  @@index([userId])
  @@index([workstationId])
  @@map("user_workstation_preferences")
}

/// Workstation Display Config - Physical display configuration for workstations
model WorkstationDisplayConfig {
  id                String      @id @default(cuid())
  workstationId     String      @unique
  screenWidth       Int?
  screenHeight      Int?
  isMultiMonitor    Boolean     @default(false)
  monitorCount      Int         @default(1)
  forcedLayout      LayoutMode?
  allowUserOverride Boolean     @default(true)
  isTouchScreen     Boolean     @default(false)
  touchTargetSize   Int?        @default(48)
  createdAt         DateTime    @default(now())
  updatedAt         DateTime    @updatedAt
  updatedById       String

  @@index([workstationId])
  @@map("workstation_display_configs")
}

model WorkflowDefinition {
  id           String             @id @default(cuid())
  name         String
  description  String?
  workflowType WorkflowType
  version      String             @default("1.0.0")
  structure    Json
  isActive     Boolean            @default(true)
  isTemplate   Boolean            @default(false)
  createdAt    DateTime           @default(now())
  updatedAt    DateTime           @updatedAt
  createdById  String
  updatedById  String
  instances    WorkflowInstance[]
  rules        WorkflowRule[]
  stages       WorkflowStage[]

  @@index([workflowType])
  @@index([isActive])
  @@map("workflow_definitions")
}

model WorkflowStage {
  id                 String                  @id @default(cuid())
  workflowId         String
  stageNumber        Int
  stageName          String
  description        String?
  approvalType       ApprovalType            @default(ALL_REQUIRED)
  minimumApprovals   Int?
  approvalThreshold  Float?
  requiredRoles      String[]
  optionalRoles      String[]
  assignmentStrategy AssignmentStrategy      @default(MANUAL)
  deadlineHours      Int?
  escalationRules    Json?
  allowDelegation    Boolean                 @default(true)
  allowSkip          Boolean                 @default(false)
  skipConditions     Json?
  requiresSignature  Boolean                 @default(false)
  signatureType      String?
  stageInstances     WorkflowStageInstance[]
  workflow           WorkflowDefinition      @relation(fields: [workflowId], references: [id], onDelete: Cascade)

  @@unique([workflowId, stageNumber])
  @@index([workflowId])
  @@map("workflow_stages")
}

model WorkflowRule {
  id                String             @id @default(cuid())
  workflowId        String
  ruleName          String
  description       String?
  conditionField    String
  conditionOperator ConditionOperator
  conditionValue    Json
  actionType        RuleActionType
  actionConfig      Json
  priority          Int                @default(0)
  isActive          Boolean            @default(true)
  createdAt         DateTime           @default(now())
  updatedAt         DateTime           @updatedAt
  workflow          WorkflowDefinition @relation(fields: [workflowId], references: [id], onDelete: Cascade)

  @@index([workflowId])
  @@index([priority])
  @@map("workflow_rules")
}

model WorkflowInstance {
  id                 String                  @id @default(cuid())
  workflowId         String
  entityType         String
  entityId           String
  status             WorkflowStatus          @default(IN_PROGRESS)
  currentStageNumber Int?
  contextData        Json?
  startedAt          DateTime                @default(now())
  completedAt        DateTime?
  deadline           DateTime?
  priority           Priority                @default(NORMAL)
  impactLevel        ImpactLevel?
  createdById        String
  history            WorkflowHistory[]
  workflow           WorkflowDefinition      @relation(fields: [workflowId], references: [id])
  stageInstances     WorkflowStageInstance[]

  @@unique([entityType, entityId])
  @@index([workflowId])
  @@index([status])
  @@index([deadline])
  @@index([createdById])
  @@map("workflow_instances")
}

model WorkflowStageInstance {
  id                   String                         @id @default(cuid())
  workflowInstanceId   String
  stageId              String
  stageNumber          Int
  stageName            String
  status               StageStatus                    @default(PENDING)
  startedAt            DateTime?
  completedAt          DateTime?
  deadline             DateTime?
  outcome              StageOutcome?
  notes                String?
  assignments          WorkflowAssignment[]
  parallelCoordination WorkflowParallelCoordination[]
  stage                WorkflowStage                  @relation(fields: [stageId], references: [id])
  workflowInstance     WorkflowInstance               @relation(fields: [workflowInstanceId], references: [id], onDelete: Cascade)

  @@unique([workflowInstanceId, stageNumber])
  @@index([workflowInstanceId])
  @@index([status])
  @@index([deadline])
  @@map("workflow_stage_instances")
}

model WorkflowAssignment {
  id               String                @id @default(cuid())
  stageInstanceId  String
  assignedToId     String
  assignedToRole   String?
  assignmentType   AssignmentType        @default(REQUIRED)
  delegatedFromId  String?
  delegationReason String?
  delegationExpiry DateTime?
  action           ApprovalAction?
  actionTakenAt    DateTime?
  comments         String?
  signatureId      String?
  signatureType    String?
  assignedAt       DateTime              @default(now())
  dueDate          DateTime?
  escalationLevel  Int                   @default(0)
  escalatedAt      DateTime?
  escalatedToId    String?
  stageInstance    WorkflowStageInstance @relation(fields: [stageInstanceId], references: [id], onDelete: Cascade)

  @@index([stageInstanceId])
  @@index([assignedToId])
  @@index([dueDate])
  @@index([action])
  @@map("workflow_assignments")
}

model WorkflowHistory {
  id                 String            @id @default(cuid())
  workflowInstanceId String
  eventType          WorkflowEventType
  eventDescription   String
  stageNumber        Int?
  fromStatus         String?
  toStatus           String?
  performedById      String
  performedByName    String
  performedByRole    String?
  details            Json?
  occurredAt         DateTime          @default(now())
  workflowInstance   WorkflowInstance  @relation(fields: [workflowInstanceId], references: [id], onDelete: Cascade)

  @@index([workflowInstanceId])
  @@index([eventType])
  @@index([occurredAt])
  @@map("workflow_history")
}

model WorkflowDelegation {
  id                 String        @id @default(cuid())
  delegatorId        String
  delegateeId        String
  workflowType       WorkflowType?
  specificWorkflowId String?
  startDate          DateTime
  endDate            DateTime?
  reason             String
  isActive           Boolean       @default(true)
  createdAt          DateTime      @default(now())

  @@index([delegatorId])
  @@index([delegateeId])
  @@index([isActive])
  @@map("workflow_delegations")
}

model WorkflowTemplate {
  id                 String       @id @default(cuid())
  name               String
  description        String?
  workflowType       WorkflowType
  category           String       @default("STANDARD")
  templateDefinition Json
  usageCount         Int          @default(0)
  lastUsedAt         DateTime?
  isActive           Boolean      @default(true)
  isBuiltIn          Boolean      @default(false)
  createdAt          DateTime     @default(now())
  updatedAt          DateTime     @updatedAt
  createdById        String

  @@index([workflowType])
  @@index([category])
  @@index([isActive])
  @@map("workflow_templates")
}

model WorkflowTask {
  id                 String     @id @default(cuid())
  assignmentId       String     @unique
  assignedToId       String
  workflowInstanceId String
  stageNumber        Int
  entityType         String
  entityId           String
  taskTitle          String
  taskDescription    String?
  priority           Priority   @default(NORMAL)
  status             TaskStatus @default(PENDING)
  createdAt          DateTime   @default(now())
  dueDate            DateTime?
  lastReminderSent   DateTime?
  reminderCount      Int        @default(0)

  @@index([assignedToId, status])
  @@index([dueDate])
  @@index([priority])
  @@index([workflowInstanceId])
  @@map("workflow_tasks")
}

model WorkflowMetrics {
  id                 String        @id @default(cuid())
  periodStart        DateTime
  periodEnd          DateTime
  workflowId         String?
  stageId            String?
  workflowType       WorkflowType?
  userId             String?
  roleId             String?
  totalAssignments   Int           @default(0)
  completedOnTime    Int           @default(0)
  completedLate      Int           @default(0)
  avgCompletionHours Float?
  escalationCount    Int           @default(0)
  rejectionCount     Int           @default(0)
  onTimePercentage   Float?
  avgResponseHours   Float?
  updatedAt          DateTime      @updatedAt

  @@index([periodStart, periodEnd])
  @@index([workflowType])
  @@index([userId])
  @@map("workflow_metrics")
}

model WorkflowParallelCoordination {
  id                   String                @id @default(cuid())
  stageInstanceId      String
  groupId              String
  groupName            String?
  groupType            String
  completionType       String
  thresholdValue       Int?
  totalAssignments     Int                   @default(0)
  completedAssignments Int                   @default(0)
  approvedAssignments  Int                   @default(0)
  rejectedAssignments  Int                   @default(0)
  groupStatus          String                @default("PENDING")
  groupDecision        String?
  completedAt          DateTime?
  metadata             Json?
  createdAt            DateTime              @default(now())
  updatedAt            DateTime              @updatedAt
  stageInstance        WorkflowStageInstance @relation(fields: [stageInstanceId], references: [id], onDelete: Cascade)

  @@unique([stageInstanceId, groupId])
  @@index([stageInstanceId])
  @@index([groupStatus])
  @@map("workflow_parallel_coordination")
}

/// Engineering Change Order - Core ECO entity for formal change management
model EngineeringChangeOrder {
  id                     String                @id @default(cuid())
  ecoNumber              String                @unique
  title                  String
  description            String
  ecoType                ECOType
  priority               ECOPriority
  status                 ECOStatus             @default(REQUESTED)
  currentState           String
  proposedChange         String
  reasonForChange        String
  benefitsExpected       String?
  risksIfNotImplemented  String?
  requestorId            String
  requestorName          String
  requestorDept          String?
  requestDate            DateTime              @default(now())
  sponsorId              String?
  sponsorName            String?
  impactAnalysis         Json?
  affectedParts          String[]
  affectedOperations     String[]
  estimatedCost          Float?
  actualCost             Float?
  estimatedSavings       Float?
  actualSavings          Float?
  costCurrency           String                @default("USD")
  requestedEffectiveDate DateTime?
  plannedEffectiveDate   DateTime?
  actualEffectiveDate    DateTime?
  effectivityType        EffectivityType?
  effectivityValue       String?
  isInterchangeable      Boolean               @default(false)
  crbReviewDate          DateTime?
  crbDecision            CRBDecision?
  crbNotes               String?
  completedDate          DateTime?
  verifiedDate           DateTime?
  closedDate             DateTime?
  closedById             String?
  isActive               Boolean               @default(true)
  createdAt              DateTime              @default(now())
  updatedAt              DateTime              @updatedAt
  affectedDocuments      ECOAffectedDocument[]
  attachments            ECOAttachment[]
  crbReviews             ECOCRBReview[]
  history                ECOHistory[]
  relatedECOs            ECORelation[]         @relation("ParentECO")
  parentRelations        ECORelation[]         @relation("RelatedECO")
  tasks                  ECOTask[]

  // ICD System relationships
  icdHistory             ICDHistory[]          @relation("ICDHistoryECO")
  icdChangeRequests      ICDChangeRequest[]    @relation("ICDChangeRequestECO")

  @@index([ecoNumber])
  @@index([status])
  @@index([priority])
  @@index([requestDate])
  @@index([requestorId])
  @@map("engineering_change_orders")
}

/// ECO Affected Document - Links ECOs to documents that need updates
model ECOAffectedDocument {
  id                String                 @id @default(cuid())
  ecoId             String
  documentType      String
  documentId        String
  documentTitle     String
  currentVersion    String?
  targetVersion     String?
  status            DocUpdateStatus        @default(PENDING)
  assignedToId      String?
  assignedToName    String?
  updateStartedAt   DateTime?
  updateCompletedAt DateTime?
  approvedAt        DateTime?
  createdAt         DateTime               @default(now())
  updatedAt         DateTime               @updatedAt
  eco               EngineeringChangeOrder @relation(fields: [ecoId], references: [id], onDelete: Cascade)

  @@unique([ecoId, documentType, documentId])
  @@index([ecoId])
  @@index([status])
  @@index([assignedToId])
  @@map("eco_affected_documents")
}

/// ECO Task - Implementation tasks for ECO completion
model ECOTask {
  id                String                 @id @default(cuid())
  ecoId             String
  taskName          String
  description       String?
  taskType          ECOTaskType
  assignedToId      String?
  assignedToName    String?
  assignedToDept    String?
  status            ECOTaskStatus          @default(PENDING)
  dueDate           DateTime?
  startedAt         DateTime?
  completedAt       DateTime?
  prerequisiteTasks String[]
  completionNotes   String?
  verifiedById      String?
  verifiedAt        DateTime?
  createdAt         DateTime               @default(now())
  updatedAt         DateTime               @updatedAt
  eco               EngineeringChangeOrder @relation(fields: [ecoId], references: [id], onDelete: Cascade)

  @@index([ecoId])
  @@index([assignedToId])
  @@index([status])
  @@index([dueDate])
  @@map("eco_tasks")
}

/// ECO Attachment - Supporting documents for ECOs
model ECOAttachment {
  id             String                 @id @default(cuid())
  ecoId          String
  fileName       String
  fileUrl        String
  fileSize       Int
  mimeType       String
  attachmentType AttachmentType
  description    String?
  uploadedById   String
  uploadedByName String
  uploadedAt     DateTime               @default(now())
  eco            EngineeringChangeOrder @relation(fields: [ecoId], references: [id], onDelete: Cascade)

  @@index([ecoId])
  @@index([attachmentType])
  @@map("eco_attachments")
}

/// ECO History - Complete audit trail for ECO changes
model ECOHistory {
  id               String                 @id @default(cuid())
  ecoId            String
  eventType        ECOEventType
  eventDescription String
  fromStatus       ECOStatus?
  toStatus         ECOStatus?
  details          Json?
  performedById    String
  performedByName  String
  performedByRole  String?
  occurredAt       DateTime               @default(now())
  eco              EngineeringChangeOrder @relation(fields: [ecoId], references: [id], onDelete: Cascade)

  @@index([ecoId])
  @@index([eventType])
  @@index([occurredAt])
  @@map("eco_history")
}

/// ECO CRB Review - Change Review Board meeting records
model ECOCRBReview {
  id                String                 @id @default(cuid())
  ecoId             String
  meetingDate       DateTime
  meetingAgenda     String?
  members           Json
  discussionNotes   String?
  questionsConcerns String?
  decision          CRBDecision
  decisionRationale String?
  votesFor          Int?
  votesAgainst      Int?
  votesAbstain      Int?
  conditions        String?
  actionItems       Json?
  nextReviewDate    DateTime?
  createdById       String
  createdAt         DateTime               @default(now())
  eco               EngineeringChangeOrder @relation(fields: [ecoId], references: [id], onDelete: Cascade)

  @@index([ecoId])
  @@index([meetingDate])
  @@map("eco_crb_reviews")
}

/// ECO Relation - Relationships between ECOs
model ECORelation {
  id           String                 @id @default(cuid())
  parentEcoId  String
  relatedEcoId String
  relationType ECORelationType
  description  String?
  createdAt    DateTime               @default(now())
  parentEco    EngineeringChangeOrder @relation("ParentECO", fields: [parentEcoId], references: [id], onDelete: Cascade)
  relatedEco   EngineeringChangeOrder @relation("RelatedECO", fields: [relatedEcoId], references: [id], onDelete: Cascade)

  @@unique([parentEcoId, relatedEcoId])
  @@index([parentEcoId])
  @@index([relatedEcoId])
  @@map("eco_relations")
}

/// CRB Configuration - Change Review Board setup
model CRBConfiguration {
  id               String     @id @default(cuid())
  boardMembers     Json
  meetingFrequency String?
  meetingDay       String?
  meetingTime      String?
  votingRule       VotingRule @default(MAJORITY)
  quorumRequired   Int?
  preReviewDays    Int        @default(3)
  isActive         Boolean    @default(true)
  createdAt        DateTime   @default(now())
  updatedAt        DateTime   @updatedAt

  @@index([isActive])
  @@map("crb_configurations")
}

/// Document Comment - Threaded comments on documents
model DocumentComment {
  id               String              @id @default(cuid())
  documentType     String
  documentId       String
  contextType      CommentContextType?
  contextId        String?
  contextPath      String?
  commentText      String
  attachments      String[]
  parentCommentId  String?
  status           CommentStatus       @default(OPEN)
  priority         CommentPriority     @default(MEDIUM)
  tags             String[]
  isPinned         Boolean             @default(false)
  isResolved       Boolean             @default(false)
  resolvedAt       DateTime?
  resolvedById     String?
  authorId         String
  authorName       String
  mentionedUserIds String[]
  createdAt        DateTime            @default(now())
  updatedAt        DateTime            @updatedAt
  editedAt         DateTime?
  reactions        CommentReaction[]
  parentComment    DocumentComment?    @relation("CommentThread", fields: [parentCommentId], references: [id], onDelete: Cascade)
  replies          DocumentComment[]   @relation("CommentThread")

  @@index([documentType, documentId])
  @@index([parentCommentId])
  @@index([authorId])
  @@index([status])
  @@index([createdAt])
  @@map("document_comments")
}

/// Comment Reaction - Reactions to comments
model CommentReaction {
  id           String          @id @default(cuid())
  commentId    String
  userId       String
  userName     String
  reactionType ReactionType
  createdAt    DateTime        @default(now())
  comment      DocumentComment @relation(fields: [commentId], references: [id], onDelete: Cascade)

  @@unique([commentId, userId, reactionType])
  @@index([commentId])
  @@map("comment_reactions")
}

/// Document Annotation - Visual annotations on media
model DocumentAnnotation {
  id             String         @id @default(cuid())
  documentType   String
  documentId     String
  mediaType      String?
  mediaUrl       String?
  annotationType AnnotationType
  annotationData Json
  text           String?
  color          String?
  strokeWidth    Int?
  opacity        Float?
  fontSize       Int?
  timestamp      Float?
  authorId       String
  authorName     String
  isResolved     Boolean        @default(false)
  createdAt      DateTime       @default(now())
  updatedAt      DateTime       @updatedAt

  @@index([documentType, documentId])
  @@index([authorId])
  @@map("document_annotations")
}

/// Review Assignment - Document review assignments
model ReviewAssignment {
  id              String                @id @default(cuid())
  documentType    String
  documentId      String
  documentVersion String
  reviewerId      String
  reviewerName    String
  assignedById    String
  assignedByName  String
  assignedAt      DateTime              @default(now())
  reviewType      ReviewType
  instructions    String?
  focusAreas      String[]
  isRequired      Boolean               @default(true)
  deadline        DateTime?
  checklistItems  Json?
  status          ReviewStatus          @default(NOT_STARTED)
  startedAt       DateTime?
  completedAt     DateTime?
  recommendation  ReviewRecommendation?
  summary         String?
  timeSpent       Int?
  signatureId     String?
  signedOffAt     DateTime?

  @@unique([documentType, documentId, reviewerId])
  @@index([reviewerId])
  @@index([status])
  @@index([deadline])
  @@map("review_assignments")
}

/// Document Activity - Activity log for documents
model DocumentActivity {
  id              String       @id @default(cuid())
  documentType    String
  documentId      String
  activityType    ActivityType
  description     String
  changesSummary  Json?
  performedById   String
  performedByName String
  performedByRole String?
  metadata        Json?
  occurredAt      DateTime     @default(now())

  @@index([documentType, documentId])
  @@index([activityType])
  @@index([occurredAt])
  @@index([performedById])
  @@map("document_activities")
}

/// Document Subscription - User subscriptions to document updates
model DocumentSubscription {
  id               String   @id @default(cuid())
  userId           String
  documentType     String
  documentId       String
  notifyOnEdit     Boolean  @default(true)
  notifyOnComment  Boolean  @default(true)
  notifyOnApproval Boolean  @default(true)
  notifyOnVersion  Boolean  @default(true)
  subscribedAt     DateTime @default(now())

  @@unique([userId, documentType, documentId])
  @@index([userId])
  @@index([documentType, documentId])
  @@map("document_subscriptions")
}

/// User Notification - System notifications
model UserNotification {
  id               String           @id @default(cuid())
  userId           String
  notificationType NotificationType
  title            String
  message          String
  entityType       String?
  entityId         String?
  actionUrl        String?
  isRead           Boolean          @default(false)
  readAt           DateTime?
  createdAt        DateTime         @default(now())
  expiresAt        DateTime?

  @@index([userId])
  @@index([isRead])
  @@index([createdAt])
  @@map("user_notifications")
}

/// Document Edit Session - Real-time collaboration sessions
model DocumentEditSession {
  id             String    @id @default(cuid())
  documentType   String
  documentId     String
  userId         String
  userName       String
  sessionId      String    @unique
  startedAt      DateTime  @default(now())
  lastActivityAt DateTime  @default(now())
  endedAt        DateTime?
  cursorPosition Json?
  lockedSections String[]
  isActive       Boolean   @default(true)

  @@index([documentType, documentId])
  @@index([userId])
  @@index([isActive])
  @@map("document_edit_sessions")
}

/// Conflict Resolution - Merge conflict resolutions
model ConflictResolution {
  id             String         @id @default(cuid())
  documentType   String
  documentId     String
  conflictPath   String
  baseVersion    String
  yourVersion    Json
  theirVersion   Json
  theirUserId    String
  resolution     ResolutionType
  mergedVersion  Json
  resolvedById   String
  resolvedByName String
  resolvedAt     DateTime       @default(now())

  @@index([documentType, documentId])
  @@index([resolvedById])
  @@map("conflict_resolutions")
}

/// Cloud storage file registry
/// Tracks all files stored in S3/MinIO with versioning, deduplication, and metadata
model StoredFile {
  id                  String              @id @default(uuid())
  storagePath         String              @unique
  storageProvider     String
  bucket              String
  fileName            String
  originalFileName    String
  fileSize            Int
  mimeType            String
  fileHash            String
  versionId           String?
  isLatestVersion     Boolean             @default(true)
  versionNumber       Int                 @default(1)
  storageClass        StorageClass        @default(HOT)
  transitionedAt      DateTime?
  metadata            Json?
  tags                String[]
  cdnUrl              String?
  cacheStatus         CacheStatus?
  lastCacheUpdate     DateTime?
  accessCount         Int                 @default(0)
  lastAccessedAt      DateTime?
  downloadCount       Int                 @default(0)
  documentType        String?
  documentId          String?
  attachmentType      FileAttachmentType?
  deduplicationRefs   Int                 @default(1)
  originalFileId      String?
  retentionPolicy     String?
  expiresAt           DateTime?
  autoDeleteAt        DateTime?
  isEncrypted         Boolean             @default(false)
  encryptionKeyId     String?
  encryptionAlgorithm String?
  uploadedById        String
  uploadedByName      String
  uploadedAt          DateTime            @default(now())
  uploadMethod        UploadMethod        @default(DIRECT)
  uploadSessionId     String?
  processingStatus    ProcessingStatus    @default(COMPLETED)
  processingError     String?
  thumbnailGenerated  Boolean             @default(false)
  thumbnailPath       String?
  backupEntries       BackupEntry[]
  accessLogs          FileAccessLog[]
  versions            FileVersion[]
  originalFile        StoredFile?         @relation("FileDuplicates", fields: [originalFileId], references: [id])
  duplicateFiles      StoredFile[]        @relation("FileDuplicates")

  @@index([storagePath])
  @@index([fileHash])
  @@index([documentType, documentId])
  @@index([storageClass])
  @@index([uploadedAt])
  @@index([isLatestVersion])
  @@index([originalFileId])
  @@map("stored_files")
}

/// File version history for comprehensive version tracking
model FileVersion {
  id                String            @id @default(uuid())
  fileId            String
  versionNumber     Int
  versionId         String
  storagePath       String
  fileSize          Int
  fileHash          String
  mimeType          String
  changeDescription String?
  changeType        VersionChangeType @default(UPDATE)
  storageClass      StorageClass      @default(HOT)
  metadata          Json?
  createdAt         DateTime          @default(now())
  createdById       String
  createdByName     String
  retentionPolicy   String?
  expiresAt         DateTime?
  file              StoredFile        @relation(fields: [fileId], references: [id], onDelete: Cascade)

  @@unique([fileId, versionNumber])
  @@index([fileId])
  @@index([createdAt])
  @@map("file_versions")
}

/// Backup schedules for automated backup management
model BackupSchedule {
  id                     String          @id @default(uuid())
  name                   String
  description            String?
  bucketName             String
  backupBucket           String?
  includePattern         String?
  excludePattern         String?
  frequency              BackupFrequency
  cronExpression         String?
  timezone               String          @default("UTC")
  retentionDays          Int             @default(30)
  maxBackups             Int?
  enableCompression      Boolean         @default(true)
  enableEncryption       Boolean         @default(true)
  crossRegionReplication Boolean         @default(false)
  isActive               Boolean         @default(true)
  lastBackupAt           DateTime?
  nextBackupAt           DateTime?
  lastSuccessAt          DateTime?
  lastFailureAt          DateTime?
  createdAt              DateTime        @default(now())
  updatedAt              DateTime        @updatedAt
  createdById            String
  updatedById            String?
  backupHistory          BackupHistory[]

  @@index([isActive])
  @@index([nextBackupAt])
  @@map("backup_schedules")
}

/// Backup execution history and status tracking
model BackupHistory {
  id               String          @id @default(uuid())
  scheduleId       String?
  backupType       BackupType
  status           BackupStatus
  sourceBucket     String
  destBucket       String
  backupLocation   String
  fileCount        Int?
  totalSize        Int?
  compressedSize   Int?
  compressionRatio Float?
  startedAt        DateTime
  completedAt      DateTime?
  duration         Int?
  errorMessage     String?
  errorCode        String?
  checksumVerified Boolean         @default(false)
  verificationDate DateTime?
  metadata         Json?
  backupEntries    BackupEntry[]
  schedule         BackupSchedule? @relation(fields: [scheduleId], references: [id])

  @@index([scheduleId])
  @@index([status])
  @@index([startedAt])
  @@index([backupType])
  @@map("backup_history")
}

/// Backup entries linking files to backup instances
model BackupEntry {
  id               String        @id @default(uuid())
  backupId         String
  fileId           String
  backupPath       String
  originalPath     String
  checksum         String
  checksumVerified Boolean       @default(false)
  metadata         Json?
  backup           BackupHistory @relation(fields: [backupId], references: [id], onDelete: Cascade)
  file             StoredFile    @relation(fields: [fileId], references: [id])

  @@unique([backupId, fileId])
  @@index([backupId])
  @@index([fileId])
  @@map("backup_entries")
}

/// File access logging for security and analytics
model FileAccessLog {
  id             String     @id @default(uuid())
  fileId         String
  accessType     AccessType
  accessMethod   String
  userId         String?
  userName       String?
  userAgent      String?
  ipAddress      String?
  referrer       String?
  requestHeaders Json?
  responseCode   Int?
  responseSize   Int?
  accessedAt     DateTime   @default(now())
  duration       Int?
  country        String?
  region         String?
  city           String?
  cdnHit         Boolean?
  edgeLocation   String?
  file           StoredFile @relation(fields: [fileId], references: [id])

  @@index([fileId])
  @@index([accessedAt])
  @@index([userId])
  @@index([accessType])
  @@map("file_access_logs")
}

/// Storage analytics and metrics for monitoring
model StorageMetrics {
  id               String   @id @default(uuid())
  date             DateTime @unique
  hour             Int?
  totalFiles       Int      @default(0)
  totalSize        Int      @default(0)
  hotStorageFiles  Int      @default(0)
  hotStorageSize   Int      @default(0)
  warmStorageFiles Int      @default(0)
  warmStorageSize  Int      @default(0)
  coldStorageFiles Int      @default(0)
  coldStorageSize  Int      @default(0)
  archiveFiles     Int      @default(0)
  archiveSize      Int      @default(0)
  imageFiles       Int      @default(0)
  imageSize        Int      @default(0)
  videoFiles       Int      @default(0)
  videoSize        Int      @default(0)
  documentFiles    Int      @default(0)
  documentSize     Int      @default(0)
  cadFiles         Int      @default(0)
  cadSize          Int      @default(0)
  uploads          Int      @default(0)
  downloads        Int      @default(0)
  deletes          Int      @default(0)
  totalRequests    Int      @default(0)
  totalBandwidth   Int      @default(0)
  cdnHits          Int      @default(0)
  cdnMisses        Int      @default(0)
  duplicateFiles   Int      @default(0)
  spaceSaved       Int      @default(0)
  estimatedCost    Decimal? @db.Decimal(10, 2)

  @@index([date])
  @@index([hour])
  @@map("storage_metrics")
}

/// Multipart upload session tracking
model MultipartUpload {
  id             String       @id @default(uuid())
  uploadId       String       @unique
  fileName       String
  storagePath    String
  totalSize      Int
  chunkSize      Int
  totalChunks    Int
  uploadedChunks Int          @default(0)
  status         UploadStatus @default(IN_PROGRESS)
  parts          Json[]
  uploadedById   String
  uploadedByName String
  startedAt      DateTime     @default(now())
  lastActivityAt DateTime     @default(now())
  completedAt    DateTime?
  expiresAt      DateTime
  errorMessage   String?
  retryCount     Int          @default(0)
  metadata       Json?

  @@index([uploadId])
  @@index([status])
  @@index([uploadedById])
  @@index([expiresAt])
  @@map("multipart_uploads")
}

/// Enhanced Role model - Replaces placeholder in auth service
/// Supports both global and site-specific roles with flexible permission assignment
model Role {
  id            String           @id @default(cuid())
  roleCode      String           @unique
  roleName      String
  description   String?
  isActive      Boolean          @default(true)
  isGlobal      Boolean          @default(true)
  createdAt     DateTime         @default(now())
  updatedAt     DateTime         @updatedAt
  createdBy     String?
  permissions   RolePermission[]
  userRoles     UserRole[]
  userSiteRoles UserSiteRole[]

  // Role Template relationship
  templateInstance RoleTemplateInstance?

  // Saviynt Identity Governance relationships
  saviyntRoleMappings  SaviyntRoleMapping[]

  @@index([roleCode])
  @@index([isActive])
  @@index([isGlobal])
  @@map("roles")
}

/// Enhanced Permission model - Replaces placeholder in auth service
/// Granular permissions with wildcard support and categorization
model Permission {
  id             String           @id @default(cuid())
  permissionCode String           @unique
  permissionName String
  description    String?
  category       String?
  isActive       Boolean          @default(true)
  isWildcard     Boolean          @default(false)
  createdAt      DateTime         @default(now())
  updatedAt      DateTime         @updatedAt
  roles          RolePermission[]

  // Role Template relationship
  templatePermissions RoleTemplatePermission[]

  @@index([permissionCode])
  @@index([category])
  @@index([isActive])
  @@index([isWildcard])
  @@map("permissions")
}

/// Junction table: Role ↔ Permission (many-to-many)
/// Defines which permissions are assigned to each role
model RolePermission {
  id           String     @id @default(cuid())
  roleId       String
  permissionId String
  grantedAt    DateTime   @default(now())
  grantedBy    String?
  permission   Permission @relation(fields: [permissionId], references: [id], onDelete: Cascade)
  role         Role       @relation(fields: [roleId], references: [id], onDelete: Cascade)

  @@unique([roleId, permissionId])
  @@index([roleId])
  @@index([permissionId])
  @@map("role_permissions")
}

/// Junction table: User ↔ Role (many-to-many, global)
/// Assigns global roles to users that apply across all sites
model UserRole {
  id         String    @id @default(cuid())
  userId     String
  roleId     String
  assignedAt DateTime  @default(now())
  assignedBy String?
  expiresAt  DateTime?
  role       Role      @relation(fields: [roleId], references: [id], onDelete: Cascade)
  user       User      @relation(fields: [userId], references: [id], onDelete: Cascade)

  @@unique([userId, roleId])
  @@index([userId])
  @@index([roleId])
  @@index([expiresAt])
  @@map("user_roles")
}

/// Junction table: User ↔ Role ↔ Site (many-to-many, site-specific)
/// Assigns site-specific roles to users for enhanced granular control
model UserSiteRole {
  id         String    @id @default(cuid())
  userId     String
  roleId     String
  siteId     String
  assignedAt DateTime  @default(now())
  assignedBy String?
  expiresAt  DateTime?
  role       Role      @relation(fields: [roleId], references: [id], onDelete: Cascade)
  site       Site      @relation(fields: [siteId], references: [id], onDelete: Cascade)
  user       User      @relation(fields: [userId], references: [id], onDelete: Cascade)

  @@unique([userId, roleId, siteId])
  @@index([userId])
  @@index([roleId])
  @@index([siteId])
  @@index([expiresAt])
  @@map("user_site_roles")
}

/// Time tracking configuration (site level)
/// Controls how time tracking behaves at each manufacturing site
model TimeTrackingConfiguration {
  id                     String                  @id @default(cuid())
  siteId                 String                  @unique
  timeTrackingEnabled    Boolean                 @default(true)
  trackingGranularity    TimeTrackingGranularity @default(OPERATION)
  costingModel           CostingModel            @default(LABOR_HOURS)
  allowMultiTasking      Boolean                 @default(false)
  multiTaskingMode       MultiTaskingMode?
  autoSubtractBreaks     Boolean                 @default(false)
  standardBreakMinutes   Int?
  requireBreakClockOut   Boolean                 @default(false)
  overtimeThresholdHours Float?                  @default(8.0)
  warnOnOvertime         Boolean                 @default(true)
  enableMachineTracking  Boolean                 @default(false)
  autoStartFromMachine   Boolean                 @default(false)
  autoStopFromMachine    Boolean                 @default(false)
  requireTimeApproval    Boolean                 @default(true)
  approvalFrequency      ApprovalFrequency       @default(DAILY)

  // Time Entry Management Configuration (Issue #51)
  operatorEditWindowHours Int                    @default(24)
  supervisorEditWindowHours Int                  @default(168)
  editReasonRequired     Boolean                 @default(true)
  autoApproveEnabled     Boolean                 @default(true)
  autoApproveDurationThreshold Int               @default(5)
  autoApproveWithinShift Boolean                 @default(true)
  autoApproveCostCodeOnly Boolean                @default(true)
  approvalNotificationsEnabled Boolean           @default(true)
  notificationEmail      Boolean                 @default(true)
  notificationInApp      Boolean                 @default(true)

  createdAt              DateTime                @default(now())
  updatedAt              DateTime                @updatedAt
  createdBy              String
  site                   Site                    @relation(fields: [siteId], references: [id])

  @@index([siteId])
  @@map("time_tracking_configurations")
}

/// Labor time entry (operator clocking in/out)
/// Records when operators clock in and out for work orders, operations, or indirect activities
model LaborTimeEntry {
  id                   String              @id @default(cuid())
  userId               String
  workOrderId          String?
  operationId          String?
  indirectCodeId       String?
  timeType             TimeType
  clockInTime          DateTime
  clockOutTime         DateTime?
  duration             Float?
  entrySource          TimeEntrySource
  deviceId             String?
  location             String?
  status               TimeEntryStatus     @default(ACTIVE)
  approvedBy           String?
  approvedAt           DateTime?
  rejectionReason      String?
  costCenter           String?
  laborRate            Float?
  laborCost            Float?
  originalClockInTime  DateTime?
  originalClockOutTime DateTime?
  editedBy             String?
  editedAt             DateTime?
  editReason           String?
  exportedToSystem     String?
  exportedAt           DateTime?
  externalReferenceId  String?
  createdAt            DateTime            @default(now())
  updatedAt            DateTime            @updatedAt
  indirectCode         IndirectCostCode?   @relation(fields: [indirectCodeId], references: [id])
  operation            WorkOrderOperation? @relation(fields: [operationId], references: [id])
  user                 User                @relation(fields: [userId], references: [id])
  workOrder            WorkOrder?          @relation(fields: [workOrderId], references: [id])

  // Time Entry Management Relations (Issue #51)
  edits                TimeEntryEdit[]
  locks                TimeEntryLock[]
  batch                TimeEntryBatch?     @relation(fields: [batchId], references: [id])
  batchId              String?

  @@index([userId])
  @@index([workOrderId])
  @@index([operationId])
  @@index([status])
  @@index([clockInTime])
  @@index([timeType])
  @@index([batchId])
  @@map("labor_time_entries")
}

/// Machine time entry (equipment run time)
/// Records machine run time separately from labor for equipment-based costing
model MachineTimeEntry {
  id                 String              @id @default(cuid())
  equipmentId        String
  workOrderId        String?
  operationId        String?
  startTime          DateTime
  endTime            DateTime?
  duration           Float?
  entrySource        TimeEntrySource
  dataSource         String?
  cycleCount         Int?
  partCount          Int?
  machineUtilization Float?
  status             TimeEntryStatus     @default(ACTIVE)
  machineRate        Float?
  machineCost        Float?
  exportedToSystem   String?
  exportedAt         DateTime?
  createdAt          DateTime            @default(now())
  updatedAt          DateTime            @updatedAt
  equipment          Equipment           @relation(fields: [equipmentId], references: [id])
  operation          WorkOrderOperation? @relation(fields: [operationId], references: [id])
  workOrder          WorkOrder?          @relation(fields: [workOrderId], references: [id])

  // Time Entry Management Relations (Issue #51)
  edits              TimeEntryEdit[]
  locks              TimeEntryLock[]

  @@index([equipmentId])
  @@index([workOrderId])
  @@index([operationId])
  @@index([status])
  @@index([startTime])
  @@map("machine_time_entries")
}

/// Indirect cost codes (non-productive time)
/// Defines categories for non-productive time like breaks, training, meetings
model IndirectCostCode {
  id           String           @id @default(cuid())
  code         String           @unique
  description  String
  category     IndirectCategory
  costCenter   String?
  glAccount    String?
  isActive     Boolean          @default(true)
  siteId       String?
  displayColor String?
  displayIcon  String?
  createdAt    DateTime         @default(now())
  updatedAt    DateTime         @updatedAt
  createdBy    String
  site         Site?            @relation(fields: [siteId], references: [id])
  laborEntries LaborTimeEntry[]

  @@index([code])
  @@index([category])
  @@index([siteId])
  @@map("indirect_cost_codes")
}

/// Time entry validation rules (business logic)
/// Configurable rules for validating time entries and preventing common errors
model TimeEntryValidationRule {
  id           String                 @id @default(cuid())
  ruleName     String
  ruleType     TimeValidationRuleType
  condition    String
  errorMessage String
  severity     String
  isActive     Boolean                @default(true)
  siteId       String?
  createdAt    DateTime               @default(now())
  updatedAt    DateTime               @updatedAt

  @@index([ruleType])
  @@index([siteId])
  @@map("time_entry_validation_rules")
}

// ============================================================================
// TIME ENTRY MANAGEMENT & APPROVALS (Issue #51)
// ============================================================================

/// Time Entry Edit History
/// Tracks all modifications to time entries for audit and approval purposes
model TimeEntryEdit {
  id                String            @id @default(cuid())
  timeEntryId       String
  timeEntryType     TimeEntryType
  editType          EditType
  originalValues    Json
  newValues         Json
  changedFields     String[]
  reason            String
  reasonCategory    EditReasonCategory
  editedBy          String
  editedAt          DateTime          @default(now())
  approvalRequired  Boolean           @default(false)
  approvalStatus    ApprovalStatus?
  approvedBy        String?
  approvedAt        DateTime?
  rejectionReason   String?
  autoApproved      Boolean           @default(false)

  // Relations
  laborTimeEntry    LaborTimeEntry?   @relation(fields: [timeEntryId], references: [id], onDelete: Cascade, map: "time_entry_edits_labor_fkey")
  machineTimeEntry  MachineTimeEntry? @relation(fields: [timeEntryId], references: [id], onDelete: Cascade, map: "time_entry_edits_machine_fkey")
  editor            User              @relation("TimeEntryEditEditor", fields: [editedBy], references: [id])
  approver          User?             @relation("TimeEntryEditApprover", fields: [approvedBy], references: [id])
  approvals         TimeEntryApproval[]

  @@index([timeEntryId])
  @@index([timeEntryType])
  @@index([editType])
  @@index([editedBy])
  @@index([editedAt])
  @@index([approvalStatus])
  @@index([approvalRequired])
  @@map("time_entry_edits")
}

/// Time Entry Approval Workflow
/// Manages the approval process for time entry modifications
model TimeEntryApproval {
  id                String           @id @default(cuid())
  timeEntryEditId   String
  approverUserId    String
  status            ApprovalStatus
  approvalNotes     String?
  requestedChanges  String?
  approvedAt        DateTime         @default(now())
  notificationSent  Boolean          @default(false)
  escalationLevel   Int              @default(0)
  dueDate           DateTime?

  // Relations
  timeEntryEdit     TimeEntryEdit    @relation(fields: [timeEntryEditId], references: [id], onDelete: Cascade)
  approver          User             @relation(fields: [approverUserId], references: [id])

  @@index([timeEntryEditId])
  @@index([approverUserId])
  @@index([status])
  @@index([approvedAt])
  @@index([dueDate])
  @@index([escalationLevel])
  @@map("time_entry_approvals")
}

/// Time Entry Batch Management
/// Groups time entries for batch approval (weekly/daily timesheets)
model TimeEntryBatch {
  id              String               @id @default(cuid())
  batchNumber     String               @unique
  employeeId      String
  batchType       TimeEntryBatchType
  periodStart     DateTime
  periodEnd       DateTime
  status          TimeEntryBatchStatus @default(PENDING_APPROVAL)
  submittedAt     DateTime?
  approvedBy      String?
  approvedAt      DateTime?
  rejectionReason String?
  totalHours      Float                @default(0)
  totalCost       Float                @default(0)
  createdAt       DateTime             @default(now())
  updatedAt       DateTime             @updatedAt

  // Relations
  employee        User                 @relation("TimeEntryBatchEmployee", fields: [employeeId], references: [id])
  approver        User?                @relation("TimeEntryBatchApprover", fields: [approvedBy], references: [id])
  timeEntries     LaborTimeEntry[]

  @@index([employeeId])
  @@index([batchType])
  @@index([status])
  @@index([periodStart])
  @@index([periodEnd])
  @@index([submittedAt])
  @@map("time_entry_batches")
}

/// Auto-Stop Configuration
/// Configures when and how to automatically stop time entries
model AutoStopConfiguration {
  id                    String           @id @default(cuid())
  siteId                String           @unique
  autoStopOnClockOut    Boolean          @default(true)
  autoStopBehavior      AutoStopBehavior @default(STOP_ALL)
  gracePeriodMinutes    Int              @default(5)
  autoStopOnShiftEnd    Boolean          @default(true)
  autoStopOnBreakStart  Boolean          @default(false)
  warningMinutesBefore  Int              @default(5)
  enableExternalSignals Boolean          @default(false)
  createdAt             DateTime         @default(now())
  updatedAt             DateTime         @updatedAt

  // Relations
  site                  Site             @relation(fields: [siteId], references: [id], onDelete: Cascade)

  @@map("auto_stop_configurations")
}

/// Time Entry Lock Management
/// Manages locked time entries that cannot be edited
model TimeEntryLock {
  id              String     @id @default(cuid())
  timeEntryId     String     @unique
  timeEntryType   TimeEntryType
  lockedBy        String
  lockedAt        DateTime   @default(now())
  lockReason      String
  lockType        LockType
  unlockRequests  Json[]     @default([])

  // Relations
  laborTimeEntry  LaborTimeEntry?   @relation(fields: [timeEntryId], references: [id], onDelete: Cascade, map: "time_entry_locks_labor_fkey")
  machineTimeEntry MachineTimeEntry? @relation(fields: [timeEntryId], references: [id], onDelete: Cascade, map: "time_entry_locks_machine_fkey")
  locker          User              @relation(fields: [lockedBy], references: [id])

  @@index([timeEntryId])
  @@index([timeEntryType])
  @@index([lockedBy])
  @@index([lockType])
  @@map("time_entry_locks")
}

/// SSO Provider Registry
/// Centralized registry of all configured SSO providers
model SsoProvider {
  id                   String                @id @default(cuid())
  name                 String                @unique
  type                 SsoProviderType
  configId             String
  priority             Int                   @default(0)
  isActive             Boolean               @default(true)
  isDefault            Boolean               @default(false)
  domainRestrictions   String[]
  groupRestrictions    String[]
  metadata             Json?
  createdAt            DateTime              @default(now())
  updatedAt            DateTime              @updatedAt
  authenticationEvents AuthenticationEvent[]
  homeRealmRules       HomeRealmDiscovery[]
  ssoSessions          SsoSession[]

  @@index([type])
  @@index([isActive])
  @@index([isDefault])
  @@index([priority])
  @@map("sso_providers")
}

/// SSO Session Management
/// Unified session handling across multiple providers
model SsoSession {
  id                String      @id @default(cuid())
  userId            String
  primaryProviderId String
  activeProviders   String[]
  sessionData       Json?
  expiresAt         DateTime?
  lastActivityAt    DateTime    @default(now())
  createdAt         DateTime    @default(now())
  primaryProvider   SsoProvider @relation(fields: [primaryProviderId], references: [id])
  user              User        @relation(fields: [userId], references: [id], onDelete: Cascade)

  @@index([userId])
  @@index([primaryProviderId])
  @@index([expiresAt])
  @@index([lastActivityAt])
  @@map("sso_sessions")
}

/// Authentication Analytics
/// Comprehensive tracking of authentication events and metrics
model AuthenticationEvent {
  id           String                  @id @default(cuid())
  userId       String?
  providerId   String
  eventType    AuthenticationEventType
  userAgent    String?
  ipAddress    String?
  location     String?
  responseTime Int?
  errorCode    String?
  errorMessage String?
  metadata     Json?
  createdAt    DateTime                @default(now())
  provider     SsoProvider             @relation(fields: [providerId], references: [id])
  user         User?                   @relation(fields: [userId], references: [id])

  @@index([userId])
  @@index([providerId])
  @@index([eventType])
  @@index([createdAt])
  @@index([ipAddress])
  @@map("authentication_events")
}

/// Home Realm Discovery Rules
/// Automatic provider selection based on user attributes
model HomeRealmDiscovery {
  id         String      @id @default(cuid())
  name       String
  pattern    String
  providerId String
  priority   Int         @default(0)
  isActive   Boolean     @default(true)
  createdAt  DateTime    @default(now())
  provider   SsoProvider @relation(fields: [providerId], references: [id], onDelete: Cascade)

  @@index([pattern])
  @@index([providerId])
  @@index([priority])
  @@index([isActive])
  @@map("home_realm_discovery")
}

/// Permission Usage Tracking
/// Logs every permission check with full context for security monitoring
model PermissionUsageLog {
  id         String   @id @default(cuid())
  userId     String
  permission String
  endpoint   String?
  method     String?
  success    Boolean
  timestamp  DateTime @default(now())
  ip         String?
  userAgent  String?
  siteId     String?
  duration   Int?
  context    Json?
  site       Site?    @relation(fields: [siteId], references: [id])
  user       User     @relation(fields: [userId], references: [id], onDelete: Cascade)

  @@index([userId, timestamp])
  @@index([permission, timestamp])
  @@index([success, timestamp])
  @@index([siteId, timestamp])
  @@index([endpoint, method])
  @@map("permission_usage_logs")
}

/// Security Event Monitoring
/// Tracks security-related events for threat detection and compliance
model SecurityEvent {
  id             String            @id @default(cuid())
  eventType      SecurityEventType
  severity       SecuritySeverity
  userId         String?
  ip             String?
  userAgent      String?
  description    String
  metadata       Json?
  timestamp      DateTime          @default(now())
  resolved       Boolean           @default(false)
  resolvedBy     String?
  resolvedAt     DateTime?
  siteId         String?
  resolvedByUser User?             @relation("SecurityEventResolvedBy", fields: [resolvedBy], references: [id])
  site           Site?             @relation(fields: [siteId], references: [id])
  user           User?             @relation(fields: [userId], references: [id])

  @@index([eventType, timestamp])
  @@index([severity, resolved])
  @@index([userId, timestamp])
  @@index([ip, timestamp])
  @@index([siteId, timestamp])
  @@map("security_events")
}

/// User Session Tracking
/// Comprehensive session monitoring for analytics and security
model UserSessionLog {
  id           String    @id @default(cuid())
  userId       String
  sessionId    String    @unique
  ip           String?
  userAgent    String?
  startTime    DateTime  @default(now())
  endTime      DateTime?
  duration     Int?
  actionsCount Int       @default(0)
  siteAccess   String[]
  lastActivity DateTime  @default(now())
  user         User      @relation(fields: [userId], references: [id], onDelete: Cascade)

  @@index([userId, startTime])
  @@index([sessionId])
  @@index([ip, startTime])
  @@index([lastActivity])
  @@map("user_session_logs")
}

/// Audit Report Management
/// Tracks generated compliance and security reports
model AuditReport {
  id              String       @id @default(cuid())
  reportType      ReportType
  title           String
  parameters      Json
  generatedBy     String
  generatedAt     DateTime     @default(now())
  filePath        String?
  status          ReportStatus
  error           String?
  downloadCount   Int          @default(0)
  siteId          String?
  generatedByUser User         @relation(fields: [generatedBy], references: [id], onDelete: Cascade)
  site            Site?        @relation(fields: [siteId], references: [id])

  @@index([reportType, generatedAt])
  @@index([generatedBy, generatedAt])
  @@index([status])
  @@index([siteId, reportType])
  @@map("audit_reports")
}

/// Permission Change History
/// Tracks all changes to user permissions and roles for compliance
model PermissionChangeLog {
  id            String               @id @default(cuid())
  changeType    PermissionChangeType
  targetUserId  String
  targetRole    String?
  permission    String?
  oldValue      Json?
  newValue      Json?
  changedBy     String
  reason        String?
  timestamp     DateTime             @default(now())
  siteId        String?
  changedByUser User                 @relation("PermissionChangeChanger", fields: [changedBy], references: [id], onDelete: Cascade)
  site          Site?                @relation(fields: [siteId], references: [id])
  targetUser    User                 @relation("PermissionChangeTarget", fields: [targetUserId], references: [id], onDelete: Cascade)

  @@index([targetUserId, timestamp])
  @@index([changedBy, timestamp])
  @@index([changeType, timestamp])
  @@index([siteId, timestamp])
  @@map("permission_change_logs")
}

// BUILD RECORD & ELECTRONIC BUILD BOOK MODELS
// Comprehensive electronic build book system for engine assembly
// AS9100 and FAA Part 43 compliance requirement

model BuildRecord {
  id                        String                @id @default(cuid())
  buildRecordNumber         String                @unique // Auto-generated unique identifier
  workOrderId               String                @unique // One build record per work order
  serializedPartId          String?               // Optional link to serialized part
  engineModel               String                // Engine model (e.g., "GE9X-105B1A")
  serialNumber              String                // Engine serial number
  customerName              String?               // Customer information
  contractNumber            String?               // Customer contract reference
  buildStartDate            DateTime              // When build started
  buildEndDate              DateTime?             // When build completed
  targetCompletionDate      DateTime?             // Target completion date
  actualCompletionDate      DateTime?             // Actual completion date
  status                    BuildRecordStatus     // ACTIVE, COMPLETE, ON_HOLD, CANCELLED
  finalDisposition          FinalDisposition?     // ACCEPTED, REJECTED, REWORK_REQUIRED
  isCompliant               Boolean               @default(true) // AS9100 compliance status
  hasDeviations             Boolean               @default(false) // Flag for deviations
  buildBookGenerated        Boolean               @default(false) // PDF build book generated
  buildBookGeneratedAt      DateTime?             // When PDF was generated
  buildBookPath             String?               // Path to generated PDF
  buildBookVersion          Int                   @default(1) // Build book version number
  qualityApprovalRequired   Boolean               @default(true) // Requires quality sign-off
  qualityApproved           Boolean               @default(false) // Quality approved
  qualityApprovedAt         DateTime?             // Quality approval timestamp
  qualityApprovedById       String?               // Quality approver
  engineeringApprovalRequired Boolean             @default(false) // Requires engineering approval
  engineeringApproved       Boolean               @default(false) // Engineering approved
  engineeringApprovedAt     DateTime?             // Engineering approval timestamp
  engineeringApprovedById   String?               // Engineering approver
  customerApprovalRequired  Boolean               @default(false) // Customer approval required
  customerApproved          Boolean               @default(false) // Customer approved
  customerApprovedAt        DateTime?             // Customer approval timestamp
  customerApprovedBy        String?               // Customer approver name
  createdById               String                // Creator user ID
  assignedToId              String?               // Assigned build engineer
  notes                     String?               // General notes
  complianceNotes           String?               // Compliance-specific notes
  createdAt                 DateTime              @default(now())
  updatedAt                 DateTime              @updatedAt

  // Relationships
  workOrder                 WorkOrder             @relation(fields: [workOrderId], references: [id])
  serializedPart            SerializedPart?       @relation(fields: [serializedPartId], references: [id])
  createdBy                 User                  @relation("BuildRecordCreatedBy", fields: [createdById], references: [id])
  assignedTo                User?                 @relation("BuildRecordAssignedTo", fields: [assignedToId], references: [id])
  qualityApprovedBy         User?                 @relation("BuildRecordQualityApprover", fields: [qualityApprovedById], references: [id])
  engineeringApprovedBy     User?                 @relation("BuildRecordEngineeringApprover", fields: [engineeringApprovedById], references: [id])

  // Child relationships
  operations                BuildRecordOperation[]
  deviations                BuildDeviation[]
  photos                    BuildRecordPhoto[]
  documents                 BuildRecordDocument[]
  statusHistory             BuildRecordStatusHistory[]
  signatures                BuildRecordSignature[]

  @@index([workOrderId])
  @@index([serialNumber])
  @@index([status])
  @@index([buildStartDate])
  @@index([finalDisposition])
  @@map("build_records")
}

model BuildRecordOperation {
  id                        String                      @id @default(cuid())
  buildRecordId             String
  workOrderOperationId      String?                     // Link to work order operation
  operationNumber           String                      // Operation sequence number
  operationName             String                      // Operation description
  routingStepId             String?                     // Link to routing step
  plannedStartDate          DateTime?                   // Planned start from routing
  plannedEndDate            DateTime?                   // Planned end from routing
  actualStartDate           DateTime?                   // Actual start timestamp
  actualEndDate             DateTime?                   // Actual end timestamp
  plannedDuration           Int?                        // Planned duration in minutes
  actualDuration            Int?                        // Actual duration in minutes
  status                    OperationStatus             // NOT_STARTED, IN_PROGRESS, COMPLETE, ON_HOLD, SKIPPED
  quantityPlanned           Int                         // Planned quantity
  quantityCompleted         Int                         @default(0) // Actual quantity completed
  quantityScrap             Int                         @default(0) // Quantity scrapped
  operatorId                String?                     // Primary operator
  inspectorId               String?                     // Quality inspector
  workCenterId              String?                     // Work center used
  equipmentUsed             String?                     // Equipment/tools used
  actualPartsUsed           Json?                       // Actual parts used (BOM comparison)
  actualMaterials           Json?                       // Actual materials consumed
  qualityCheckRequired      Boolean                     @default(false) // Requires quality check
  qualityCheckComplete      Boolean                     @default(false) // Quality check done
  qualityCheckDate          DateTime?                   // Quality check date
  operatorSignedOff         Boolean                     @default(false) // Operator sign-off
  operatorSignOffDate       DateTime?                   // Operator sign-off date
  inspectorSignedOff        Boolean                     @default(false) // Inspector sign-off
  inspectorSignOffDate      DateTime?                   // Inspector sign-off date
  hasDeviations             Boolean                     @default(false) // Operation has deviations
  requiresEngApproval       Boolean                     @default(false) // Requires engineering approval
  engineeringApproved       Boolean                     @default(false) // Engineering approved
  engineeringApprovedAt     DateTime?                   // Engineering approval date
  engineeringApprovedById   String?                     // Engineering approver
  torqueSpecsApplied        Boolean                     @default(false) // Torque specs applied
  torqueValues              Json?                       // Actual torque values captured
  toolsUsed                 Json?                       // Tools and fixtures used
  calibrationVerified       Boolean                     @default(false) // Tool calibration verified
  workInstructions          String?                     // Work instruction reference
  specialInstructions       String?                     // Special instructions
  operationNotes            String?                     // Operation-specific notes
  reworkRequired            Boolean                     @default(false) // Rework needed
  reworkReason              String?                     // Reason for rework
  reworkCompleted           Boolean                     @default(false) // Rework completed
  createdAt                 DateTime                    @default(now())
  updatedAt                 DateTime                    @updatedAt

  // Relationships
  buildRecord               BuildRecord                 @relation(fields: [buildRecordId], references: [id], onDelete: Cascade)
  workOrderOperation        WorkOrderOperation?         @relation(fields: [workOrderOperationId], references: [id])
  operator                  User?                       @relation("OperationOperator", fields: [operatorId], references: [id])
  inspector                 User?                       @relation("OperationInspector", fields: [inspectorId], references: [id])
  engineeringApprovedBy     User?                       @relation("OperationEngineeringApprover", fields: [engineeringApprovedById], references: [id])
  workCenter                WorkCenter?                 @relation(fields: [workCenterId], references: [id])

  // Child relationships
  photos                    BuildRecordPhoto[]
  signatures                BuildRecordSignature[]
  deviations                BuildDeviation[]

  @@index([buildRecordId])
  @@index([operationNumber])
  @@index([status])
  @@index([actualStartDate])
  @@index([workOrderOperationId])
  @@map("build_record_operations")
}

model BuildDeviation {
  id                        String                    @id @default(cuid())
  buildRecordId             String
  operationId               String?                   // Optional link to specific operation
  ncrId                     String?                   // Link to NCR if applicable
  deviationType             DeviationType             // PART_SUBSTITUTION, DIMENSION_DEVIATION, PROCESS_DEVIATION, etc.
  deviationCategory         DeviationCategory         // MAJOR, MINOR, CRITICAL
  title                     String                    // Brief description
  description               String                    // Detailed description
  detectedBy                String                    // Who detected the deviation
  detectedAt                DateTime                  // When detected
  partNumber                String?                   // Affected part number
  serialNumber              String?                   // Affected serial number
  operationNumber           String?                   // Affected operation
  asDesigned                String?                   // As-designed specification
  asBuilt                   String?                   // As-built actual
  variance                  String?                   // Variance amount/description
  severity                  DeviationSeverity         // LOW, MEDIUM, HIGH, CRITICAL
  status                    DeviationStatus           // OPEN, UNDER_REVIEW, APPROVED, REJECTED, CLOSED
  disposition               DeviationDisposition?     // USE_AS_IS, REPAIR, REWORK, SCRAP, RETURN_TO_VENDOR
  dispositionReason         String?                   // Justification for disposition
  engineeringReview         Boolean                   @default(false) // Engineering reviewed
  engineeringApproval       Boolean                   @default(false) // Engineering approved
  engineeringApprovedBy     String?                   // Engineering approver
  engineeringApprovedAt     DateTime?                 // Engineering approval date
  engineeringComments       String?                   // Engineering comments
  qualityReview             Boolean                   @default(false) // Quality reviewed
  qualityApproval           Boolean                   @default(false) // Quality approved
  qualityApprovedBy         String?                   // Quality approver
  qualityApprovedAt         DateTime?                 // Quality approval date
  qualityComments           String?                   // Quality comments
  customerNotificationReq   Boolean                   @default(false) // Customer notification required
  customerNotified          Boolean                   @default(false) // Customer notified
  customerApprovalReq       Boolean                   @default(false) // Customer approval required
  customerApproved          Boolean                   @default(false) // Customer approved
  customerApprovedBy        String?                   // Customer approver
  customerApprovedAt        DateTime?                 // Customer approval date
  correctiveAction          String?                   // Corrective action taken
  preventiveAction          String?                   // Preventive action plan
  rootCause                 String?                   // Root cause analysis
  impactAssessment          String?                   // Impact on performance/safety
  costImpact                Decimal?                  // Cost impact estimate
  scheduleImpact            Int?                      // Schedule impact in days
  closedBy                  String?                   // Who closed the deviation
  closedAt                  DateTime?                 // When closed
  createdAt                 DateTime                  @default(now())
  updatedAt                 DateTime                  @updatedAt

  // Relationships
  buildRecord               BuildRecord               @relation(fields: [buildRecordId], references: [id], onDelete: Cascade)
  operation                 BuildRecordOperation?     @relation(fields: [operationId], references: [id])
  ncr                       NCR?                      @relation(fields: [ncrId], references: [id])
  detectedByUser            User                      @relation("DeviationDetectedBy", fields: [detectedBy], references: [id])
  engineeringApprover       User?                     @relation("DeviationEngineeringApprover", fields: [engineeringApprovedBy], references: [id])
  qualityApprover           User?                     @relation("DeviationQualityApprover", fields: [qualityApprovedBy], references: [id])
  closedByUser              User?                     @relation("DeviationClosedBy", fields: [closedBy], references: [id])

  // Child relationships
  photos                    BuildRecordPhoto[]
  documents                 BuildRecordDocument[]

  @@index([buildRecordId])
  @@index([deviationType])
  @@index([status])
  @@index([severity])
  @@index([detectedAt])
  @@map("build_deviations")
}

model BuildRecordPhoto {
  id                        String                  @id @default(cuid())
  buildRecordId             String
  operationId               String?                 // Optional link to operation
  deviationId               String?                 // Optional link to deviation
  photoType                 PhotoType               // BEFORE, AFTER, INSPECTION, DEVIATION, ASSEMBLY, etc.
  title                     String                  // Photo title/description
  description               String?                 // Detailed description
  filePath                  String                  // File storage path
  fileName                  String                  // Original file name
  fileSize                  Int                     // File size in bytes
  mimeType                  String                  // File MIME type
  imageWidth                Int?                    // Image width in pixels
  imageHeight               Int?                    // Image height in pixels
  capturedBy                String                  // User who captured photo
  capturedAt                DateTime                // When photo was captured
  locationCaptured          String?                 // Where photo was taken
  operationNumber           String?                 // Associated operation number
  partNumber                String?                 // Associated part number
  serialNumber              String?                 // Associated serial number
  equipmentUsed             String?                 // Camera/equipment used
  annotations               Json?                   // Photo annotations/markup
  metadata                  Json?                   // Additional metadata
  qualityControlPhoto       Boolean                 @default(false) // QC photo flag
  mandatoryPhoto            Boolean                 @default(false) // Required photo flag
  approved                  Boolean                 @default(false) // Photo approved
  approvedBy                String?                 // Who approved photo
  approvedAt                DateTime?               // When approved
  rejected                  Boolean                 @default(false) // Photo rejected
  rejectedBy                String?                 // Who rejected photo
  rejectedAt                DateTime?               // When rejected
  rejectionReason           String?                 // Reason for rejection
  isArchived                Boolean                 @default(false) // Archived flag
  tags                      String[]                // Photo tags for search
  createdAt                 DateTime                @default(now())
  updatedAt                 DateTime                @updatedAt

  // Relationships
  buildRecord               BuildRecord             @relation(fields: [buildRecordId], references: [id], onDelete: Cascade)
  operation                 BuildRecordOperation?   @relation(fields: [operationId], references: [id])
  deviation                 BuildDeviation?         @relation(fields: [deviationId], references: [id])
  capturedByUser            User                    @relation("PhotoCapturedBy", fields: [capturedBy], references: [id])
  approvedByUser            User?                   @relation("PhotoApprovedBy", fields: [approvedBy], references: [id])
  rejectedByUser            User?                   @relation("PhotoRejectedBy", fields: [rejectedBy], references: [id])

  @@index([buildRecordId])
  @@index([operationId])
  @@index([photoType])
  @@index([capturedAt])
  @@index([partNumber])
  @@map("build_record_photos")
}

model BuildRecordDocument {
  id                        String                  @id @default(cuid())
  buildRecordId             String
  deviationId               String?                 // Optional link to deviation
  documentType              BuildRecordDocumentType // MATERIAL_CERT, TEST_REPORT, CALIBRATION_CERT, etc.
  title                     String                  // Document title
  description               String?                 // Document description
  filePath                  String                  // File storage path
  fileName                  String                  // Original file name
  fileSize                  Int                     // File size in bytes
  mimeType                  String                  // File MIME type
  documentNumber            String?                 // Document control number
  version                   String?                 // Document version
  issueDate                 DateTime?               // Document issue date
  expirationDate            DateTime?               // Document expiration
  supplier                  String?                 // Supplier/vendor name
  partNumber                String?                 // Associated part number
  lotNumber                 String?                 // Associated lot number
  serialNumber              String?                 // Associated serial number
  certificationNumber       String?                 // Certification number
  isOriginal                Boolean                 @default(true) // Original vs copy
  requiresApproval          Boolean                 @default(false) // Requires approval
  approved                  Boolean                 @default(false) // Document approved
  approvedBy                String?                 // Who approved
  approvedAt                DateTime?               // When approved
  compliance                Json?                   // Compliance information
  uploadedBy                String                  // Who uploaded document
  uploadedAt                DateTime                // When uploaded
  tags                      String[]                // Document tags
  metadata                  Json?                   // Additional metadata
  createdAt                 DateTime                @default(now())
  updatedAt                 DateTime                @updatedAt

  // Relationships
  buildRecord               BuildRecord             @relation(fields: [buildRecordId], references: [id], onDelete: Cascade)
  deviation                 BuildDeviation?         @relation(fields: [deviationId], references: [id])
  uploadedByUser            User                    @relation("DocumentUploadedBy", fields: [uploadedBy], references: [id])
  approvedByUser            User?                   @relation("DocumentApprovedBy", fields: [approvedBy], references: [id])

  @@index([buildRecordId])
  @@index([documentType])
  @@index([partNumber])
  @@index([certificationNumber])
  @@map("build_record_documents")
}

model BuildRecordStatusHistory {
  id                        String                  @id @default(cuid())
  buildRecordId             String
  previousStatus            BuildRecordStatus?      // Previous status
  newStatus                 BuildRecordStatus       // New status
  changedBy                 String                  // User who changed status
  changedAt                 DateTime                @default(now()) // When changed
  reason                    String?                 // Reason for change
  notes                     String?                 // Additional notes
  automaticChange           Boolean                 @default(false) // System vs manual change
  ipAddress                 String?                 // IP address of change
  userAgent                 String?                 // User agent string

  // Relationships
  buildRecord               BuildRecord             @relation(fields: [buildRecordId], references: [id], onDelete: Cascade)
  changedByUser             User                    @relation("StatusChangedBy", fields: [changedBy], references: [id])

  @@index([buildRecordId])
  @@index([changedAt])
  @@map("build_record_status_history")
}

model BuildRecordSignature {
  id                        String                  @id @default(cuid())
  buildRecordId             String
  operationId               String?                 // Optional link to operation
  signatureType             BuildSignatureType      // OPERATOR, INSPECTOR, ENGINEER, QUALITY, CUSTOMER
  signatureLevel            SignatureLevel          // OPERATION, BUILD_RECORD, FINAL_APPROVAL
  userId                    String                  // Who signed
  signatureRole             String                  // Role at time of signing
  signatureReason           String                  // Reason for signature
  signatureData             Json                    // Electronic signature data
  timestamp                 DateTime                @default(now()) // When signed
  ipAddress                 String                  // IP address
  userAgent                 String                  // User agent
  biometricType             BiometricType?          // Biometric authentication
  biometricScore            Float?                  // Biometric match score
  signatureHash             String                  // Signature hash for integrity
  isValid                   Boolean                 @default(true) // Signature validity
  invalidatedAt             DateTime?               // When invalidated
  invalidatedBy             String?                 // Who invalidated
  invalidationReason        String?                 // Reason for invalidation
  operationNumber           String?                 // Associated operation
  partNumber                String?                 // Associated part
  serialNumber              String?                 // Associated serial
  complianceLevel           String?                 // Compliance requirement level

  // Relationships
  buildRecord               BuildRecord             @relation(fields: [buildRecordId], references: [id], onDelete: Cascade)
  operation                 BuildRecordOperation?   @relation(fields: [operationId], references: [id])
  user                      User                    @relation("BuildRecordSigner", fields: [userId], references: [id])
  invalidatedByUser         User?                   @relation("BuildRecordSignatureInvalidator", fields: [invalidatedBy], references: [id])

  @@index([buildRecordId])
  @@index([operationId])
  @@index([signatureType])
  @@index([timestamp])
  @@index([userId])
  @@map("build_record_signatures")
}

enum QualificationType {
  CERTIFICATION
  LICENSE
  TRAINING
  SKILL
}

enum CertificationStatus {
  ACTIVE
  EXPIRED
  SUSPENDED
  REVOKED
  PENDING
}

enum SkillCategory {
  MACHINING
  WELDING
  INSPECTION
  ASSEMBLY
  PROGRAMMING
  MAINTENANCE
  QUALITY
  SAFETY
  MANAGEMENT
  OTHER
}

enum CompetencyLevel {
  NOVICE
  ADVANCED_BEGINNER
  COMPETENT
  PROFICIENT
  EXPERT
}

enum AvailabilityType {
  AVAILABLE
  VACATION
  SICK_LEAVE
  TRAINING
  MEETING
  UNAVAILABLE
}

enum MaterialType {
  RAW_MATERIAL
  COMPONENT
  SUBASSEMBLY
  ASSEMBLY
  FINISHED_GOODS
  WIP
  CONSUMABLE
  PACKAGING
  TOOLING
  MAINTENANCE
}

enum MaterialPropertyType {
  PHYSICAL
  CHEMICAL
  MECHANICAL
  THERMAL
  ELECTRICAL
  OPTICAL
  REGULATORY
  OTHER
}

enum MaterialLotStatus {
  AVAILABLE
  RESERVED
  IN_USE
  DEPLETED
  QUARANTINED
  EXPIRED
  REJECTED
  RETURNED
  SCRAPPED
}

enum MaterialLotState {
  RECEIVED
  INSPECTED
  APPROVED
  ISSUED
  IN_PROCESS
  CONSUMED
  RETURNED
  DISPOSED
}

enum QualityLotStatus {
  PENDING
  IN_INSPECTION
  APPROVED
  REJECTED
  CONDITIONAL
}

enum SublotOperationType {
  SPLIT
  MERGE
  TRANSFER
  REWORK
}

enum GenealogyRelationType {
  CONSUMED_BY
  PRODUCED_FROM
  REWORKED_TO
  BLENDED_WITH
  SPLIT_FROM
  MERGED_INTO
  TRANSFERRED_TO
}

enum StateTransitionType {
  MANUAL
  AUTOMATIC
  SYSTEM
  SCHEDULED
  INTEGRATION
}

enum OperationType {
  PRODUCTION
  QUALITY
  MATERIAL_HANDLING
  MAINTENANCE
  SETUP
  CLEANING
  PACKAGING
  TESTING
  REWORK
  OTHER
}

enum OperationClassification {
  MAKE
  ASSEMBLY
  INSPECTION
  TEST
  REWORK
  SETUP
  SUBCONTRACT
  PACKING
}

enum ParameterType {
  INPUT
  OUTPUT
  SET_POINT
  MEASURED
  CALCULATED
}

enum ParameterDataType {
  NUMBER
  STRING
  BOOLEAN
  ENUM
  DATE
  JSON
}

enum ParameterGroupType {
  PROCESS
  QUALITY
  MATERIAL
  EQUIPMENT
  ENVIRONMENTAL
  CUSTOM
}

enum FormulaLanguage {
  JAVASCRIPT
  PYTHON
  SQL
}

enum EvaluationTrigger {
  ON_CHANGE
  SCHEDULED
  MANUAL
}

enum DependencyType {
  MUST_COMPLETE
  MUST_START
  OVERLAP_ALLOWED
  PARALLEL
}

enum DependencyTimingType {
  FINISH_TO_START
  START_TO_START
  FINISH_TO_FINISH
  START_TO_FINISH
}

enum ConsumptionType {
  PER_UNIT
  PER_BATCH
  FIXED
  SETUP
}

enum PhysicalAssetType {
  TOOLING
  FIXTURE
  GAUGE
  CONSUMABLE
  PPE
  MOLD
  PATTERN
  SOFTWARE
  OTHER
}

enum ProductType {
  MADE_TO_STOCK
  MADE_TO_ORDER
  ENGINEER_TO_ORDER
  CONFIGURE_TO_ORDER
  ASSEMBLE_TO_ORDER
}

enum ProductLifecycleState {
  DESIGN
  PROTOTYPE
  PILOT_PRODUCTION
  PRODUCTION
  MATURE
  PHASE_OUT
  OBSOLETE
  ARCHIVED
}

enum ConfigurationType {
  STANDARD
  VARIANT
  CUSTOM
  CONFIGURABLE
}

enum SpecificationType {
  PHYSICAL
  CHEMICAL
  MECHANICAL
  ELECTRICAL
  PERFORMANCE
  REGULATORY
  ENVIRONMENTAL
  SAFETY
  QUALITY
  OTHER
}

enum WorkOrderPriority {
  LOW
  NORMAL
  HIGH
  URGENT
}

enum WorkOrderStatus {
  CREATED
  RELEASED
  IN_PROGRESS
  COMPLETED
  CANCELLED
  ON_HOLD
}

enum RoutingLifecycleState {
  DRAFT
  REVIEW
  RELEASED
  PRODUCTION
  OBSOLETE
}

enum RoutingType {
  PRIMARY
  ALTERNATE
  REWORK
  PROTOTYPE
  ENGINEERING
}

enum StepType {
  PROCESS
  INSPECTION
  DECISION
  PARALLEL_SPLIT
  PARALLEL_JOIN
  OSP
  LOT_SPLIT
  LOT_MERGE
  TELESCOPING
  START
  END
}

enum ControlType {
  LOT_CONTROLLED
  SERIAL_CONTROLLED
  MIXED
}

enum WorkOrderOperationStatus {
  PENDING
  IN_PROGRESS
  COMPLETED
  SKIPPED
}

enum ScheduleState {
  FORECAST
  RELEASED
  DISPATCHED
  RUNNING
  COMPLETED
  CLOSED
}

enum SchedulePriority {
  URGENT
  HIGH
  NORMAL
  LOW
}

enum ConstraintType {
  CAPACITY
  MATERIAL
  PERSONNEL
  EQUIPMENT
  DATE
  CUSTOM
}

enum WorkPerformanceType {
  LABOR
  MATERIAL
  EQUIPMENT
  QUALITY
  SETUP
  DOWNTIME
}

enum VarianceType {
  QUANTITY
  TIME
  COST
  EFFICIENCY
  YIELD
  MATERIAL
}

enum QualityToleranceType {
  BILATERAL
  UNILATERAL_PLUS
  UNILATERAL_MINUS
  NOMINAL
}

enum QualityInspectionStatus {
  CREATED
  IN_PROGRESS
  COMPLETED
  CANCELLED
}

enum QualityInspectionResult {
  PASS
  FAIL
  CONDITIONAL
}

enum NCRSeverity {
  MINOR
  MAJOR
  CRITICAL
}

enum NCRStatus {
  OPEN
  IN_REVIEW
  CORRECTIVE_ACTION
  CLOSED
}

enum EquipmentClass {
  PRODUCTION
  MAINTENANCE
  QUALITY
  MATERIAL_HANDLING
  LABORATORY
  STORAGE
  ASSEMBLY
}

enum EquipmentStatus {
  AVAILABLE
  IN_USE
  OPERATIONAL
  MAINTENANCE
  DOWN
  RETIRED
}

enum EquipmentState {
  IDLE
  RUNNING
  BLOCKED
  STARVED
  FAULT
  MAINTENANCE
  SETUP
  EMERGENCY
}

enum EquipmentLogType {
  MAINTENANCE
  REPAIR
  CALIBRATION
  STATUS_CHANGE
  USAGE
}

enum PerformancePeriodType {
  HOUR
  SHIFT
  DAY
  WEEK
  MONTH
  QUARTER
  YEAR
}

enum MaterialTransactionType {
  RECEIPT
  ISSUE
  RETURN
  ADJUSTMENT
  SCRAP
}

enum WorkInstructionStatus {
  DRAFT
  REVIEW
  APPROVED
  REJECTED
  SUPERSEDED
  ARCHIVED
}

enum WorkInstructionExecutionStatus {
  IN_PROGRESS
  COMPLETED
  PAUSED
  CANCELLED
}

enum ElectronicSignatureType {
  BASIC
  ADVANCED
  QUALIFIED
}

enum ElectronicSignatureLevel {
  OPERATOR
  SUPERVISOR
  QUALITY
  ENGINEER
  MANAGER
}

enum BiometricType {
  FINGERPRINT
  FACIAL
  IRIS
  VOICE
  NONE
}

enum FAIStatus {
  IN_PROGRESS
  REVIEW
  APPROVED
  REJECTED
  SUPERSEDED
}

enum IntegrationType {
  ERP
  PLM
  CMMS
  WMS
  QMS
  HISTORIAN
  DNC
  SFC
  SKILLS
  CALIBRATION
  PDM
  CMM
  CUSTOM
}

enum IntegrationDirection {
  INBOUND
  OUTBOUND
  BIDIRECTIONAL
}

enum IntegrationLogStatus {
  PENDING
  IN_PROGRESS
  SUCCESS
  FAILED
  PARTIAL
  TIMEOUT
  CANCELLED
}

enum ScheduleType {
  MASTER
  DETAILED
  DISPATCH
}

enum B2MMessageStatus {
  PENDING
  VALIDATED
  PROCESSING
  PROCESSED
  SENT
  CONFIRMED
  ACCEPTED
  FAILED
  REJECTED
  TIMEOUT
}

enum ERPTransactionType {
  ISSUE
  RECEIPT
  RETURN
  TRANSFER
  ADJUSTMENT
  SCRAP
  CONSUMPTION
}

enum PersonnelActionType {
  CREATE
  UPDATE
  DEACTIVATE
  SKILL_UPDATE
  SCHEDULE_UPDATE
}

enum DataCollectionType {
  SENSOR
  ALARM
  EVENT
  MEASUREMENT
  STATUS
  PERFORMANCE
}

enum CommandType {
  START
  STOP
  PAUSE
  RESUME
  RESET
  CONFIGURE
  LOAD_PROGRAM
  UNLOAD_PROGRAM
  DIAGNOSTIC
  CALIBRATE
  EMERGENCY_STOP
}

enum CommandStatus {
  PENDING
  SENT
  ACKNOWLEDGED
  EXECUTING
  COMPLETED
  FAILED
  TIMEOUT
  CANCELLED
}

enum SPCChartType {
  X_BAR_R
  X_BAR_S
  I_MR
  P_CHART
  NP_CHART
  C_CHART
  U_CHART
  EWMA
  CUSUM
}

enum LimitCalculationMethod {
  HISTORICAL_DATA
  SPEC_LIMITS
  MANUAL
}

enum SamplingPlanType {
  SINGLE
  DOUBLE
  MULTIPLE
  SEQUENTIAL
}

/// Work Instruction Format - Different content formats supported
enum WorkInstructionFormat {
  NATIVE
  IMPORTED_PDF
  IMPORTED_DOC
  IMPORTED_PPT
  HYBRID
}

/// Media Type - Types of media supported in work instructions
enum MediaType {
  IMAGE
  VIDEO
  DOCUMENT
  DIAGRAM
  CAD_MODEL
  ANIMATION
}

/// Relation Type - Types of relationships between work instructions
enum RelationType {
  PREREQUISITE
  SUPERSEDES
  RELATED_TO
  ALTERNATIVE_TO
  REFERENCED_BY
}

/// Export Template Type - Types of export templates
enum ExportTemplateType {
  WORK_INSTRUCTION
  SETUP_SHEET
  INSPECTION_PLAN
  SOP
}

/// Export Format - Supported export formats
enum ExportFormat {
  PDF
  DOCX
  PPTX
}

enum InspectionType {
  FIRST_ARTICLE
  IN_PROCESS
  FINAL
  RECEIVING
  AUDIT
  PATROL
}

enum InspectionFrequency {
  PER_PIECE
  PER_BATCH
  PER_LOT
  PERIODIC
  SAMPLING
  ON_DEMAND
}

enum MeasurementType {
  DIMENSIONAL
  VISUAL
  FUNCTIONAL
  MATERIAL
  SURFACE_FINISH
  GEOMETRIC_TOLERANCE
}

enum InspectionResult {
  PASS
  FAIL
  CONDITIONAL_PASS
  PENDING_REVIEW
}

enum Disposition {
  ACCEPT
  REJECT
  REWORK
  USE_AS_IS
  RETURN_TO_VENDOR
  SCRAP
}

enum SOPType {
  SAFETY
  QUALITY
  MAINTENANCE
  TRAINING
  EMERGENCY
  ENVIRONMENTAL
  SECURITY
  GENERAL
}

enum ToolType {
  CUTTING_TOOL
  GAGE
  FIXTURE
  JIG
  DIE
  MOLD
  HAND_TOOL
  MEASURING_INSTRUMENT
  WORK_HOLDING
  OTHER
}

enum MaintenanceType {
  PREVENTIVE
  CORRECTIVE
  PREDICTIVE
  BREAKDOWN
}

enum DocumentType {
  WORK_INSTRUCTION
  SETUP_SHEET
  INSPECTION_PLAN
  SOP
  TOOL_DRAWING
}

/// Layout Mode - Different layout modes for execution interface
enum LayoutMode {
  SPLIT_VERTICAL
  SPLIT_HORIZONTAL
  TABBED
  OVERLAY
  PICTURE_IN_PICTURE
}

/// Panel Position - Position of panels in the layout
enum PanelPosition {
  LEFT
  RIGHT
  TOP
  BOTTOM
  CENTER
}

enum WorkflowType {
  WORK_INSTRUCTION
  SETUP_SHEET
  INSPECTION_PLAN
  SOP
  TOOL_DRAWING
  ECO
  NCR
  CAPA
  CHANGE_REQUEST
  DOCUMENT_APPROVAL
  FAI_REPORT
  QUALITY_PROCESS
}

enum ApprovalType {
  ALL_REQUIRED
  ANY_ONE
  THRESHOLD
  PERCENTAGE
  WEIGHTED
}

enum AssignmentStrategy {
  MANUAL
  ROLE_BASED
  LOAD_BALANCED
  ROUND_ROBIN
}

enum ConditionOperator {
  EQUALS
  NOT_EQUALS
  GREATER_THAN
  LESS_THAN
  GREATER_THAN_OR_EQUAL
  LESS_THAN_OR_EQUAL
  IN
  NOT_IN
  CONTAINS
  REGEX_MATCH
}

enum RuleActionType {
  ADD_STAGE
  SKIP_STAGE
  CHANGE_APPROVERS
  SET_DEADLINE
  SEND_NOTIFICATION
  REQUIRE_SIGNATURE_TYPE
}

enum WorkflowStatus {
  IN_PROGRESS
  COMPLETED
  REJECTED
  CANCELLED
  ON_HOLD
}

enum Priority {
  LOW
  NORMAL
  HIGH
  CRITICAL
}

enum ImpactLevel {
  NONE
  LOW
  MEDIUM
  HIGH
  CRITICAL
}

enum StageStatus {
  PENDING
  IN_PROGRESS
  COMPLETED
  SKIPPED
  ESCALATED
}

enum StageOutcome {
  APPROVED
  REJECTED
  CHANGES_REQUESTED
  DELEGATED
  SKIPPED
}

enum AssignmentType {
  REQUIRED
  OPTIONAL
  OBSERVER
}

enum ApprovalAction {
  APPROVED
  REJECTED
  CHANGES_REQUESTED
  DELEGATED
  SKIPPED
}

enum WorkflowEventType {
  WORKFLOW_STARTED
  STAGE_STARTED
  STAGE_COMPLETED
  APPROVAL_GRANTED
  APPROVAL_REJECTED
  CHANGES_REQUESTED
  DELEGATED
  ESCALATED
  DEADLINE_EXTENDED
  WORKFLOW_COMPLETED
  WORKFLOW_CANCELLED
  REMINDER_SENT
  RULE_EVALUATED
  STAGE_ADDED
  STAGE_SKIPPED
}

enum TaskStatus {
  PENDING
  IN_PROGRESS
  COMPLETED
  ESCALATED
  DELEGATED
}

/// ECO Type classification
enum ECOType {
  CORRECTIVE
  IMPROVEMENT
  COST_REDUCTION
  COMPLIANCE
  CUSTOMER_REQUEST
  ENGINEERING
  EMERGENCY
}

/// ECO Priority levels
enum ECOPriority {
  LOW
  MEDIUM
  HIGH
  CRITICAL
  EMERGENCY
}

/// ECO Status lifecycle
enum ECOStatus {
  REQUESTED
  UNDER_REVIEW
  PENDING_CRB
  CRB_APPROVED
  IMPLEMENTATION
  VERIFICATION
  COMPLETED
  REJECTED
  CANCELLED
  ON_HOLD
}

/// Effectivity type definitions
enum EffectivityType {
  BY_DATE
  BY_SERIAL_NUMBER
  BY_WORK_ORDER
  BY_LOT_BATCH
  IMMEDIATE
}

/// Change Review Board decision options
enum CRBDecision {
  APPROVED
  REJECTED
  DEFERRED
  REQUEST_MORE_INFO
}

/// Document update status
enum DocUpdateStatus {
  PENDING
  IN_PROGRESS
  AWAITING_APPROVAL
  APPROVED
  COMPLETED
}

/// ECO Task type classification
enum ECOTaskType {
  DOCUMENT_UPDATE
  ROUTING_UPDATE
  BOM_UPDATE
  PART_MASTER_UPDATE
  TOOLING_CREATION
  EQUIPMENT_SETUP
  TRAINING
  VERIFICATION
  FIRST_ARTICLE
  PROCESS_VALIDATION
}

/// ECO Task status options
enum ECOTaskStatus {
  PENDING
  IN_PROGRESS
  COMPLETED
  BLOCKED
  CANCELLED
}

/// Attachment type classification
enum AttachmentType {
  SUPPORTING_DOC
  DRAWING_CURRENT
  DRAWING_PROPOSED
  CALCULATION
  TEST_RESULT
  SUPPLIER_DOC
  CUSTOMER_CORRESPONDENCE
  ANALYSIS_REPORT
  PHOTO
  OTHER
}

/// ECO Event types for audit trail
enum ECOEventType {
  ECO_CREATED
  STATUS_CHANGED
  CRB_REVIEW_SCHEDULED
  CRB_REVIEW_COMPLETED
  TASK_CREATED
  TASK_COMPLETED
  DOCUMENT_UPDATED
  EFFECTIVITY_SET
  ECO_COMPLETED
  ECO_CANCELLED
  COMMENT_ADDED
  ATTACHMENT_ADDED
}

/// ECO Relation types
enum ECORelationType {
  DEPENDS_ON
  BLOCKS
  RELATED_TO
  SUPERSEDES
  DUPLICATE_OF
  CHILD_OF
}

/// Voting rule options
enum VotingRule {
  UNANIMOUS
  MAJORITY
  SUPERMAJORITY
  CONSENSUS
}

/// Comment context types
enum CommentContextType {
  DOCUMENT
  STEP
  PARAMETER
  CHARACTERISTIC
  IMAGE
  VIDEO
  TEXT_SECTION
}

/// Comment status options
enum CommentStatus {
  OPEN
  RESOLVED
  ARCHIVED
}

/// Comment priority levels
enum CommentPriority {
  LOW
  MEDIUM
  HIGH
}

/// Reaction type options
enum ReactionType {
  LIKE
  AGREE
  DISAGREE
  HELPFUL
  QUESTION
}

/// Annotation type options
enum AnnotationType {
  ARROW
  CALLOUT
  HIGHLIGHT
  TEXT_LABEL
  FREEHAND
  RECTANGLE
  CIRCLE
  LINE
  BLUR
  STICKY_NOTE
  STRIKETHROUGH
  UNDERLINE
  STAMP
}

/// Review type options
enum ReviewType {
  TECHNICAL
  EDITORIAL
  QUALITY
  SAFETY
  COMPLIANCE
  GENERAL
}

/// Review status options
enum ReviewStatus {
  NOT_STARTED
  IN_PROGRESS
  FEEDBACK_PROVIDED
  COMPLETED
  OVERDUE
}

/// Review recommendation options
enum ReviewRecommendation {
  APPROVE
  REQUEST_CHANGES
  REJECT
  NO_RECOMMENDATION
}

/// Activity type options
enum ActivityType {
  CREATED
  EDITED
  COMMENTED
  ANNOTATED
  REVIEW_ASSIGNED
  REVIEW_COMPLETED
  APPROVED
  REJECTED
  VERSION_CREATED
  LINKED
  ECO_LINKED
  SHARED
  EXPORTED
  VIEWED
}

/// Notification type options
enum NotificationType {
  MENTION
  COMMENT_REPLY
  REVIEW_ASSIGNED
  DOCUMENT_UPDATED
  APPROVAL_GRANTED
  APPROVAL_REJECTED
  COMMENT_RESOLVED
  DEADLINE_APPROACHING
  REVIEW_COMPLETED
  // Kit shortage and expedite notifications
  MATERIAL_SHORTAGE_DETECTED
  EXPEDITE_REQUEST_CREATED
  EXPEDITE_REQUEST_APPROVED
  EXPEDITE_REQUEST_REJECTED
  SUPPLIER_RESPONSE_RECEIVED
  MATERIAL_ARRIVAL_EXPECTED
  CRITICAL_SHORTAGE_ALERT
  SHORTAGE_RESOLVED
  PARTIAL_KIT_RELEASED
}

/// Conflict resolution type options
enum ResolutionType {
  ACCEPT_YOURS
  ACCEPT_THEIRS
  MANUAL_MERGE
  AUTO_MERGED
}

/// Storage class for lifecycle management
enum StorageClass {
  HOT
  WARM
  COLD
  ARCHIVE
}

/// CDN cache status
enum CacheStatus {
  CACHED
  NOT_CACHED
  INVALIDATED
  EXPIRED
}

/// File upload method
enum UploadMethod {
  DIRECT
  MULTIPART
  PRESIGNED
  RESUMABLE
}

/// File processing status
enum ProcessingStatus {
  PENDING
  IN_PROGRESS
  COMPLETED
  FAILED
  CANCELLED
}

/// File attachment types for cloud storage
enum FileAttachmentType {
  PRIMARY
  ATTACHMENT
  THUMBNAIL
  PREVIEW
  EXPORT
  BACKUP
  TEMP
}

/// Version change types
enum VersionChangeType {
  CREATE
  UPDATE
  RENAME
  METADATA
  RESTORE
  MIGRATE
}

/// Backup frequency options
enum BackupFrequency {
  REAL_TIME
  HOURLY
  DAILY
  WEEKLY
  MONTHLY
  CUSTOM
}

/// Backup types
enum BackupType {
  FULL
  INCREMENTAL
  DIFFERENTIAL
  SNAPSHOT
}

/// Backup status
enum BackupStatus {
  SCHEDULED
  IN_PROGRESS
  COMPLETED
  FAILED
  CANCELLED
  PARTIAL
}

/// File access types for logging
enum AccessType {
  READ
  WRITE
  DELETE
  METADATA
  LIST
  PREVIEW
}

/// Upload status for multipart uploads
enum UploadStatus {
  PENDING
  IN_PROGRESS
  COMPLETED
  FAILED
  CANCELLED
  EXPIRED
}

enum TimeTrackingGranularity {
  NONE
  WORK_ORDER
  OPERATION
}

enum CostingModel {
  LABOR_HOURS
  MACHINE_HOURS
  BOTH
}

enum MultiTaskingMode {
  CONCURRENT
  SPLIT_ALLOCATION
}

enum ApprovalFrequency {
  DAILY
  WEEKLY
  BIWEEKLY
  NONE
}

enum TimeType {
  DIRECT_LABOR
  INDIRECT
  MACHINE
}

enum TimeEntrySource {
  MANUAL
  KIOSK
  MOBILE
  MACHINE_AUTO
  API
  HISTORIAN
}

enum TimeEntryStatus {
  ACTIVE
  COMPLETED
  PENDING_APPROVAL
  APPROVED
  REJECTED
  EXPORTED
}

enum IndirectCategory {
  BREAK
  LUNCH
  TRAINING
  MEETING
  MAINTENANCE
  SETUP
  CLEANUP
  WAITING
  ADMINISTRATIVE
  OTHER
}

enum TimeValidationRuleType {
  MAX_DURATION
  MIN_DURATION
  MISSING_CLOCK_OUT
  CONCURRENT_ENTRIES
  OVERTIME_THRESHOLD
  INVALID_TIME_RANGE
}

enum TimeEntryType {
  LABOR
  MACHINE
}

// ============================================================================
// TIME ENTRY MANAGEMENT ENUMS (Issue #51)
// ============================================================================

enum EditType {
  CREATED
  MODIFIED
  DELETED
  SPLIT
  MERGED
  TRANSFERRED
  LOCKED
  UNLOCKED
}

enum EditReasonCategory {
  CLOCK_FORGOT
  WRONG_WORK_ORDER
  WRONG_OPERATION
  SYSTEM_ERROR
  SUPERVISOR_DIRECTED
  BREAK_ADJUSTMENT
  OVERTIME_CORRECTION
  PAYROLL_CORRECTION
  OTHER
}

enum ApprovalStatus {
  PENDING
  APPROVED
  REJECTED
  MORE_INFO_NEEDED
  ESCALATED
  AUTO_APPROVED
}

enum TimeEntryBatchType {
  DAILY
  WEEKLY
  BIWEEKLY
  MONTHLY
  CUSTOM
}

enum TimeEntryBatchStatus {
  DRAFT
  PENDING_APPROVAL
  APPROVED
  REJECTED
  LOCKED
  EXPORTED
}

enum AutoStopBehavior {
  STOP_ALL
  STOP_DIRECT_ONLY
  PROMPT_OPERATOR
  DO_NOTHING
}

enum LockType {
  MANUAL
  PAYROLL_EXPORT
  AUDIT_REVIEW
  COMPLIANCE_HOLD
  SYSTEM_MAINTENANCE
}

/// Types of security events that can be monitored
enum SecurityEventType {
  AUTH_FAILURE
  PRIVILEGE_ESCALATION
  EMERGENCY_ACCESS
  UNUSUAL_PATTERN
  MULTIPLE_SESSIONS
  PERMISSION_DENIED
  SUSPICIOUS_IP
  SESSION_HIJACK
  BRUTE_FORCE
  ACCOUNT_LOCKOUT
  DATA_EXPORT
  ADMIN_ACTION
  SYSTEM_ACCESS
}

/// Severity levels for security events
enum SecuritySeverity {
  LOW
  MEDIUM
  HIGH
  CRITICAL
}

/// Types of audit reports that can be generated
enum ReportType {
  USER_ACCESS
  PERMISSION_CHANGES
  SECURITY_EVENTS
  SESSION_ANALYTICS
  COMPLIANCE_SOX
  COMPLIANCE_GDPR
  COMPLIANCE_ISO27001
  USAGE_ANALYTICS
  TREND_ANALYSIS
}

/// Status of report generation
enum ReportStatus {
  GENERATING
  COMPLETED
  FAILED
  EXPIRED
}

/// Types of permission changes that can occur
enum PermissionChangeType {
  ROLE_ASSIGNED
  ROLE_REMOVED
  PERMISSION_GRANTED
  PERMISSION_REVOKED
  ROLE_MODIFIED
  SITE_ACCESS_GRANTED
  SITE_ACCESS_REVOKED
  EMERGENCY_OVERRIDE
  BULK_CHANGE
}

enum SsoProviderType {
  SAML
  OIDC
  AZURE_AD
  LDAP
  INTERNAL
}

enum AuthenticationEventType {
  LOGIN
  LOGOUT
  REFRESH
  FAILURE
  PROVIDER_ERROR
  SESSION_TIMEOUT
  FORCED_LOGOUT
}

// ROLE TEMPLATE SYSTEM - GitHub Issue #125

/// Role Template Categories for Manufacturing
enum RoleTemplateCategory {
  PRODUCTION
  QUALITY
  MAINTENANCE
  MANAGEMENT
  ADMINISTRATION
  ENGINEERING
  SAFETY
  COMPLIANCE
  CUSTOM
}

/// Role Template Actions for Audit Trail
enum RoleTemplateAction {
  TEMPLATE_CREATED
  TEMPLATE_UPDATED
  TEMPLATE_DELETED
  TEMPLATE_ACTIVATED
  TEMPLATE_DEACTIVATED
  ROLE_INSTANTIATED
  ROLE_CUSTOMIZED
  PERMISSIONS_MODIFIED
  USER_ASSIGNED
  USER_REMOVED
}

/// Role Template - Master template definition for role configurations
model RoleTemplate {
  id              String                    @id @default(cuid())
  templateCode    String                    @unique
  templateName    String
  description     String?
  category        RoleTemplateCategory
  isActive        Boolean                   @default(true)
  isGlobal        Boolean                   @default(true)
  version         String                    @default("1.0.0")
  metadata        Json?                     // Manufacturing-specific configuration
  createdAt       DateTime                  @default(now())
  updatedAt       DateTime                  @updatedAt
  createdBy       String
  updatedBy       String?

  // Relationships
  permissions     RoleTemplatePermission[]
  instances       RoleTemplateInstance[]
  usageLogs       RoleTemplateUsageLog[]
  creator         User                      @relation("RoleTemplateCreator", fields: [createdBy], references: [id])
  updater         User?                     @relation("RoleTemplateUpdater", fields: [updatedBy], references: [id])

  @@index([templateCode])
  @@index([category])
  @@index([isActive])
  @@index([isGlobal])
  @@map("role_templates")
}

/// Role Template Permissions - Defines permissions included in each template
model RoleTemplatePermission {
  id           String       @id @default(cuid())
  templateId   String
  permissionId String
  isRequired   Boolean      @default(true)
  isOptional   Boolean      @default(false)
  metadata     Json?        // Additional permission context
  createdAt    DateTime     @default(now())

  // Relationships
  template     RoleTemplate @relation(fields: [templateId], references: [id], onDelete: Cascade)
  permission   Permission   @relation(fields: [permissionId], references: [id], onDelete: Cascade)

  @@unique([templateId, permissionId])
  @@index([templateId])
  @@index([permissionId])
  @@map("role_template_permissions")
}

/// Role Template Instance - Tracks when templates are instantiated into actual roles
model RoleTemplateInstance {
  id                String              @id @default(cuid())
  templateId        String
  roleId            String              @unique
  instanceName      String?
  siteId            String?
  customPermissions Json?               // Site-specific permission adjustments
  isActive          Boolean             @default(true)
  instantiatedAt    DateTime            @default(now())
  instantiatedBy    String
  metadata          Json?               // Instance-specific metadata

  // Relationships
  template          RoleTemplate        @relation(fields: [templateId], references: [id])
  role              Role                @relation(fields: [roleId], references: [id], onDelete: Cascade)
  site              Site?               @relation(fields: [siteId], references: [id])
  instantiator      User                @relation(fields: [instantiatedBy], references: [id])
  usageLogs         RoleTemplateUsageLog[]

  @@index([templateId])
  @@index([roleId])
  @@index([siteId])
  @@index([instantiatedBy])
  @@map("role_template_instances")
}

/// Role Template Usage Log - Audit trail for template operations
model RoleTemplateUsageLog {
  id            String                    @id @default(cuid())
  templateId    String?
  instanceId    String?
  action        RoleTemplateAction
  performedBy   String
  targetUserId  String?
  siteId        String?
  details       Json?
  timestamp     DateTime                  @default(now())

  // Relationships
  template      RoleTemplate?             @relation(fields: [templateId], references: [id])
  instance      RoleTemplateInstance?     @relation(fields: [instanceId], references: [id])
  performer     User                      @relation("RoleTemplateLogPerformer", fields: [performedBy], references: [id])
  targetUser    User?                     @relation("RoleTemplateLogTarget", fields: [targetUserId], references: [id])
  site          Site?                     @relation(fields: [siteId], references: [id])

  @@index([templateId])
  @@index([instanceId])
  @@index([performedBy])
  @@index([targetUserId])
  @@index([timestamp])
  @@map("role_template_usage_logs")
}

// TORQUE MANAGEMENT SYSTEM
// Digital torque management for engine assembly operations

/// Torque Specification - defines torque requirements for specific parts/operations
model TorqueSpecification {
  id                    String              @id @default(cuid())
  torqueSpecCode        String              @unique   /// Unique identifier for this torque spec
  name                  String                        /// Human-readable name (e.g., "Turbine Disk TD-9876 Bolts")
  description           String?                       /// Detailed description of the torque specification

  // Torque Requirements
  targetTorque          Float                         /// Target torque value (e.g., 175.0)
  tolerancePlus         Float                         /// Positive tolerance (e.g., 2.0 for +2 Nm)
  toleranceMinus        Float                         /// Negative tolerance (e.g., 2.0 for -2 Nm)
  torqueUnit            String              @default("Nm") /// Units: Nm, ft-lbs, in-lbs

  // Fastener Information
  fastenerType          String                        /// M12x1.5, 1/4-20, etc.
  fastenerGrade         String?                       /// Grade 12.9, Grade 8, etc.
  fastenerCount         Int                           /// Number of fasteners (e.g., 48 bolts)

  // Tightening Method
  tighteningMethod      TorqueMethod        @default(TORQUE_ONLY)
  numberOfPasses        Int                 @default(1)    /// Number of tightening passes
  passPercentages       Json?                         /// [30, 70, 100] for 3-pass tightening

  // Pattern and Sequence
  sequencePattern       TorquePattern       @default(LINEAR)
  customSequence        Json?                         /// Custom sequence array [1,5,3,7,2,6,4,8]

  // Part/Operation Associations
  partId                String?                       /// Associated part (optional)
  operationId           String?                       /// Associated operation (optional)
  routingOperationId    String?                       /// Associated routing operation (optional)
  workCenter            String?                       /// Work center where performed

  // Engineering and Approval
  engineerApprovedBy    String?                       /// Engineer who approved this spec
  engineerApprovedAt    DateTime?                     /// When it was approved
  revision              String              @default("A")  /// Revision level
  effectiveDate         DateTime?                     /// When this spec becomes effective
  expirationDate        DateTime?                     /// When this spec expires

  // Metadata
  isActive              Boolean             @default(true)
  createdAt             DateTime            @default(now())
  updatedAt             DateTime            @updatedAt
  createdBy             String                        /// User who created this spec

  // Relationships
  part                  Part?               @relation(fields: [partId], references: [id])
  operation             Operation?          @relation(fields: [operationId], references: [id])
  routingOperation      RoutingOperation?   @relation(fields: [routingOperationId], references: [id])
  creator               User                @relation("TorqueSpecCreator", fields: [createdBy], references: [id])
  approver              User?               @relation("TorqueSpecApprover", fields: [engineerApprovedBy], references: [id])

  // Related entities
  sequences             TorqueSequence[]
  events                TorqueEvent[]

  @@index([partId])
  @@index([operationId])
  @@index([routingOperationId])
  @@index([isActive])
  @@index([effectiveDate])
  @@map("torque_specifications")
}

/// Torque Sequence - defines the specific bolt tightening sequence and pattern
model TorqueSequence {
  id                    String              @id @default(cuid())
  torqueSpecId          String                        /// Reference to parent torque specification
  sequenceName          String                        /// Name like "Star Pattern" or "Linear Sequence"

  // Sequence Definition
  boltPositions         Json                          /// Array of bolt position definitions
  sequenceOrder         Json                          /// Order array [1,5,3,7,2,6,4,8]
  passNumber            Int                           /// Which pass this sequence applies to (1, 2, 3)
  passPercentage        Float                         /// Percentage of target torque (30, 70, 100)

  // Visual Guidance Data
  visualPattern         Json?                         /// Coordinates/visual representation data
  instructions          String?                       /// Human-readable instructions

  // Metadata
  isActive              Boolean             @default(true)
  createdAt             DateTime            @default(now())
  updatedAt             DateTime            @updatedAt

  // Relationships
  torqueSpec            TorqueSpecification @relation(fields: [torqueSpecId], references: [id], onDelete: Cascade)
  events                TorqueEvent[]

  @@index([torqueSpecId])
  @@index([passNumber])
  @@map("torque_sequences")
}

/// Torque Event - captured actual torque values from digital torque wrenches
model TorqueEvent {
  id                    String              @id @default(cuid())

  // Work Context
  workOrderId           String                        /// Work order being executed
  torqueSpecId          String                        /// Torque specification being followed
  sequenceId            String?                       /// Specific sequence step
  serialNumber          String?                       /// Serial number being assembled

  // Torque Measurement
  actualTorque          Float                         /// Actual measured torque value
  targetTorque          Float                         /// Target torque for this measurement
  tolerancePlus         Float                         /// Upper tolerance limit
  toleranceMinus        Float                         /// Lower tolerance limit
  torqueUnit            String              @default("Nm")

  // Position and Pass Info
  boltPosition          Int                           /// Which bolt/fastener (1-48)
  passNumber            Int                           /// Which tightening pass (1, 2, 3)
  passPercentage        Float                         /// Target percentage for this pass

  // Validation Results
  isInSpec              Boolean                       /// Whether torque is within specification
  deviationPercent      Float?                        /// Percentage deviation from target
  requiresRework        Boolean             @default(false)

  // Digital Tool Information
  digitalWrenchId       String?                       /// ID of the digital torque wrench used
  wrenchSerialNumber    String?                       /// Serial number of the torque wrench
  wrenchCalibrationDate DateTime?                     /// Last calibration date of the wrench

  // Operator and Timing
  operatorId            String                        /// User who performed the torque
  timestamp             DateTime            @default(now()) /// When the torque was applied
  duration              Int?                          /// How long the operation took (seconds)

  // Quality and Approval
  supervisorReviewId    String?                       /// Supervisor who reviewed (for out-of-spec)
  supervisorReviewAt    DateTime?                     /// When supervisor reviewed
  reviewComments        String?                       /// Comments from supervisor review
  reworkRequired        Boolean             @default(false)
  reworkCompleted       Boolean             @default(false)
  reworkBy              String?                       /// User who performed rework
  reworkAt              DateTime?                     /// When rework was completed

  // Metadata
  createdAt             DateTime            @default(now())
  updatedAt             DateTime            @updatedAt

  // Relationships
  workOrder             WorkOrder           @relation(fields: [workOrderId], references: [id])
  torqueSpec            TorqueSpecification @relation(fields: [torqueSpecId], references: [id])
  sequence              TorqueSequence?     @relation(fields: [sequenceId], references: [id])
  operator              User                @relation("TorqueEventOperator", fields: [operatorId], references: [id])
  supervisorReviewer    User?               @relation("TorqueEventSupervisor", fields: [supervisorReviewId], references: [id])
  reworkUser            User?               @relation("TorqueEventRework", fields: [reworkBy], references: [id])

  @@index([workOrderId])
  @@index([torqueSpecId])
  @@index([operatorId])
  @@index([timestamp])
  @@index([isInSpec])
  @@index([serialNumber])
  @@index([boltPosition, passNumber])
  @@map("torque_events")
}

/// Torque Method - how torque is applied
enum TorqueMethod {
  TORQUE_ONLY       /// Standard torque-only method
  TORQUE_ANGLE      /// Torque plus angle method
  TORQUE_TO_YIELD   /// Torque-to-yield method
  ANGLE_ONLY        /// Angle-only method (after snug tight)
}

/// Torque Pattern - bolt tightening sequence pattern
enum TorquePattern {
  LINEAR            /// Sequential: 1, 2, 3, 4, 5, 6, 7, 8
  STAR              /// Star pattern: 1, 5, 3, 7, 2, 6, 4, 8 (opposing bolts)
  SPIRAL            /// Spiral pattern: outward spiral from center
  CROSS             /// Cross pattern: cross-wise tightening
  CUSTOM            /// Custom sequence defined in customSequence field
}

/// Unit types for different measurement categories
enum UnitType {
  QUANTITY        // Count/Each
  MASS           // Weight measurements
  LENGTH         // Distance/dimensional measurements
  VOLUME         // Volume/capacity measurements
  AREA           // Surface area measurements
  TIME           // Time duration measurements
  TEMPERATURE    // Temperature measurements
  PRESSURE       // Pressure measurements
  FORCE          // Force measurements
  ENERGY         // Energy measurements
  POWER          // Power measurements
  VELOCITY       // Speed measurements
  ANGLE          // Angular measurements
  OTHER          // Other measurement types
}

/// System of measurement classification
enum SystemOfMeasure {
  METRIC         // Metric system (SI)
  IMPERIAL       // Imperial/US customary system
  SI             // International System of Units
  OTHER          // Other measurement systems
}

// LIFE-LIMITED PARTS (LLP) SYSTEM

/// LLP criticality levels for safety classification
enum LLPCriticalityLevel {
  SAFETY_CRITICAL     // Must be retired at exact limit - catastrophic failure risk
  MONITORED          // Closely monitored but some tolerance allowed
  TRACKED            // Tracked for maintenance planning
}

/// LLP retirement criteria types
enum LLPRetirementType {
  CYCLES_OR_TIME     // Whichever occurs first (typical)
  CYCLES_ONLY        // Cycles-based retirement only
  TIME_ONLY          // Calendar time-based retirement only
  CYCLES_AND_TIME    // Both must be met
}

/// LLP status for tracking current state
enum LLPStatus {
  ACTIVE             // Currently in service
  RETIRED            // Permanently retired from service
  QUARANTINED        // Temporarily removed pending investigation
  UNDER_REPAIR       // In shop for maintenance/repair
  AWAITING_INSTALL   // Ready for installation
  SCRAPPED           // Destroyed/disposed
}

/// LLP alert severity levels
enum LLPAlertSeverity {
  INFO               // Informational (>80% life remaining)
  WARNING            // Warning (80-90% life consumed)
  CRITICAL           // Critical (90-95% life consumed)
  URGENT             // Urgent (95-100% life consumed)
  EXPIRED            // Past retirement limit
}

/// LLP certification document types
enum LLPCertificationType {
  FORM_1             // Authorized Release Certificate
  MATERIAL_CERT      // Material certification
  TEST_REPORT        // Test results (tensile, hardness, etc.)
  TRACEABILITY_CERT  // OEM traceability certificate
  HEAT_LOT_CERT      // Heat lot certification
  NDT_REPORT         // Non-destructive testing report
  OEM_CERT           // Original equipment manufacturer certification
}

/// Life-Limited Parts life history tracking - complete back-to-birth record
model LLPLifeHistory {
  id                    String               @id @default(cuid())
  serializedPartId      String
  eventType             String               // INSTALL, REMOVE, REPAIR, INSPECT, MANUFACTURE
  eventDate             DateTime
  cyclesAtEvent         Int?                 // Total cycles at this event
  hoursAtEvent          Float?               // Total flight hours at this event
  parentAssemblyId      String?              // Which engine/assembly installed in
  parentSerialNumber    String?              // Serial number of parent assembly
  workOrderId           String?              // Associated work order
  operationId           String?              // Specific operation
  performedBy           String?              // Technician/operator
  location              String?              // Where event occurred
  notes                 String?              // Event-specific notes
  certificationUrls     String[]             // Links to certification documents
  inspectionResults     Json?                // Inspection findings (JSON)
  repairDetails         Json?                // Repair work performed (JSON)
  metadata              Json?                // Additional event metadata
  createdAt             DateTime             @default(now())
  updatedAt             DateTime             @updatedAt

  serializedPart        SerializedPart       @relation(fields: [serializedPartId], references: [id], onDelete: Cascade)

  @@index([serializedPartId])
  @@index([eventDate])
  @@index([eventType])
  @@index([parentAssemblyId])
  @@map("llp_life_history")
}

/// LLP alert management for retirement and inspection notifications
model LLPAlert {
  id                    String               @id @default(cuid())
  serializedPartId      String
  alertType             String               // RETIREMENT_WARNING, INSPECTION_DUE, RETIRED
  severity              LLPAlertSeverity
  triggerCycles         Int?                 // Cycles that triggered the alert
  triggerDate           DateTime?            // Date that triggered the alert
  thresholdPercentage   Float?               // Percentage of life consumed (0-100)
  message               String               // Alert message
  isActive              Boolean              @default(true)
  acknowledgedBy        String?              // Who acknowledged the alert
  acknowledgedAt        DateTime?            // When acknowledged
  resolvedBy            String?              // Who resolved the alert
  resolvedAt            DateTime?            // When resolved
  actionRequired        String?              // Required action description
  dueDate               DateTime?            // When action is due
  escalationLevel       Int                  @default(1)
  notificationsSent     Int                  @default(0)
  metadata              Json?                // Additional alert data
  createdAt             DateTime             @default(now())
  updatedAt             DateTime             @updatedAt

  serializedPart        SerializedPart       @relation(fields: [serializedPartId], references: [id], onDelete: Cascade)

  @@index([serializedPartId])
  @@index([severity])
  @@index([isActive])
  @@index([dueDate])
  @@index([alertType])
  @@map("llp_alerts")
}

/// LLP certification document storage and management
model LLPCertification {
  id                    String               @id @default(cuid())
  serializedPartId      String
  certificationType     LLPCertificationType
  documentName          String               // Original document name
  documentUrl           String               // Storage URL/path
  documentHash          String?              // Document integrity hash
  issuedBy              String?              // Issuing organization
  issuedDate            DateTime?            // When certificate was issued
  expirationDate        DateTime?            // When certificate expires
  certificationNumber   String?              // Certificate number
  batchNumber           String?              // Heat lot/batch number
  testResults           Json?                // Test data (JSON)
  complianceStandards   String[]             // Applicable standards (FAA, EASA, etc.)
  verifiedBy            String?              // Who verified the document
  verifiedAt            DateTime?            // When verified
  isActive              Boolean              @default(true)
  notes                 String?              // Additional notes
  metadata              Json?                // Additional certification data
  createdAt             DateTime             @default(now())
  updatedAt             DateTime             @updatedAt

  serializedPart        SerializedPart       @relation(fields: [serializedPartId], references: [id], onDelete: Cascade)

  @@index([serializedPartId])
  @@index([certificationType])
  @@index([issuedDate])
  @@index([expirationDate])
  @@index([isActive])
  @@map("llp_certifications")
}

// KITTING & MATERIAL STAGING SYSTEM

model Kit {
  id                 String           @id @default(cuid())
  kitNumber          String           @unique
  kitName            String?
  workOrderId        String
  operationId        String?
  assemblyStage      String?          // Fan, Compressor, Combustor, Turbine, Integration
  workCellId         String?
  status             KitStatus        @default(PLANNED)
  priority           KitPriority      @default(NORMAL)

  // Staging information
  stagingLocationId  String?
  stagedAt           DateTime?
  stagedById         String?

  // Issue tracking
  issuedAt           DateTime?
  issuedById         String?
  issuedToId         String?

  // Consumption tracking
  isPartiallyConsumed Boolean         @default(false)
  completionPercent   Float?          @default(0)

  // Return processing
  returnedAt         DateTime?
  returnedById       String?
  returnReason       String?

  // Vendor kitting
  isVendorKit        Boolean          @default(false)
  vendorId           String?
  vendorKitNumber    String?
  vendorReceivedAt   DateTime?

  // Planning and generation
  autoGenerated      Boolean          @default(false)
  generatedFromBOM   Boolean          @default(false)
  scrapFactor        Float?           @default(0.05)  // 5% default scrap allowance

  // Scheduling
  requiredByDate     DateTime?
  plannedStageDate   DateTime?
  plannedIssueDate   DateTime?

  // Audit and compliance
  notes              String?
  createdAt          DateTime         @default(now())
  updatedAt          DateTime         @updatedAt
  createdById        String

  // Relationships
  workOrder          WorkOrder        @relation(fields: [workOrderId], references: [id])
  operation          Operation?       @relation(fields: [operationId], references: [id])
  stagingLocation    StagingLocation? @relation(fields: [stagingLocationId], references: [id])
  createdBy          User             @relation("KitCreatedBy", fields: [createdById], references: [id])
  stagedBy           User?            @relation("KitStagedBy", fields: [stagedById], references: [id])
  issuedBy           User?            @relation("KitIssuedBy", fields: [issuedById], references: [id])
  issuedTo           User?            @relation("KitIssuedTo", fields: [issuedToId], references: [id])
  returnedBy         User?            @relation("KitReturnedBy", fields: [returnedById], references: [id])

  // Child relationships
  kitItems           KitItem[]
  statusHistory      KitStatusHistory[]
  shortageAlerts     KitShortageAlert[]
  vendorKits         VendorKit[]

  @@index([workOrderId])
  @@index([status])
  @@index([stagingLocationId])
  @@index([requiredByDate])
  @@index([operationId])
  @@map("kits")
}

model KitItem {
  id                 String            @id @default(cuid())
  kitId              String
  partId             String?           // For parts
  materialLotId      String?           // For specific material lots
  inventoryId        String?           // For general inventory
  toolId             String?           // For tools and equipment

  // Quantity information
  requiredQuantity   Float
  stagedQuantity     Float             @default(0)
  issuedQuantity     Float             @default(0)
  consumedQuantity   Float             @default(0)
  returnedQuantity   Float             @default(0)
  shortageQuantity   Float             @default(0)

  unitOfMeasure      String
  unitOfMeasureId    String?           // FK to UnitOfMeasure

  // BOM reference
  bomItemId          String?           // Reference to source BOM item
  sequence           Int?              // Picking sequence
  findNumber         String?           // Engineering find number
  referenceDesignator String?          // Component reference

  // Status tracking
  status             KitItemStatus     @default(PLANNED)
  isPicked           Boolean           @default(false)
  isStaged           Boolean           @default(false)
  isIssued           Boolean           @default(false)

  // Location tracking
  pickLocationId     String?
  stagedLocationId   String?

  // Special handling
  isCritical         Boolean           @default(false)
  isHazardous        Boolean           @default(false)
  specialInstructions String?

  // Vendor information
  preferredSupplierId String?
  supplierPartNumber  String?

  // Audit
  notes              String?
  createdAt          DateTime          @default(now())
  updatedAt          DateTime          @updatedAt

  // Relationships
  kit                Kit               @relation(fields: [kitId], references: [id], onDelete: Cascade)
  part               Part?             @relation(fields: [partId], references: [id])
  materialLot        MaterialLot?      @relation(fields: [materialLotId], references: [id])
  inventory          Inventory?        @relation(fields: [inventoryId], references: [id])
  bomItem            BOMItem?          @relation(fields: [bomItemId], references: [id])
  unitOfMeasureRef   UnitOfMeasure?    @relation("KitItemUOM", fields: [unitOfMeasureId], references: [id])

  @@index([kitId])
  @@index([partId])
  @@index([status])
  @@index([isPicked])
  @@index([isStaged])
  @@map("kit_items")
}

model StagingLocation {
  id                 String              @id @default(cuid())
  locationCode       String              @unique
  locationName       String
  description        String?

  // Physical characteristics
  areaId             String?
  zoneCode           String?
  coordinates        String?             // Physical coordinates (x,y,z or GPS)
  maxCapacity        Int?                // Max number of kits
  currentOccupancy   Int                 @default(0)

  // Location type and capabilities
  locationType       StagingLocationType @default(GENERAL)
  securityLevel      SecurityLevel       @default(STANDARD)
  hasClimateControl  Boolean             @default(false)
  hasSecurityCamera  Boolean             @default(false)
  hasAccessControl   Boolean             @default(false)

  // Work cell proximity
  nearWorkCells      String[]            // Array of work cell IDs for optimization
  proximityScore     Float?              // Distance-based scoring for assignment

  // Environmental conditions
  temperatureMin     Float?
  temperatureMax     Float?
  humidityMax        Float?
  isCleanRoom        Boolean             @default(false)
  esdProtected       Boolean             @default(false)

  // Operational status
  isActive           Boolean             @default(true)
  isAvailable        Boolean             @default(true)
  maintenanceMode    Boolean             @default(false)

  // Barcode/RFID integration
  barcodeId          String?
  rfidTagId          String?

  // Audit
  createdAt          DateTime            @default(now())
  updatedAt          DateTime            @updatedAt

  // Relationships
  area               Area?               @relation(fields: [areaId], references: [id])
  kits               Kit[]

  @@index([areaId])
  @@index([locationType])
  @@index([isActive])
  @@index([isAvailable])
  @@map("staging_locations")
}

model KitStatusHistory {
  id              String      @id @default(cuid())
  kitId           String
  fromStatus      KitStatus?
  toStatus        KitStatus
  changedAt       DateTime    @default(now())
  changedById     String
  reason          String?
  notes           String?

  kit             Kit         @relation(fields: [kitId], references: [id], onDelete: Cascade)
  changedBy       User        @relation("KitStatusChanged", fields: [changedById], references: [id])

  @@index([kitId])
  @@index([changedAt])
  @@map("kit_status_history")
}

model KitShortageAlert {
  id              String           @id @default(cuid())
  kitId           String
  kitItemId       String?
  partId          String
  shortageQuantity Float
  requiredByDate  DateTime?
  priority        AlertPriority    @default(NORMAL)
  status          AlertStatus      @default(OPEN)

  // Alert details
  alertMessage    String
  actionRequired  String?
  assignedToId    String?

  // Resolution
  resolvedAt      DateTime?
  resolvedById    String?
  resolution      String?

  createdAt       DateTime         @default(now())
  updatedAt       DateTime         @updatedAt

  kit             Kit              @relation(fields: [kitId], references: [id], onDelete: Cascade)
  part            Part             @relation(fields: [partId], references: [id])
  assignedTo      User?            @relation("ShortageAssigned", fields: [assignedToId], references: [id])
  resolvedBy      User?            @relation("ShortageResolved", fields: [resolvedById], references: [id])

  // New expedite workflow relationships
  expeditRequests ExpeditRequest[]
  resolutionRecord ShortageResolution?

  @@index([kitId])
  @@index([status])
  @@index([priority])
  @@index([requiredByDate])
  @@map("kit_shortage_alerts")
}

// Kitting System Enums
enum KitStatus {
  PLANNED           // Kit created but not yet staged
  STAGING           // Being picked and staged
  STAGED            // Ready for issue at staging location
  ISSUED            // Issued to production
  PARTIAL           // Partially consumed
  CONSUMED          // Fully consumed
  RETURNED          // Returned unused materials
  CANCELLED         // Kit cancelled
  ON_HOLD           // Temporarily on hold
}

enum KitPriority {
  LOW
  NORMAL
  HIGH
  URGENT
  CRITICAL
}

enum KitItemStatus {
  PLANNED           // Item identified but not yet picked
  PICKING           // Being picked from inventory
  PICKED            // Picked and ready for staging
  STAGED            // Staged at kit location
  ISSUED            // Issued with kit
  CONSUMED          // Used in production
  RETURNED          // Returned unused
  SHORT             // Shortage identified
  SUBSTITUTED       // Substituted with alternate part
}

enum StagingLocationType {
  GENERAL           // General purpose staging
  CLEAN_ROOM        // Clean room environment
  HAZMAT            // Hazardous materials
  TOOL_CRIB         // Tool and equipment staging
  VENDOR_KIT        // Vendor-supplied kits
  QUARANTINE        // Quarantine area
  HIGH_VALUE        // High-value items
  BULK_MATERIAL     // Bulk materials
}

enum SecurityLevel {
  OPEN              // Open access
  STANDARD          // Standard security
  RESTRICTED        // Restricted access
  CLASSIFIED        // Classified/secure area
}

enum AlertPriority {
  LOW
  NORMAL
  HIGH
  URGENT
  CRITICAL
}

enum AlertStatus {
  OPEN
  ASSIGNED
  IN_PROGRESS
  RESOLVED
  CLOSED
  CANCELLED
}

// Vendor Kitting Support Models (GitHub Issue #229)

model Vendor {
  id                    String                     @id @default(cuid())
  code                  String                     @unique
  name                  String
  contactEmail          String?
  contactPhone          String?
  address               String?
  qualityRating         Float                      @default(0.0) // 0-100 scale
  onTimeDeliveryRate    Float                      @default(0.0) // 0-100 percentage
  certifications        String[]                   // AS9100, NADCAP, etc.
  approvedParts         String[]                   // Approved part numbers
  isActive              Boolean                    @default(true)
  preferredVendor       Boolean                    @default(false)
  contractStartDate     DateTime?
  contractEndDate       DateTime?
  notes                 String?
  createdAt             DateTime                   @default(now())
  updatedAt             DateTime                   @updatedAt

  // Relationships
  vendorKits            VendorKit[]
  performanceMetrics    VendorPerformanceMetric[]

  // Expedite workflow relationships
  expeditRequests       ExpeditRequest[]
  supplierCommunications SupplierCommunication[]
  preferredSupplierAnalytics PartShortageAnalytics[] @relation("PreferredSupplier")
  bestPerformingAnalytics PartShortageAnalytics[]    @relation("BestPerformingSupplier")

  @@index([code])
  @@index([isActive])
  @@index([preferredVendor])
  @@map("vendors")
}

model VendorKit {
  id                    String                     @id @default(cuid())
  vendorId              String
  vendorKitNumber       String                     // Vendor's internal kit ID
  kitId                 String?                    // Link to internal Kit if applicable
  requestId             String                     @unique // Unique request identifier
  partNumbers           String[]                   // Parts included in this vendor kit
  quantityOrdered       Int
  quantityReceived      Int                        @default(0)
  unitCost              Float?
  totalCost             Float?
  currency              String                     @default("USD")
  status                VendorKitStatus            @default(REQUESTED)
  priority              VendorKitPriority          @default(NORMAL)
  requiredDate          DateTime
  promisedDate          DateTime?
  actualShipDate        DateTime?
  actualReceiveDate     DateTime?
  trackingNumber        String?
  shippingMethod        String?
  deliveryNotes         String?
  qualityRequirements   String?                    // Special quality or certification requirements
  createdAt             DateTime                   @default(now())
  updatedAt             DateTime                   @updatedAt

  // Relationships
  vendor                Vendor                     @relation(fields: [vendorId], references: [id])
  kit                   Kit?                       @relation(fields: [kitId], references: [id])
  items                 VendorKitItem[]
  inspections           VendorKitInspection[]
  history               VendorKitHistory[]

  @@index([vendorId])
  @@index([kitId])
  @@index([status])
  @@index([requiredDate])
  @@index([requestId])
  @@map("vendor_kits")
}

model VendorKitItem {
  id                    String                     @id @default(cuid())
  vendorKitId           String
  partId                String
  partNumber            String                     // Vendor's part number (may differ from internal)
  description           String?
  quantityOrdered       Float
  quantityReceived      Float                      @default(0)
  unitOfMeasure         String
  unitOfMeasureId       String?
  unitCost              Float?
  totalCost             Float?
  lotNumber             String?
  serialNumbers         String[]                   // For serialized parts
  certificationRequired Boolean                    @default(false)
  inspectionRequired    Boolean                    @default(false)
  status                VendorKitItemStatus        @default(ORDERED)
  notes                 String?
  createdAt             DateTime                   @default(now())
  updatedAt             DateTime                   @updatedAt

  // Relationships
  vendorKit             VendorKit                  @relation(fields: [vendorKitId], references: [id])
  part                  Part                       @relation(fields: [partId], references: [id])
  unitOfMeasureRef      UnitOfMeasure?             @relation("VendorKitItemUOM", fields: [unitOfMeasureId], references: [id])

  @@index([vendorKitId])
  @@index([partId])
  @@index([status])
  @@index([unitOfMeasureId])
  @@map("vendor_kit_items")
}

model VendorKitInspection {
  id                    String                     @id @default(cuid())
  vendorKitId           String
  inspectorId           String?
  inspectionType        VendorInspectionType
  inspectionDate        DateTime                   @default(now())
  result                VendorInspectionResult
  conformingQuantity    Int                        @default(0)
  nonConformingQuantity Int                        @default(0)
  notes                 String?
  correctionRequired    Boolean                    @default(false)
  correctionNotes       String?
  certificatesReceived  Boolean                    @default(false)
  attachments           String[]                   // File paths or URLs
  createdAt             DateTime                   @default(now())
  updatedAt             DateTime                   @updatedAt

  // Relationships
  vendorKit             VendorKit                  @relation(fields: [vendorKitId], references: [id])
  inspector             User?                      @relation(fields: [inspectorId], references: [id])

  @@index([vendorKitId])
  @@index([inspectorId])
  @@index([inspectionDate])
  @@index([result])
  @@map("vendor_kit_inspections")
}

model VendorKitHistory {
  id                    String                     @id @default(cuid())
  vendorKitId           String
  userId                String?
  action                VendorKitAction
  fromStatus            VendorKitStatus?
  toStatus              VendorKitStatus?
  notes                 String?
  timestamp             DateTime                   @default(now())
  metadata              Json?                      // Additional context data

  // Relationships
  vendorKit             VendorKit                  @relation(fields: [vendorKitId], references: [id])
  user                  User?                      @relation(fields: [userId], references: [id])

  @@index([vendorKitId])
  @@index([userId])
  @@index([timestamp])
  @@index([action])
  @@map("vendor_kit_history")
}

model VendorPerformanceMetric {
  id                    String                     @id @default(cuid())
  vendorId              String
  metricType            VendorMetricType
  metricPeriod          DateTime                   // Start of measurement period
  periodType            VendorMetricPeriod         @default(MONTHLY)
  value                 Float
  target                Float?
  unit                  String?                    // %, days, count, etc.
  notes                 String?
  calculatedAt          DateTime                   @default(now())

  // Relationships
  vendor                Vendor                     @relation(fields: [vendorId], references: [id])

  @@index([vendorId])
  @@index([metricType])
  @@index([metricPeriod])
  @@index([periodType])
  @@map("vendor_performance_metrics")
}

// Vendor Kitting Enums

enum VendorKitStatus {
  REQUESTED
  ACKNOWLEDGED
  IN_PRODUCTION
  SHIPPED
  RECEIVED
  INSPECTING
  ACCEPTED
  REJECTED
  CANCELLED
}

enum VendorKitPriority {
  LOW
  NORMAL
  HIGH
  URGENT
  EXPEDITE
}

enum VendorKitItemStatus {
  ORDERED
  CONFIRMED
  IN_PRODUCTION
  SHIPPED
  RECEIVED
  INSPECTED
  ACCEPTED
  REJECTED
}

enum VendorInspectionType {
  RECEIVING
  FIRST_ARTICLE
  SAMPLING
  FULL_INSPECTION
  CERTIFICATION_REVIEW
  DIMENSIONAL
  MATERIAL_VERIFICATION
}

enum VendorInspectionResult {
  PASS
  PASS_WITH_DEVIATION
  FAIL
  PENDING
  WAIVED
}

enum VendorKitAction {
  CREATED
  REQUESTED
  ACKNOWLEDGED
  PRODUCTION_STARTED
  SHIPPED
  RECEIVED
  INSPECTION_STARTED
  INSPECTION_COMPLETED
  ACCEPTED
  REJECTED
  CANCELLED
  STATUS_UPDATED
  NOTES_ADDED
}

enum VendorMetricType {
  ON_TIME_DELIVERY
  QUALITY_RATING
  COST_PERFORMANCE
  LEAD_TIME
  DEFECT_RATE
  DELIVERY_PERFORMANCE
  RESPONSIVENESS
  CERTIFICATION_COMPLIANCE
}

enum VendorMetricPeriod {
  WEEKLY
  MONTHLY
  QUARTERLY
  YEARLY
}

// ====================================================================
// KIT SHORTAGE & EXPEDITE WORKFLOW MODELS
// Supporting automatic shortage detection, notification, and expedite workflow
// ====================================================================

model ExpeditRequest {
  id                    String               @id @default(cuid())
  shortageAlertId       String?              // Link to original shortage alert
  partId                String
  requiredQuantity      Float
  urgencyLevel          ExpeditUrgency       @default(NORMAL)
  requestedByDate       DateTime

  // Request details
  justification         String
  impactAssessment      String?              // Business impact description
  costImpact            Float?               // Estimated cost of delay
  alternativesSuggested String[]             // List of alternative parts considered

  // Request lifecycle
  status                ExpeditStatus        @default(REQUESTED)
  requestedById         String
  approvedById          String?
  approvedAt            DateTime?
  rejectedAt            DateTime?
  rejectionReason       String?

  // Supplier coordination
  vendorId              String?
  vendorResponse        String?
  vendorCommitmentDate  DateTime?
  estimatedDeliveryDate DateTime?
  actualDeliveryDate    DateTime?

  // Cost tracking
  expediteFee           Float?
  totalCost             Float?
  approvedCost          Float?

  // Resolution
  resolvedAt            DateTime?
  resolution            ExpeditResolution?
  resolutionNotes       String?

  createdAt             DateTime             @default(now())
  updatedAt             DateTime             @updatedAt

  // Relationships
  shortageAlert         KitShortageAlert?    @relation(fields: [shortageAlertId], references: [id])
  part                  Part                 @relation(fields: [partId], references: [id])
  requestedBy           User                 @relation("ExpeditRequestedBy", fields: [requestedById], references: [id])
  approvedBy            User?                @relation("ExpeditApprovedBy", fields: [approvedById], references: [id])
  vendor                Vendor?              @relation(fields: [vendorId], references: [id])

  // Child relationships
  communications        SupplierCommunication[]
  statusHistory         ExpeditStatusHistory[]
  resolutions           ShortageResolution[]

  @@index([shortageAlertId])
  @@index([partId])
  @@index([status])
  @@index([urgencyLevel])
  @@index([requestedByDate])
  @@index([vendorId])
  @@map("expedite_requests")
}

model SupplierCommunication {
  id                    String               @id @default(cuid())
  expeditRequestId      String?              // Optional: for expedite-related communication
  vendorId              String
  partId                String?              // Part this communication relates to

  // Communication details
  communicationType     CommunicationType
  direction             CommunicationDirection
  subject               String
  message               String
  priority              CommunicationPriority @default(NORMAL)

  // Contact information
  contactName           String?
  contactEmail          String?
  contactPhone          String?

  // Response tracking
  responseRequired      Boolean              @default(false)
  responseDeadline      DateTime?
  responseReceived      Boolean              @default(false)
  responseDate          DateTime?
  responseMessage       String?

  // Delivery tracking
  deliveryCommitment    DateTime?            // Supplier's delivery commitment
  confirmationReceived  Boolean              @default(false)

  // Status
  status                CommunicationStatus  @default(SENT)

  // Audit
  sentById              String?
  sentAt                DateTime?
  readAt                DateTime?

  createdAt             DateTime             @default(now())
  updatedAt             DateTime             @updatedAt

  // Relationships
  expeditRequest        ExpeditRequest?      @relation(fields: [expeditRequestId], references: [id])
  vendor                Vendor               @relation(fields: [vendorId], references: [id])
  part                  Part?                @relation(fields: [partId], references: [id])
  sentBy                User?                @relation(fields: [sentById], references: [id])

  @@index([expeditRequestId])
  @@index([vendorId])
  @@index([partId])
  @@index([status])
  @@index([sentAt])
  @@index([responseDeadline])
  @@map("supplier_communications")
}

model ShortageResolution {
  id                    String               @id @default(cuid())
  shortageAlertId       String               @unique // Each shortage can only have one resolution
  expeditRequestId      String?              // If resolved via expedite

  // Resolution details
  resolutionType        ResolutionType_      // How the shortage was resolved
  resolutionDate        DateTime             @default(now())
  resolvedById          String

  // Alternative part usage
  alternativePartId     String?              // If resolved using alternative part
  substitutionApproved  Boolean              @default(false)
  substitutionReason    SubstitutionReason?
  engineeringApproval   String?              // Engineering approval reference

  // Partial kit handling
  partialKitReleased    Boolean              @default(false)
  partialQuantity       Float?               // Quantity released in partial kit
  blockedOperations     String[]             // Operations blocked by shortage

  // Supply resolution
  supplierUsed          String?              // Supplier that resolved shortage
  actualDeliveryDate    DateTime?
  quantityReceived      Float?
  receivedCondition     String?              // GOOD, DAMAGED, PARTIAL, etc.

  // Cost impact
  expediteCost          Float?
  totalAdditionalCost   Float?
  laborImpactHours      Float?               // Labor hours lost due to shortage

  // Quality tracking
  qualityImpact         Boolean              @default(false)
  qualityNotes          String?

  // Lessons learned
  rootCause             String?
  preventiveActions     String?
  supplierFeedback      String?

  notes                 String?
  createdAt             DateTime             @default(now())
  updatedAt             DateTime             @updatedAt

  // Relationships
  shortageAlert         KitShortageAlert     @relation(fields: [shortageAlertId], references: [id])
  expeditRequest        ExpeditRequest?      @relation(fields: [expeditRequestId], references: [id])
  alternativePart       Part?                @relation("AlternativePartUsed", fields: [alternativePartId], references: [id])
  resolvedBy            User                 @relation(fields: [resolvedById], references: [id])

  @@index([shortageAlertId])
  @@index([expeditRequestId])
  @@index([resolutionType])
  @@index([resolutionDate])
  @@index([alternativePartId])
  @@map("shortage_resolutions")
}

model ExpeditStatusHistory {
  id                    String               @id @default(cuid())
  expeditRequestId      String
  fromStatus            ExpeditStatus?
  toStatus              ExpeditStatus
  changedById           String?
  reason                String?
  notes                 String?
  metadata              Json?                // Additional context data
  changedAt             DateTime             @default(now())

  // Relationships
  expeditRequest        ExpeditRequest       @relation(fields: [expeditRequestId], references: [id])
  changedBy             User?                @relation(fields: [changedById], references: [id])

  @@index([expeditRequestId])
  @@index([changedAt])
  @@map("expedite_status_history")
}

model PartShortageAnalytics {
  id                    String               @id @default(cuid())
  partId                String
  analysisDate          DateTime             @default(now())

  // Shortage frequency
  totalShortages        Int                  @default(0)
  shortagesLast30Days   Int                  @default(0)
  shortagesLast90Days   Int                  @default(0)
  averageShortageQuantity Float?

  // Lead time analysis
  averageLeadTimeDays   Float?
  supplierCount         Int                  @default(0)
  preferredSupplierId   String?

  // Cost impact
  totalExpediteCosts    Float?
  averageExpediteCost   Float?
  totalLaborImpactHours Float?

  // Resolution patterns
  mostCommonResolution  ResolutionType_?
  averageResolutionDays Float?
  alternativePartsUsed  String[]             // List of alternative part IDs used

  // Supplier performance
  bestPerformingSupplierId String?
  supplierOnTimeRate    Float?               // Best supplier's on-time delivery %

  // Recommendations
  recommendedAction     String?              // AUTO_REORDER, INCREASE_SAFETY_STOCK, etc.
  recommendedSafetyStock Float?
  recommendedLeadTime   Int?                 // Days

  // Next analysis
  nextAnalysisDate      DateTime?

  createdAt             DateTime             @default(now())
  updatedAt             DateTime             @updatedAt

  // Relationships
  part                  Part                 @relation(fields: [partId], references: [id])
  preferredSupplier     Vendor?              @relation("PreferredSupplier", fields: [preferredSupplierId], references: [id])
  bestPerformingSupplier Vendor?             @relation("BestPerformingSupplier", fields: [bestPerformingSupplierId], references: [id])

  @@index([partId])
  @@index([analysisDate])
  @@index([totalShortages])
  @@index([shortagesLast30Days])
  @@map("part_shortage_analytics")
}

// ====================================================================
// KIT SHORTAGE & EXPEDITE WORKFLOW ENUMS
// ====================================================================

enum ExpeditUrgency {
  LOW               // Standard expedite request
  NORMAL            // Normal urgency
  HIGH              // High priority
  CRITICAL          // Critical path impact
  EMERGENCY         // Emergency/safety impact
}

enum ExpeditStatus {
  REQUESTED         // Initial request created
  PENDING_APPROVAL  // Awaiting management approval
  APPROVED          // Approved for expedite
  REJECTED          // Request rejected
  VENDOR_CONTACTED  // Supplier has been contacted
  VENDOR_RESPONDED  // Supplier responded with commitment
  IN_TRANSIT        // Material in transit
  DELIVERED         // Material delivered
  RESOLVED          // Shortage resolved
  CANCELLED         // Request cancelled
}

enum ExpeditResolution {
  DELIVERED_ON_TIME     // Expedite successful, delivered on time
  DELIVERED_LATE        // Delivered but late
  ALTERNATIVE_USED      // Resolved using alternative part
  PARTIAL_DELIVERY      // Partial delivery resolved shortage
  CANCELLED_NOT_NEEDED  // Cancelled as no longer needed
  CANCELLED_TOO_LATE    // Cancelled as delivery too late
  VENDOR_UNABLE        // Vendor unable to expedite
}

enum CommunicationType {
  EMAIL
  PHONE_CALL
  SMS
  PORTAL_MESSAGE
  FAX
  LETTER
  VIDEO_CALL
  IN_PERSON
}

enum CommunicationDirection {
  OUTBOUND    // We sent to supplier
  INBOUND     // Supplier sent to us
}

enum CommunicationPriority {
  LOW
  NORMAL
  HIGH
  URGENT
}

enum CommunicationStatus {
  DRAFT       // Being composed
  SENT        // Sent to supplier
  DELIVERED   // Confirmed delivered
  READ        // Confirmed read by supplier
  RESPONDED   // Supplier responded
  FAILED      // Failed to deliver
  EXPIRED     // Response deadline expired
}

enum ResolutionType_ {
  EXPEDITE_DELIVERED    // Resolved via expedited delivery
  ALTERNATIVE_PART      // Resolved using alternative part
  PARTIAL_KIT_RELEASE   // Resolved via partial kit release
  RESCHEDULED           // Work order rescheduled
  CANCELLED             // Work order cancelled
  SUPPLIER_CHANGED      // Different supplier used
  INVENTORY_FOUND       // Material found in other location
  ENGINEERING_WAIVER    // Engineering waiver granted
}

// BUILD RECORD & ELECTRONIC BUILD BOOK ENUMS

enum BuildRecordStatus {
  DRAFT               // Build record created but not started
  ACTIVE              // Build in progress
  ON_HOLD             // Build temporarily stopped
  COMPLETE            // Build completed, pending final approval
  APPROVED            // Build approved and finalized
  CANCELLED           // Build cancelled
  REWORK_REQUIRED     // Build requires rework
}

enum FinalDisposition {
  ACCEPTED            // Engine accepted for delivery
  REJECTED            // Engine rejected, cannot be delivered
  REWORK_REQUIRED     // Engine requires rework before acceptance
  CONDITIONAL_ACCEPT  // Accepted with conditions/limitations
  CUSTOMER_HOLD       // Customer-requested hold
}

enum OperationStatus {
  NOT_STARTED         // Operation not yet started
  IN_PROGRESS         // Operation currently being performed
  COMPLETE            // Operation completed successfully
  ON_HOLD             // Operation temporarily stopped
  SKIPPED             // Operation skipped with approval
  FAILED              // Operation failed, requires attention
  REWORK              // Operation requires rework
}

enum DeviationType {
  PART_SUBSTITUTION   // Different part used than specified
  DIMENSION_DEVIATION // Dimensional measurements out of spec
  PROCESS_DEVIATION   // Process performed differently than specified
  MATERIAL_DEVIATION  // Different material used
  TOOL_DEVIATION      // Different tool/fixture used
  SEQUENCE_DEVIATION  // Operations performed in different sequence
  SPECIFICATION_DEVIATION // Spec requirements not met
  DOCUMENTATION_DEVIATION // Missing or incorrect documentation
  QUALITY_DEVIATION   // Quality standards not met
  TIME_DEVIATION      // Significant time variance from plan
  ENVIRONMENTAL_DEVIATION // Environmental conditions outside spec
  SAFETY_DEVIATION    // Safety procedures not followed
  OTHER               // Other type of deviation
}

enum DeviationCategory {
  CRITICAL            // Critical deviation affecting safety/performance
  MAJOR               // Major deviation affecting functionality
  MINOR               // Minor deviation with minimal impact
  COSMETIC            // Cosmetic deviation with no functional impact
}

enum DeviationSeverity {
  LOW                 // Low impact, minimal concern
  MEDIUM              // Medium impact, requires attention
  HIGH                // High impact, requires immediate action
  CRITICAL            // Critical impact, stop work until resolved
}

enum DeviationStatus {
  OPEN                // Deviation identified, awaiting review
  UNDER_REVIEW        // Deviation being reviewed by engineering
  APPROVED            // Deviation approved for use-as-is
  REJECTED            // Deviation rejected, corrective action required
  CLOSED              // Deviation resolved and closed
  ESCALATED           // Deviation escalated to higher authority
}

enum DeviationDisposition {
  USE_AS_IS           // Use the deviated item as-is
  REPAIR              // Repair the deviated item
  REWORK              // Rework the deviated item
  SCRAP               // Scrap the deviated item
  RETURN_TO_VENDOR    // Return item to vendor
  CONDITIONAL_ACCEPT  // Accept with conditions
  WAIVER              // Grant waiver for deviation
  ENGINEERING_REVIEW  // Requires engineering evaluation
}

enum PhotoType {
  BEFORE              // Before operation photo
  AFTER               // After operation photo
  INSPECTION          // Quality inspection photo
  DEVIATION           // Deviation documentation photo
  ASSEMBLY            // Assembly progress photo
  DAMAGE              // Damage documentation photo
  REPAIR              // Repair documentation photo
  CALIBRATION         // Calibration verification photo
  SETUP               // Setup/configuration photo
  TOOLING             // Tooling/fixture photo
  MATERIAL_CERT       // Material certification photo
  SERIAL_NUMBER       // Serial number documentation photo
  TORQUE_VERIFICATION // Torque verification photo
  DIMENSIONAL         // Dimensional inspection photo
  FUNCTIONAL_TEST     // Functional test photo
  FINAL_ASSEMBLY      // Final assembly photo
  PACKAGING           // Packaging photo
  GENERAL             // General documentation photo
}

enum BuildRecordDocumentType {
  MATERIAL_CERT       // Material certification
  TEST_REPORT         // Test report
  CALIBRATION_CERT    // Calibration certificate
  INSPECTION_REPORT   // Inspection report
  NCR_DOCUMENT        // Non-conformance report
  ENGINEERING_DRAWING // Engineering drawing
  WORK_INSTRUCTION    // Work instruction
  PROCESS_SPEC        // Process specification
  QUALITY_PLAN        // Quality plan
  VENDOR_CERT         // Vendor certification
  HEAT_TREAT_CERT     // Heat treatment certificate
  CHEMICAL_ANALYSIS   // Chemical analysis report
  DIMENSIONAL_REPORT  // Dimensional inspection report
  FUNCTIONAL_TEST     // Functional test report
  TORQUE_CHART        // Torque verification chart
  PHOTO_PACKAGE       // Photo documentation package
  BUILD_RECORD        // Build record document
  SHIPPING_DOCUMENT   // Shipping documentation
  CUSTOMER_SPEC       // Customer specification
  REGULATORY_CERT     // Regulatory certification
  OTHER               // Other document type
}

enum BuildSignatureType {
  OPERATOR            // Operator signature
  INSPECTOR           // Quality inspector signature
  ENGINEER            // Engineering signature
  QUALITY             // Quality manager signature
  SUPERVISOR          // Supervisor signature
  CUSTOMER            // Customer signature
  REGULATORY          // Regulatory authority signature
  FINAL_APPROVAL      // Final build approval signature
}

enum SignatureLevel {
  OPERATION           // Operation-level signature
  BUILD_RECORD        // Build record level signature
  FINAL_APPROVAL      // Final approval signature
  DEVIATION_APPROVAL  // Deviation approval signature
  QUALITY_RELEASE     // Quality release signature
  CUSTOMER_ACCEPTANCE // Customer acceptance signature
}

// Saviynt Identity Governance Integration Models (Issue #204)

model SaviyntUserMapping {
  id              String    @id @default(cuid())
  userId          String    @unique // FK to User
  saviyntUserId   String    @unique
  saviyntUsername String    @unique
  provisionedAt   DateTime  @default(now())
  lastSyncAt      DateTime?
  syncStatus      SaviyntSyncStatus @default(PENDING)
  attributes      Json?     // Additional user attributes from Saviynt
  isActive        Boolean   @default(true)
  createdAt       DateTime  @default(now())
  updatedAt       DateTime  @updatedAt
  user            User      @relation(fields: [userId], references: [id], onDelete: Cascade)

  @@index([userId])
  @@index([saviyntUserId])
  @@index([syncStatus])
  @@index([lastSyncAt])
  @@map("saviynt_user_mappings")
}

model SaviyntRoleMapping {
  id                String    @id @default(cuid())
  roleId            String    // FK to Role
  saviyntRoleId     String
  saviyntRoleName   String
  mappingType       SaviyntMappingType @default(AUTOMATIC)
  conditions        Json?     // Mapping conditions and rules
  isActive          Boolean   @default(true)
  lastSyncAt        DateTime?
  createdAt         DateTime  @default(now())
  updatedAt         DateTime  @updatedAt
  role              Role      @relation(fields: [roleId], references: [id], onDelete: Cascade)

  @@unique([roleId, saviyntRoleId])
  @@index([roleId])
  @@index([saviyntRoleId])
  @@index([mappingType])
  @@map("saviynt_role_mappings")
}

model SaviyntSyncLog {
  id               String    @id @default(cuid())
  syncType         SaviyntSyncType
  entityType       SaviyntEntityType
  entityId         String?   // User ID, Role ID, etc.
  saviyntEntityId  String?   // Corresponding Saviynt entity ID
  operation        SaviyntOperation
  status           SaviyntSyncStatus
  requestPayload   Json?
  responsePayload  Json?
  errorMessage     String?
  errorCode        String?
  retryCount       Int       @default(0)
  startedAt        DateTime  @default(now())
  completedAt      DateTime?
  duration         Int?      // Duration in milliseconds
  triggeredBy      String    // User ID or system process
  syncBatchId      String?   // Group related sync operations

  @@index([syncType])
  @@index([entityType])
  @@index([status])
  @@index([startedAt])
  @@index([syncBatchId])
  @@map("saviynt_sync_logs")
}

model SaviyntWebhookEvent {
  id              String    @id @default(cuid())
  eventType       String    // Saviynt event type
  eventSubtype    String?   // Additional event classification
  entityType      SaviyntEntityType
  entityId        String    // Saviynt entity ID
  eventPayload    Json      // Full webhook payload
  processedAt     DateTime?
  processingStatus SaviyntSyncStatus @default(PENDING)
  errorMessage    String?
  mesEntityId     String?   // Corresponding MES entity ID after processing
  retryCount      Int       @default(0)
  receivedAt      DateTime  @default(now())

  @@index([eventType])
  @@index([entityType])
  @@index([processingStatus])
  @@index([receivedAt])
  @@map("saviynt_webhook_events")
}

model SaviyntAccessCertification {
  id                    String    @id @default(cuid())
  certificationId       String    @unique // Saviynt certification ID
  campaignName          String
  certificationName     String
  entityType            SaviyntEntityType
  entityId              String    // User ID, Role ID, etc.
  saviyntEntityId       String    // Corresponding Saviynt entity
  accessType            String    // Type of access being certified
  accessDetails         Json      // Detailed access information
  certifier             String    // Who needs to certify
  certifierType         String    // Manager, Security, etc.
  status                SaviyntCertificationStatus @default(PENDING)
  dueDate               DateTime
  certifiedAt           DateTime?
  certifiedBy           String?   // Actual certifier
  certificationDecision String?   // APPROVE, REVOKE, etc.
  comments              String?
  riskScore             Float?
  createdAt             DateTime  @default(now())
  updatedAt             DateTime  @updatedAt

  @@index([certificationId])
  @@index([entityType])
  @@index([status])
  @@index([dueDate])
  @@index([certifier])
  @@map("saviynt_access_certifications")
}

model SaviyntConfiguration {
  id                String    @id @default(cuid())
  configKey         String    @unique
  configValue       Json
  description       String?
  isEncrypted       Boolean   @default(false)
  lastModifiedBy    String
  createdAt         DateTime  @default(now())
  updatedAt         DateTime  @updatedAt

  @@index([configKey])
  @@map("saviynt_configurations")
}

// Saviynt Integration Enums

enum SaviyntSyncStatus {
  PENDING
  IN_PROGRESS
  COMPLETED
  FAILED
  PARTIAL
  SKIPPED
}

enum SaviyntSyncType {
  SCHEDULED
  REAL_TIME
  MANUAL
  WEBHOOK
  BULK_IMPORT
}

enum SaviyntEntityType {
  USER
  ROLE
  ACCOUNT
  ENTITLEMENT
  APPLICATION
  ORGANIZATION
}

enum SaviyntOperation {
  CREATE
  UPDATE
  DELETE
  PROVISION
  DEPROVISION
  SYNC
  VALIDATE
}

enum SaviyntMappingType {
  AUTOMATIC
  MANUAL
  CONDITIONAL
  HYBRID
}

enum SaviyntCertificationStatus {
  PENDING
  APPROVED
  REJECTED
  EXPIRED
  CANCELLED
}

// OAuth 2.0/OpenID Connect (OIDC) Integration (Issue #132)

/// OAuth 2.0/OpenID Connect Configuration
/// Dedicated OIDC provider configuration separate from generic SSO
model OidcConfig {
  id                    String      @id @default(cuid())
  name                  String      @unique
  clientId              String
  clientSecret          String
  issuer                String
  discoveryUrl          String?
  authorizationEndpoint String?
  tokenEndpoint         String?
  userinfoEndpoint      String?
  jwksUri               String?
  scopes                String[]    @default(["openid", "profile", "email"])
  responseType          String      @default("code")
  responseMode          String      @default("query")
  usePkce               Boolean     @default(true)
  claimsMapping         Json?
  groupClaimsPath       String?
  isActive              Boolean     @default(true)
  createdAt             DateTime    @default(now())
  updatedAt             DateTime    @updatedAt

  // Relations
  sessions              OidcSession[]
  authStates            OidcAuthState[]

  @@index([isActive])
  @@map("oidc_configs")
}

/// OAuth User Sessions
/// Track OIDC authentication sessions and tokens
model OidcSession {
  id                String     @id @default(cuid())
  userId            String
  sub               String
  accessToken       String?
  refreshToken      String?
  idToken           String?
  tokenType         String     @default("Bearer")
  expiresAt         DateTime?
  refreshExpiresAt  DateTime?
  configId          String
  scopes            String[]
  createdAt         DateTime   @default(now())

  // Relations
  user              User       @relation(fields: [userId], references: [id], onDelete: Cascade)
  config            OidcConfig @relation(fields: [configId], references: [id], onDelete: Cascade)

  @@index([userId])
  @@index([configId])
  @@index([expiresAt])
  @@map("oidc_sessions")
}

/// Authorization State Tracking
/// PKCE and CSRF protection for OAuth flows
model OidcAuthState {
  id            String     @id @default(cuid())
  state         String     @unique
  codeVerifier  String?
  nonce         String?
  redirectUri   String?
  configId      String
  expiresAt     DateTime   @default(now())
  createdAt     DateTime   @default(now())

  // Relations
  config        OidcConfig @relation(fields: [configId], references: [id], onDelete: Cascade)

  @@index([state])
  @@index([configId])
  @@index([expiresAt])
  @@map("oidc_auth_states")
}

// SAML 2.0 Integration (Issue #131)

/// SAML 2.0 Configuration
/// Dedicated SAML provider configuration for enterprise SSO
model SamlConfig {
  id                    String        @id @default(cuid())
  name                  String        @unique
  entityId              String        @unique
  ssoUrl                String
  sloUrl                String?
  idpMetadataUrl        String?
  idpMetadata           String?
  certificate           String
  privateKey            String
  signRequests          Boolean       @default(true)
  signAssertions        Boolean       @default(false)
  encryptAssertions     Boolean       @default(false)
  nameIdFormat          String        @default("urn:oasis:names:tc:SAML:1.1:nameid-format:emailAddress")
  attributeMapping      Json?
  clockTolerance        Int           @default(60)
  isActive              Boolean       @default(true)
  createdAt             DateTime      @default(now())
  updatedAt             DateTime      @updatedAt

  // Relations
  sessions              SamlSession[]
  authRequests          SamlAuthRequest[]

  @@index([isActive])
  @@index([entityId])
  @@map("saml_configs")
}

/// SAML User Sessions
/// Track SAML authentication sessions and assertions
model SamlSession {
  id                String      @id @default(cuid())
  userId            String
  sessionIndex      String?
  nameId            String
  nameIdFormat      String
  assertionId       String      @unique
  configId          String
  attributes        Json?
  expiresAt         DateTime?
  createdAt         DateTime    @default(now())

  // Relations
  user              User        @relation(fields: [userId], references: [id], onDelete: Cascade)
  config            SamlConfig  @relation(fields: [configId], references: [id], onDelete: Cascade)

  @@index([userId])
  @@index([configId])
  @@index([sessionIndex])
  @@index([expiresAt])
  @@map("saml_sessions")
}

/// SAML Authentication Request Tracking
/// Track outgoing SAML AuthnRequests for security and correlation
model SamlAuthRequest {
  id              String      @id @default(cuid())
  requestId       String      @unique
  relayState      String?
  destination     String
  issueInstant    DateTime
  configId        String
  expiresAt       DateTime
  createdAt       DateTime    @default(now())

  // Relations
  config          SamlConfig  @relation(fields: [configId], references: [id], onDelete: Cascade)

  @@index([requestId])
  @@index([configId])
  @@index([expiresAt])
  @@map("saml_auth_requests")
}

// Part Interchangeability & Substitution Group Framework (Issue #223)

/// Part Interchangeability Groups
/// Groups of parts that can be substituted for each other under specific conditions
model PartInterchangeabilityGroup {
  id                    String                         @id @default(cuid())
  name                  String                         @unique
  description           String?
  groupType             InterchangeabilityType         @default(TWO_WAY)
  category              String?                        // Optional categorization (e.g., "Fasteners", "Connectors")
  engineeringBasis      String?                        // Form/Fit/Function documentation
  complianceStandard    String?                        // e.g., "AS9100", "ISO 9001"
  effectiveDate         DateTime                       @default(now())
  obsoleteDate          DateTime?
  isActive              Boolean                        @default(true)
  createdAt             DateTime                       @default(now())
  updatedAt             DateTime                       @updatedAt
  createdBy             String

  // Relations
  creator               User                           @relation("InterchangeabilityGroupCreator", fields: [createdBy], references: [id])
  partSubstitutions     PartSubstitution[]
  approvals             InterchangeabilityApproval[]
  auditLogs             InterchangeabilityAuditLog[]

  @@index([groupType])
  @@index([isActive])
  @@index([effectiveDate])
  @@index([createdBy])
  @@map("part_interchangeability_groups")
}

/// Part Substitution Rules
/// Specific substitution relationships between parts within interchangeability groups
model PartSubstitution {
  id                         String                        @id @default(cuid())
  groupId                    String
  primaryPartId              String
  substitutePartId           String
  substitutionType           SubstitutionType              @default(ALTERNATE)
  direction                  SubstitutionDirection         @default(TWO_WAY)
  priority                   Int                           @default(1) // Lower numbers = higher priority
  effectiveDate              DateTime                      @default(now())
  obsoleteDate               DateTime?
  quantityRatio              Float                         @default(1.0) // Substitute quantity per primary quantity
  notes                      String?
  engineeringJustification   String?                       // Technical basis for substitution
  testingReference           String?                       // Reference to validation testing
  restrictionConditions      String?                       // Any usage restrictions
  isActive                   Boolean                       @default(true)
  createdAt                  DateTime                      @default(now())
  updatedAt                  DateTime                      @updatedAt
  createdBy                  String

  // Relations
  group                      PartInterchangeabilityGroup   @relation(fields: [groupId], references: [id], onDelete: Cascade)
  primaryPart                Part                          @relation("PrimaryPartSubstitutions", fields: [primaryPartId], references: [id])
  substitutePart             Part                          @relation("SubstitutePartSubstitutions", fields: [substitutePartId], references: [id])
  creator                    User                          @relation("PartSubstitutionCreator", fields: [createdBy], references: [id])
  workOrderSubstitutions     WorkOrderPartSubstitution[]

  @@unique([groupId, primaryPartId, substitutePartId])
  @@index([groupId])
  @@index([primaryPartId])
  @@index([substitutePartId])
  @@index([priority])
  @@index([isActive])
  @@index([effectiveDate])
  @@map("part_substitutions")
}

/// Interchangeability Approval Workflow
/// Engineering approval process for declaring part interchangeability
model InterchangeabilityApproval {
  id                    String                        @id @default(cuid())
  groupId               String
  partId                String?                       // Specific part if approval is part-specific
  approvalType          InterchangeabilityApprovalType @default(GROUP_APPROVAL)
  status                ApprovalStatus                @default(PENDING)
  requestedBy           String
  approvedBy            String?
  approvalDate          DateTime?
  rejectionReason       String?
  engineeringEvidence   String?                       // Documentation of testing/analysis
  riskAssessment        String?                       // Risk analysis documentation
  complianceNotes       String?                       // AS9100/regulatory compliance notes
  attachments           Json?                         // File references or metadata
  effectiveDate         DateTime?
  expirationDate        DateTime?
  comments              String?
  isActive              Boolean                       @default(true)
  createdAt             DateTime                      @default(now())
  updatedAt             DateTime                      @updatedAt

  // Relations
  group                 PartInterchangeabilityGroup   @relation(fields: [groupId], references: [id], onDelete: Cascade)
  part                  Part?                         @relation("PartApprovals", fields: [partId], references: [id])
  requester             User                          @relation("ApprovalRequester", fields: [requestedBy], references: [id])
  approver              User?                         @relation("ApprovalApprover", fields: [approvedBy], references: [id])

  @@index([groupId])
  @@index([partId])
  @@index([status])
  @@index([requestedBy])
  @@index([approvedBy])
  @@index([createdAt])
  @@map("interchangeability_approvals")
}

/// Work Order Part Substitution Log
/// Track actual substitutions made during production
model WorkOrderPartSubstitution {
  id                    String                        @id @default(cuid())
  workOrderId           String
  operationId           String?
  originalPartId        String
  substitutedPartId     String
  substitutionRuleId    String?                       // Reference to PartSubstitution rule used
  quantity              Float
  reason                SubstitutionReason            @default(ENGINEERING_APPROVED)
  justification         String?
  approvedBy            String?
  substitutionDate      DateTime                      @default(now())
  notes                 String?
  serialNumbers         String[]                      // Track specific serial numbers if applicable
  auditTrail            Json?                         // Additional audit information
  createdBy             String
  createdAt             DateTime                      @default(now())

  // Relations
  workOrder             WorkOrder                     @relation(fields: [workOrderId], references: [id])
  operation             Operation?                    @relation(fields: [operationId], references: [id])
  originalPart          Part                          @relation("OriginalPartSubstitutions", fields: [originalPartId], references: [id])
  substitutedPart       Part                          @relation("SubstitutedPartSubstitutions", fields: [substitutedPartId], references: [id])
  substitutionRule      PartSubstitution?             @relation(fields: [substitutionRuleId], references: [id])
  approver              User?                         @relation("SubstitutionApprover", fields: [approvedBy], references: [id])
  creator               User                          @relation("SubstitutionCreator", fields: [createdBy], references: [id])

  @@index([workOrderId])
  @@index([operationId])
  @@index([originalPartId])
  @@index([substitutedPartId])
  @@index([substitutionDate])
  @@index([createdBy])
  @@map("work_order_part_substitutions")
}

/// Interchangeability Audit Log
/// Comprehensive audit trail for all interchangeability-related changes
model InterchangeabilityAuditLog {
  id                    String                        @id @default(cuid())
  groupId               String?
  substitutionId        String?
  approvalId            String?
  action                AuditAction
  entityType            String                        // "group", "substitution", "approval", etc.
  entityId              String                        // ID of the affected entity
  previousValues        Json?                         // Snapshot of values before change
  newValues             Json?                         // Snapshot of values after change
  reason                String?
  performedBy           String
  performedAt           DateTime                      @default(now())
  ipAddress             String?
  userAgent             String?
  sessionId             String?

  // Relations
  group                 PartInterchangeabilityGroup?  @relation(fields: [groupId], references: [id])
  performer             User                          @relation("AuditLogPerformer", fields: [performedBy], references: [id])

  @@index([groupId])
  @@index([substitutionId])
  @@index([action])
  @@index([entityType])
  @@index([performedBy])
  @@index([performedAt])
  @@map("interchangeability_audit_logs")
}

// Enums for Part Interchangeability Framework

enum InterchangeabilityType {
  TWO_WAY      // Parts are fully interchangeable (A ↔ B)
  ONE_WAY      // Directional interchangeability (A → B but not B → A)
  CONDITIONAL  // Interchangeable under specific conditions
}

enum SubstitutionType {
  PRIMARY      // Original/preferred part
  ALTERNATE    // Approved alternate part
  SUBSTITUTE   // Temporary substitute
  OBSOLETE     // Obsolete part being replaced
}

enum SubstitutionDirection {
  TWO_WAY      // Bidirectional substitution (A ↔ B)
  ONE_WAY      // Unidirectional substitution (A → B only)
}

enum InterchangeabilityApprovalType {
  GROUP_APPROVAL    // Approval for entire interchangeability group
  PART_APPROVAL     // Approval for specific part within group
  SUBSTITUTION_RULE // Approval for specific substitution rule
}

enum ApprovalStatus {
  PENDING
  IN_REVIEW
  APPROVED
  REJECTED
  EXPIRED
  WITHDRAWN
}

enum SubstitutionReason {
  ENGINEERING_APPROVED  // Pre-approved engineering substitution
  SHORTAGE             // Material shortage substitution
  OBSOLESCENCE         // Obsolete part replacement
  COST_REDUCTION       // Cost optimization substitution
  QUALITY_IMPROVEMENT  // Quality improvement substitution
  EMERGENCY            // Emergency substitution
  CUSTOMER_REQUESTED   // Customer-specific substitution
}

enum AuditAction {
  CREATE
  UPDATE
  DELETE
  APPROVE
  REJECT
  ACTIVATE
  DEACTIVATE
  SUBSTITUTE
}

// ============================================================================
// ICD SYSTEM ENUMS (Issue #224)
// ============================================================================

/// Interface Control Document Status
enum ICDStatus {
  DRAFT           // Initial creation, not yet released
  UNDER_REVIEW    // Technical review in progress
  PENDING_APPROVAL // Awaiting approval from stakeholders
  APPROVED        // Approved and active
  RELEASED        // Released for production use
  SUPERSEDED      // Replaced by newer version
  OBSOLETE        // No longer valid
  WITHDRAWN       // Removed due to issues
}

/// Interface Type Categories per ASME Y14.24
enum InterfaceType {
  MECHANICAL      // Physical connections, mounting, dimensions, loads
  ELECTRICAL      // Connectors, signals, power, grounding
  FLUID           // Hydraulic and pneumatic connections
  PNEUMATIC       // Air/gas connections
  THERMAL         // Heat transfer, cooling interfaces
  DATA            // Communication protocols, data formats
  OPTICAL         // Fiber optic, laser interfaces
  STRUCTURAL      // Load bearing, attachment points
  ENVIRONMENTAL   // Sealing, contamination control
  SOFTWARE        // API, protocol interfaces
}

/// Interface Direction/Flow
enum InterfaceDirection {
  BIDIRECTIONAL   // Two-way interface
  INPUT_ONLY      // Receives only
  OUTPUT_ONLY     // Provides only
  CONFIGURABLE    // Direction can be configured
}

/// Interface Criticality Level
enum InterfaceCriticality {
  CRITICAL        // Safety/mission critical
  MAJOR           // Significant impact if failed
  MINOR           // Limited impact
  INFORMATIONAL   // Non-critical monitoring
}

/// Interface Verification Method
enum VerificationMethod {
  ANALYSIS        // Mathematical/analytical verification
  INSPECTION      // Visual/dimensional inspection
  TEST            // Physical testing required
  DEMONSTRATION   // Functional demonstration
  SIMILARITY      // Similar to proven interface
}

/// Interface Compliance Status
enum ComplianceStatus {
  COMPLIANT       // Meets all requirements
  NON_COMPLIANT   // Fails requirements
  CONDITIONALLY_COMPLIANT // Meets with conditions
  UNDER_EVALUATION // Compliance being assessed
  NOT_APPLICABLE  // Requirements don't apply
}

/// Effectivity Type for Interface Changes
enum InterfaceEffectivityType {
  IMMEDIATE       // Effective immediately
  SERIAL_NUMBER   // Effective at specific serial
  DATE            // Effective at specific date
  LOT_NUMBER      // Effective for specific lot
  WORK_ORDER      // Effective for specific work order
  CONFIGURATION   // Effective for configuration
}

// ============================================================================
// ICD SYSTEM MODELS (Issue #224)
// ============================================================================

/// Interface Control Document - Master record defining interface specifications
model InterfaceControlDocument {
  id                    String                      @id @default(cuid())
  persistentUuid        String                      @default(uuid()) // MBE compliance UUID
  icdNumber             String                      @unique // e.g., "ICD-ENG-001"
  icdName               String                      // Human-readable name
  title                 String                      // Official title
  description           String?                     // Detailed description

  // Version and Control
  version               String                      // e.g., "1.0", "2.1"
  revisionLevel         String?                     // Revision within version
  status                ICDStatus                   @default(DRAFT)

  // Interface Classification
  interfaceType         InterfaceType
  interfaceDirection    InterfaceDirection          @default(BIDIRECTIONAL)
  criticality           InterfaceCriticality        @default(MINOR)

  // Standards and Compliance
  applicableStandards   String[]                    // e.g., ["SAE AIR6181A", "ASME Y14.24"]
  complianceNotes       String?                     // Compliance-specific notes

  // Effectivity Management
  effectiveDate         DateTime?                   // When this ICD becomes effective
  expirationDate        DateTime?                   // When this ICD expires
  effectivityType       InterfaceEffectivityType?  // How effectivity is managed
  effectivityValue      String?                     // Specific effectivity value

  // Approval and Ownership
  ownerId               String?                     // Responsible engineer
  ownerName             String?                     // Engineer name
  ownerDepartment       String?                     // Department
  approvedById          String?                     // Who approved
  approvedDate          DateTime?                   // When approved
  reviewCycle           Int?                        // Review cycle in months
  nextReviewDate        DateTime?                   // Next scheduled review

  // Documentation
  documentationUrl      String?                     // Link to detailed docs
  drawingReferences     String[]                    // Related drawing numbers
  specificationRefs     String[]                    // Related specifications

  // Metadata
  isActive              Boolean                     @default(true)
  createdAt             DateTime                    @default(now())
  updatedAt             DateTime                    @updatedAt
  createdById           String?
  lastModifiedById      String?

  // Relationships
  requirements          InterfaceRequirement[]      // Detailed requirements
  implementingParts     ICDPartImplementation[]     // Parts that implement
  consumingAssemblies   ICDPartConsumption[]        // Assemblies that consume
  parentInterfaces      ICDRelation[]               @relation("ParentICD")
  childInterfaces       ICDRelation[]               @relation("ChildICD")
  versions              ICDVersion[]                // Version history
  history               ICDHistory[]                // Change history
  attachments           ICDAttachment[]             // Supporting documents
  complianceChecks      ICDComplianceCheck[]        // Compliance validations
  changeRequests        ICDChangeRequest[]          // Change requests

  @@index([icdNumber])
  @@index([status])
  @@index([interfaceType])
  @@index([criticality])
  @@index([version])
  @@index([effectiveDate])
  @@index([persistentUuid])
  @@index([isActive])
  @@map("interface_control_documents")
}

/// Interface Requirements - Detailed technical requirements for interfaces
model InterfaceRequirement {
  id                    String                      @id @default(cuid())
  icdId                 String                      // Parent ICD
  requirementId         String                      // e.g., "REQ-001"
  category              String                      // e.g., "Form", "Fit", "Function"
  subcategory           String?                     // More specific categorization

  // Requirement Details
  title                 String                      // Short description
  description           String                      // Detailed requirement text
  specification         String?                     // Technical specification
  tolerance             String?                     // Acceptable tolerances
  units                 String?                     // Units of measurement

  // Values and Limits
  nominalValue          String?                     // Nominal/target value
  minimumValue          String?                     // Minimum acceptable
  maximumValue          String?                     // Maximum acceptable
  testConditions        String?                     // Test/operating conditions

  // Verification
  verificationMethod    VerificationMethod          @default(INSPECTION)
  verificationProcedure String?                     // How to verify compliance
  acceptanceCriteria    String?                     // What constitutes pass/fail

  // Traceability
  parentRequirementId   String?                     // Parent requirement
  flowdownFrom          String[]                    // Source requirements
  rationale             String?                     // Why this requirement exists

  // Priority and Impact
  priority              String                      @default("MEDIUM") // HIGH, MEDIUM, LOW
  safetyRelated         Boolean                     @default(false)
  missionCritical       Boolean                     @default(false)

  // Metadata
  isActive              Boolean                     @default(true)
  createdAt             DateTime                    @default(now())
  updatedAt             DateTime                    @updatedAt

  // Relationships
  icd                   InterfaceControlDocument    @relation(fields: [icdId], references: [id], onDelete: Cascade)
  parentRequirement     InterfaceRequirement?       @relation("RequirementHierarchy", fields: [parentRequirementId], references: [id])
  childRequirements     InterfaceRequirement[]      @relation("RequirementHierarchy")
  complianceChecks      ICDComplianceCheck[]        // Compliance results

  @@index([icdId])
  @@index([category])
  @@index([priority])
  @@index([safetyRelated])
  @@index([parentRequirementId])
  @@unique([icdId, requirementId])
  @@map("interface_requirements")
}

/// ICD-Part Implementation - Links ICDs to parts that implement the interface
model ICDPartImplementation {
  id                    String                      @id @default(cuid())
  icdId                 String                      // Interface being implemented
  partId                String                      // Part implementing interface

  // Implementation Details
  implementationType    String                      // e.g., "DIRECT", "ADAPTER", "EMULATION"
  implementationNotes   String?                     // Implementation-specific notes
  configurationDetails  Json?                       // Configuration parameters

  // Compliance Status
  complianceStatus      ComplianceStatus            @default(UNDER_EVALUATION)
  lastComplianceCheck   DateTime?                   // When last verified
  complianceNotes       String?                     // Compliance details

  // Effectivity
  effectiveDate         DateTime?                   // When implementation is effective
  expirationDate        DateTime?                   // When implementation expires
  effectivityCondition  String?                     // Specific conditions

  // Metadata
  isActive              Boolean                     @default(true)
  createdAt             DateTime                    @default(now())
  updatedAt             DateTime                    @updatedAt

  // Relationships
  icd                   InterfaceControlDocument    @relation(fields: [icdId], references: [id], onDelete: Cascade)
  part                  Part                        @relation("PartICDImplementations", fields: [partId], references: [id], onDelete: Cascade)

  @@index([icdId])
  @@index([partId])
  @@index([complianceStatus])
  @@unique([icdId, partId])
  @@map("icd_part_implementations")
}

/// ICD-Part Consumption - Links ICDs to assemblies/parts that consume the interface
model ICDPartConsumption {
  id                    String                      @id @default(cuid())
  icdId                 String                      // Interface being consumed
  partId                String                      // Assembly/part consuming interface

  // Consumption Details
  consumptionType       String                      // e.g., "DIRECT", "THROUGH_ADAPTER", "OPTIONAL"
  quantityRequired      Int?                        @default(1) // How many instances needed
  consumptionNotes      String?                     // Consumption-specific notes
  alternativeOptions    String[]                    // Alternative interfaces accepted

  // Requirements
  isRequired            Boolean                     @default(true) // Is this interface mandatory
  isCritical            Boolean                     @default(false) // Is it critical to operation
  failureMode           String?                     // What happens if interface fails

  // Effectivity
  effectiveDate         DateTime?                   // When consumption is effective
  expirationDate        DateTime?                   // When consumption expires
  effectivityCondition  String?                     // Specific conditions

  // Metadata
  isActive              Boolean                     @default(true)
  createdAt             DateTime                    @default(now())
  updatedAt             DateTime                    @updatedAt

  // Relationships
  icd                   InterfaceControlDocument    @relation(fields: [icdId], references: [id], onDelete: Cascade)
  part                  Part                        @relation("PartICDConsumptions", fields: [partId], references: [id], onDelete: Cascade)

  @@index([icdId])
  @@index([partId])
  @@index([isRequired])
  @@unique([icdId, partId])
  @@map("icd_part_consumptions")
}

/// ICD Relations - Hierarchical and dependency relationships between ICDs
model ICDRelation {
  id                    String                      @id @default(cuid())
  parentIcdId           String                      // Parent/containing interface
  childIcdId            String                      // Child/contained interface

  // Relationship Details
  relationType          String                      // e.g., "CONTAINS", "DEPENDS_ON", "SIMILAR_TO"
  relationDescription   String?                     // Description of relationship
  dependencyType        String?                     // e.g., "HARD", "SOFT", "OPTIONAL"

  // Flow and Direction
  dataFlowDirection     String?                     // e.g., "BIDIRECTIONAL", "PARENT_TO_CHILD"
  interfacePriority     Int?                        // Priority/order of interface

  // Metadata
  isActive              Boolean                     @default(true)
  createdAt             DateTime                    @default(now())
  updatedAt             DateTime                    @updatedAt

  // Relationships
  parentIcd             InterfaceControlDocument    @relation("ParentICD", fields: [parentIcdId], references: [id], onDelete: Cascade)
  childIcd              InterfaceControlDocument    @relation("ChildICD", fields: [childIcdId], references: [id], onDelete: Cascade)

  @@index([parentIcdId])
  @@index([childIcdId])
  @@index([relationType])
  @@unique([parentIcdId, childIcdId, relationType])
  @@map("icd_relations")
}

/// ICD Version History - Tracks versions and changes to ICDs
model ICDVersion {
  id                    String                      @id @default(cuid())
  icdId                 String                      // Parent ICD
  versionNumber         String                      // Version number

  // Version Details
  versionType           String                      // e.g., "MAJOR", "MINOR", "PATCH"
  changeDescription     String                      // What changed in this version
  changeReason          String?                     // Why the change was made
  changeCategory        String[]                    // Categories of changes

  // Approval and Release
  createdDate           DateTime                    @default(now())
  approvedDate          DateTime?                   // When this version was approved
  releasedDate          DateTime?                   // When this version was released
  supersededDate        DateTime?                   // When this version was superseded

  // People
  createdById           String?                     // Who created this version
  approvedById          String?                     // Who approved this version

  // Version Content (snapshot)
  versionData           Json?                       // Snapshot of ICD data at this version

  // Metadata
  isActive              Boolean                     @default(true)

  // Relationships
  icd                   InterfaceControlDocument    @relation(fields: [icdId], references: [id], onDelete: Cascade)

  @@index([icdId])
  @@index([versionNumber])
  @@index([createdDate])
  @@unique([icdId, versionNumber])
  @@map("icd_versions")
}

/// ICD History - Audit trail of all changes to ICDs
model ICDHistory {
  id                    String                      @id @default(cuid())
  icdId                 String                      // ICD that changed

  // Change Details
  actionType            String                      // e.g., "CREATE", "UPDATE", "APPROVE", "RELEASE"
  fieldChanged          String?                     // Specific field that changed
  oldValue              String?                     // Previous value
  newValue              String?                     // New value
  changeDescription     String?                     // Description of change

  // Context
  changeReason          String?                     // Why change was made
  impactAssessment      String?                     // Impact of the change
  relatedEcoId          String?                     // Related ECO if applicable

  // People and Timing
  changedAt             DateTime                    @default(now())
  changedById           String?                     // Who made the change
  changedByName         String?                     // Name of person who changed

  // Metadata
  sessionId             String?                     // Session identifier
  ipAddress             String?                     // IP address of change
  userAgent             String?                     // Browser/client info

  // Relationships
  icd                   InterfaceControlDocument    @relation(fields: [icdId], references: [id], onDelete: Cascade)
  relatedEco            EngineeringChangeOrder?     @relation("ICDHistoryECO", fields: [relatedEcoId], references: [id])

  @@index([icdId])
  @@index([actionType])
  @@index([changedAt])
  @@index([changedById])
  @@index([relatedEcoId])
  @@map("icd_history")
}

/// ICD Attachments - Supporting documents and files for ICDs
model ICDAttachment {
  id                    String                      @id @default(cuid())
  icdId                 String                      // Parent ICD

  // File Details
  fileName              String                      // Original filename
  fileSize              Int?                        // File size in bytes
  fileType              String?                     // MIME type
  fileExtension         String?                     // File extension

  // Storage
  storageUrl            String?                     // URL/path to file
  storageKey            String?                     // Storage system key
  checksum              String?                     // File integrity checksum

  // Classification
  documentType          String                      // e.g., "DRAWING", "SPECIFICATION", "TEST_REPORT"
  category              String?                     // Additional categorization
  securityLevel         String?                     @default("INTERNAL") // Security classification

  // Metadata
  description           String?                     // Description of attachment
  version               String?                     // Document version
  isActive              Boolean                     @default(true)
  uploadedAt            DateTime                    @default(now())
  uploadedById          String?                     // Who uploaded

  // Relationships
  icd                   InterfaceControlDocument    @relation(fields: [icdId], references: [id], onDelete: Cascade)

  @@index([icdId])
  @@index([documentType])
  @@index([isActive])
  @@map("icd_attachments")
}

/// ICD Compliance Checks - Records of interface compliance verification
model ICDComplianceCheck {
  id                    String                      @id @default(cuid())
  icdId                 String                      // ICD being checked
  requirementId         String?                     // Specific requirement checked
  partId                String?                     // Part being checked

  // Check Details
  checkType             String                      // e.g., "DESIGN_REVIEW", "TEST", "INSPECTION"
  checkMethod           VerificationMethod          @default(INSPECTION)
  checkProcedure        String?                     // How the check was performed

  // Results
  complianceStatus      ComplianceStatus            @default(UNDER_EVALUATION)
  checkResult           String                      // e.g., "PASS", "FAIL", "CONDITIONAL"
  actualValue           String?                     // Measured/observed value
  expectedValue         String?                     // Required/expected value
  variance              String?                     // Difference from expected

  // Documentation
  testResults           Json?                       // Detailed test results
  evidenceUrl           String?                     // Link to evidence/documentation
  checkNotes            String?                     // Additional notes
  nonComplianceReason   String?                     // Why non-compliant
  correctiveAction      String?                     // What to do to fix

  // People and Timing
  checkDate             DateTime                    @default(now())
  checkedById           String?                     // Who performed check
  checkedByName         String?                     // Name of checker
  reviewedById          String?                     // Who reviewed results
  reviewedDate          DateTime?                   // When reviewed

  // Next Actions
  nextCheckDate         DateTime?                   // When next check due
  reCheckRequired       Boolean                     @default(false)
  escalationRequired    Boolean                     @default(false)

  // Metadata
  isActive              Boolean                     @default(true)

  // Relationships
  icd                   InterfaceControlDocument    @relation(fields: [icdId], references: [id], onDelete: Cascade)
  requirement           InterfaceRequirement?       @relation(fields: [requirementId], references: [id])
  part                  Part?                       @relation("PartICDComplianceChecks", fields: [partId], references: [id])

  @@index([icdId])
  @@index([requirementId])
  @@index([partId])
  @@index([complianceStatus])
  @@index([checkDate])
  @@index([nextCheckDate])
  @@map("icd_compliance_checks")
}

/// ICD Change Requests - Requests for changes to existing ICDs
model ICDChangeRequest {
  id                    String                      @id @default(cuid())
  icdId                 String                      // ICD to be changed
  requestNumber         String                      @unique // e.g., "ICR-001"

  // Request Details
  title                 String                      // Brief description
  description           String                      // Detailed description
  requestType           String                      // e.g., "CORRECTION", "ENHANCEMENT", "CLARIFICATION"
  priority              String                      @default("MEDIUM") // HIGH, MEDIUM, LOW

  // Change Details
  proposedChange        String                      // What should change
  changeReason          String                      // Why change is needed
  alternativesConsidered String?                    // Other options considered

  // Impact Analysis
  impactAnalysis        Json?                       // Structured impact analysis
  affectedParts         String[]                    // Parts that might be affected
  affectedAssemblies    String[]                    // Assemblies that might be affected
  estimatedEffort       String?                     // Effort to implement
  riskAssessment        String?                     // Risks of making change

  // Requestor Information
  requestorId           String?                     // Who requested
  requestorName         String                      // Requestor name
  requestorDept         String?                     // Department
  requestorEmail        String?                     // Contact email
  requestDate           DateTime                    @default(now())

  // Status and Approval
  status                String                      @default("SUBMITTED") // SUBMITTED, UNDER_REVIEW, APPROVED, REJECTED, IMPLEMENTED
  reviewerId            String?                     // Who is reviewing
  reviewerNotes         String?                     // Reviewer comments
  reviewDate            DateTime?                   // When reviewed
  approvalRequired      Boolean                     @default(true)
  approvedById          String?                     // Who approved
  approvedDate          DateTime?                   // When approved

  // Implementation
  implementationPlan    String?                     // How to implement
  implementationDate    DateTime?                   // When implemented
  implementedById       String?                     // Who implemented
  relatedEcoId          String?                     // Related ECO if created

  // Metadata
  isActive              Boolean                     @default(true)
  createdAt             DateTime                    @default(now())
  updatedAt             DateTime                    @updatedAt

  // Relationships
  icd                   InterfaceControlDocument    @relation(fields: [icdId], references: [id], onDelete: Cascade)
  relatedEco            EngineeringChangeOrder?     @relation("ICDChangeRequestECO", fields: [relatedEcoId], references: [id])

  @@index([icdId])
  @@index([requestNumber])
  @@index([status])
  @@index([priority])
  @@index([requestDate])
  @@index([relatedEcoId])
  @@map("icd_change_requests")
}<|MERGE_RESOLUTION|>--- conflicted
+++ resolved
@@ -1058,18 +1058,16 @@
   shortageAlerts             KitShortageAlert[]
   vendorKitItems             VendorKitItem[]
 
-<<<<<<< HEAD
   // Expedite workflow relationships
   expeditRequests            ExpeditRequest[]
   supplierCommunications     SupplierCommunication[]
   alternativePartResolutions ShortageResolution[]         @relation("AlternativePartUsed")
   partShortageAnalytics      PartShortageAnalytics[]
-=======
+
   // ICD System relationships
   icdImplementations         ICDPartImplementation[]     @relation("PartICDImplementations")
   icdConsumptions            ICDPartConsumption[]        @relation("PartICDConsumptions")
   icdComplianceChecks        ICDComplianceCheck[]        @relation("PartICDComplianceChecks")
->>>>>>> e0a52038
 
   @@index([productType])
   @@index([lifecycleState])
@@ -9319,7 +9317,7 @@
   groupId               String
   partId                String?                       // Specific part if approval is part-specific
   approvalType          InterchangeabilityApprovalType @default(GROUP_APPROVAL)
-  status                ApprovalStatus                @default(PENDING)
+  status                InterchangeabilityApprovalStatus @default(PENDING)
   requestedBy           String
   approvedBy            String?
   approvalDate          DateTime?
@@ -9446,7 +9444,7 @@
   SUBSTITUTION_RULE // Approval for specific substitution rule
 }
 
-enum ApprovalStatus {
+enum InterchangeabilityApprovalStatus {
   PENDING
   IN_REVIEW
   APPROVED
