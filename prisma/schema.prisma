--- conflicted
+++ resolved
@@ -11162,8 +11162,6 @@
   @@map("serial_number_usage_tracking")
 }
 
-<<<<<<< HEAD
-
 // ============================================
 // Issue #74: API Access Control & Security Model
 // ============================================
@@ -11350,7 +11348,8 @@
   @@index([endpoint])
   @@index([tier])
   @@map("api_endpoint_tiers")
-=======
+}
+
 /// Site-Level Workflow Configuration (Issue #40)
 /// Defines enforcement level per site for flexible workflow execution
 /// Supports three modes: STRICT (full ISA-95), FLEXIBLE (relaxed prerequisites), HYBRID (external vouching)
@@ -11513,5 +11512,4 @@
 
   @@index([operationId])
   @@map("operation_workflow_configurations")
->>>>>>> e582a2b3
 }