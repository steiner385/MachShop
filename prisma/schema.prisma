--- conflicted
+++ resolved
@@ -318,7 +318,6 @@
   // Temporal permissions audit trail
   temporalAccessLogs        TemporalAccessLog[]
 
-<<<<<<< HEAD
   // Department Management Relations (Issue #209)
   managedDepartments             Department[]              @relation("DepartmentManager")
 
@@ -328,7 +327,7 @@
   updatedMaintenanceWorkOrders   MaintenanceWorkOrder[]    @relation("MaintenanceWorkOrderUpdatedBy")
   laborEntries                   LaborEntry[]              @relation("LaborEntryTechnician")
   reportedDowntimeEvents         DowntimeEvent[]           @relation("DowntimeEventReportedBy")
-=======
+
   // Andon System Relations (Issue #171)
   andonAlertsRaised         AndonAlert[]                    @relation("AndonAlertsRaised")
   andonAlertsAssigned       AndonAlert[]                    @relation("AndonAlertsAssigned")
@@ -338,7 +337,6 @@
   andonConfigurations       AndonConfiguration[]
   andonSiteConfigurations   AndonSiteConfiguration[]
   andonSystemSettings       AndonSystemSettings[]
->>>>>>> 710d50af
 
   @@index([employeeNumber])
   @@index([personnelClassId])
