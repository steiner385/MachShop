--- conflicted
+++ resolved
@@ -5288,11 +5288,9 @@
   @@map("permission_change_logs")
 }
 
-// ============================================================================
 // BUILD RECORD & ELECTRONIC BUILD BOOK MODELS
 // Comprehensive electronic build book system for engine assembly
 // AS9100 and FAA Part 43 compliance requirement
-// ============================================================================
 
 model BuildRecord {
   id                        String                @id @default(cuid())
@@ -7051,9 +7049,7 @@
   FORCED_LOGOUT
 }
 
-// ============================================================================
 // ROLE TEMPLATE SYSTEM - GitHub Issue #125
-// ============================================================================
 
 /// Role Template Categories for Manufacturing
 enum RoleTemplateCategory {
@@ -7186,10 +7182,8 @@
   @@map("role_template_usage_logs")
 }
 
-// ==============================================================================
 // TORQUE MANAGEMENT SYSTEM
 // Digital torque management for engine assembly operations
-// ==============================================================================
 
 /// Torque Specification - defines torque requirements for specific parts/operations
 model TorqueSpecification {
@@ -7397,9 +7391,7 @@
   OTHER          // Other measurement systems
 }
 
-// ============================================================================
 // LIFE-LIMITED PARTS (LLP) SYSTEM
-// ============================================================================
 
 /// LLP criticality levels for safety classification
 enum LLPCriticalityLevel {
@@ -7543,9 +7535,7 @@
   @@map("llp_certifications")
 }
 
-// =============================================================================
 // KITTING & MATERIAL STAGING SYSTEM
-// =============================================================================
 
 model Kit {
   id                 String           @id @default(cuid())
@@ -8125,9 +8115,7 @@
   YEARLY
 }
 
-// ============================================================================
 // BUILD RECORD & ELECTRONIC BUILD BOOK ENUMS
-// ============================================================================
 
 enum BuildRecordStatus {
   DRAFT               // Build record created but not started
@@ -8272,9 +8260,7 @@
   CUSTOMER_ACCEPTANCE // Customer acceptance signature
 }
 
-// ============================================================================
 // Saviynt Identity Governance Integration Models (Issue #204)
-// ============================================================================
 
 model SaviyntUserMapping {
   id              String    @id @default(cuid())
@@ -8462,9 +8448,7 @@
   CANCELLED
 }
 
-// ============================================================================
 // OAuth 2.0/OpenID Connect (OIDC) Integration (Issue #132)
-// ============================================================================
 
 /// OAuth 2.0/OpenID Connect Configuration
 /// Dedicated OIDC provider configuration separate from generic SSO
@@ -8544,10 +8528,7 @@
   @@map("oidc_auth_states")
 }
 
-// ============================================================================
-<<<<<<< HEAD
 // SAML 2.0 Integration (Issue #131)
-// ============================================================================
 
 /// SAML 2.0 Configuration
 /// Dedicated SAML provider configuration for enterprise SSO
@@ -8624,9 +8605,7 @@
   @@index([configId])
   @@index([expiresAt])
   @@map("saml_auth_requests")
-=======
 // Part Interchangeability & Substitution Group Framework (Issue #223)
-// ============================================================================
 
 /// Part Interchangeability Groups
 /// Groups of parts that can be substituted for each other under specific conditions
@@ -8805,9 +8784,7 @@
   @@map("interchangeability_audit_logs")
 }
 
-// ============================================================================
 // Enums for Part Interchangeability Framework
-// ============================================================================
 
 enum InterchangeabilityType {
   TWO_WAY      // Parts are fully interchangeable (A ↔ B)
@@ -8861,5 +8838,4 @@
   ACTIVATE
   DEACTIVATE
   SUBSTITUTE
->>>>>>> 379e5ef9
 }