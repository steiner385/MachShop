--- conflicted
+++ resolved
@@ -226,7 +226,6 @@
   buildRecordSignatures     BuildRecordSignature[]          @relation("BuildRecordSigner")
   buildRecordInvalidatedSignatures BuildRecordSignature[]    @relation("BuildRecordSignatureInvalidator")
 
-<<<<<<< HEAD
   // Time Entry Management Relations (Issue #51)
   timeEntryEditsCreated     TimeEntryEdit[]                 @relation("TimeEntryEditEditor")
   timeEntryEditsApproved    TimeEntryEdit[]                 @relation("TimeEntryEditApprover")
@@ -234,7 +233,7 @@
   timeEntryBatchesSubmitted TimeEntryBatch[]                @relation("TimeEntryBatchEmployee")
   timeEntryBatchesApproved  TimeEntryBatch[]                @relation("TimeEntryBatchApprover")
   timeEntryLocks            TimeEntryLock[]
-=======
+
   // Part Interchangeability Framework relationships
   createdInterchangeabilityGroups PartInterchangeabilityGroup[] @relation("InterchangeabilityGroupCreator")
   createdPartSubstitutions  PartSubstitution[]              @relation("PartSubstitutionCreator")
@@ -243,7 +242,6 @@
   approvedSubstitutions     WorkOrderPartSubstitution[]     @relation("SubstitutionApprover")
   createdSubstitutions      WorkOrderPartSubstitution[]     @relation("SubstitutionCreator")
   auditLogActions           InterchangeabilityAuditLog[]    @relation("AuditLogPerformer")
->>>>>>> ad05e9bc
 
   @@index([employeeNumber])
   @@index([personnelClassId])
