generator client {
  provider = "prisma-client-js"
}

generator erd {
  provider = "prisma-erd-generator"
  output   = "../docs/erd.md"
  theme    = "default"
}

generator markdown {
  provider = "prisma-markdown"
  output   = "../docs/generated/prisma-markdown"
  title    = "MachShop MES Schema Documentation"
}

datasource db {
  provider = "postgresql"
  url      = env("DATABASE_URL")
}

model Enterprise {
  id             String   @id @default(cuid())
  enterpriseCode String   @unique
  enterpriseName String
  description    String?
  headquarters   String?
  isActive       Boolean  @default(true)
  createdAt      DateTime @default(now())
  updatedAt      DateTime @updatedAt
  sites          Site[]

  @@map("enterprises")
}

model Site {
  id                        String                     @id @default(cuid())
  siteCode                  String                     @unique
  siteName                  String
  location                  String?
  enterpriseId              String?
  isActive                  Boolean                    @default(true)
  createdAt                 DateTime                   @default(now())
  updatedAt                 DateTime                   @updatedAt
  areas                     Area[]
  auditReports              AuditReport[]
  equipment                 Equipment[]
  indirectCostCodes         IndirectCostCode[]
  ncrs                      NCR[]
  operations                Operation[]
  partAvailability          PartSiteAvailability[]
  permissionChangeLogs      PermissionChangeLog[]
  permissionUsageLogs       PermissionUsageLog[]
  productionSchedules       ProductionSchedule[]
  routingTemplates          RoutingTemplate[]
  routings                  Routing[]
  securityEvents            SecurityEvent[]
  enterprise                Enterprise?                @relation(fields: [enterpriseId], references: [id])
  timeTrackingConfiguration TimeTrackingConfiguration?
  userSiteRoles             UserSiteRole[]
  workOrders                WorkOrder[]

  // Role Template relationships
  roleTemplateInstances     RoleTemplateInstance[]
  roleTemplateUsageLogs     RoleTemplateUsageLog[]

  @@index([enterpriseId])
  @@map("sites")
}

model Area {
  id          String       @id @default(cuid())
  areaCode    String       @unique
  areaName    String
  description String?
  siteId      String
  isActive    Boolean      @default(true)
  createdAt   DateTime     @default(now())
  updatedAt   DateTime     @updatedAt
  site        Site         @relation(fields: [siteId], references: [id])
  equipment   Equipment[]
  workCenters WorkCenter[]
  stagingLocations StagingLocation[]

  @@index([siteId])
  @@map("areas")
}

model User {
  id                        String                          @id @default(cuid())
  username                  String                          @unique
  email                     String                          @unique
  firstName                 String?
  lastName                  String?
  passwordHash              String
  isActive                  Boolean                         @default(true)
  roles                     String[]
  permissions               String[]
  lastLoginAt               DateTime?
  createdAt                 DateTime                        @default(now())
  updatedAt                 DateTime                        @updatedAt
  employeeNumber            String?                         @unique
  personnelClassId          String?
  hireDate                  DateTime?
  terminationDate           DateTime?
  phone                     String?
  emergencyContact          String?
  emergencyPhone            String?
  department                String?
  supervisorId              String?
  costCenter                String?
  laborRate                 Float?
  auditLogs                 AuditLog[]
  generatedAuditReports     AuditReport[]

  // Role Template relationships
  createdRoleTemplates      RoleTemplate[]              @relation("RoleTemplateCreator")
  updatedRoleTemplates      RoleTemplate[]              @relation("RoleTemplateUpdater")
  instantiatedTemplates     RoleTemplateInstance[]
  templateUsageLogsAsPerformer RoleTemplateUsageLog[]   @relation("RoleTemplateLogPerformer")
  templateUsageLogsAsTarget    RoleTemplateUsageLog[]   @relation("RoleTemplateLogTarget")
  authenticationEvents      AuthenticationEvent[]
  dispatchedWorkOrders      DispatchLog[]                   @relation("DispatchAssignedTo")
  createdDocumentTemplates  DocumentTemplate[]              @relation("DocumentTemplateCreatedBy")
  updatedDocumentTemplates  DocumentTemplate[]              @relation("DocumentTemplateUpdatedBy")
  invalidatedSignatures     ElectronicSignature[]           @relation("ElectronicSignatureInvalidatedBy")
  electronicSignatures      ElectronicSignature[]           @relation("ElectronicSignatureUser")
  equipmentLogs             EquipmentLog[]
  inspectionExecutions      InspectionExecution[]           @relation("InspectionExecutionInspector")
  approvedInspectionPlans   InspectionPlan[]                @relation("InspectionPlanApprovedBy")
  createdInspectionPlans    InspectionPlan[]                @relation("InspectionPlanCreatedBy")
  updatedInspectionPlans    InspectionPlan[]                @relation("InspectionPlanUpdatedBy")
  laborTimeEntries          LaborTimeEntry[]
  assignedNcrs              NCR[]                           @relation("AssignedTo")
  ncrReports                NCR[]                           @relation("CreatedBy")
  permissionChangesChanger  PermissionChangeLog[]           @relation("PermissionChangeChanger")
  permissionChangesTarget   PermissionChangeLog[]           @relation("PermissionChangeTarget")
  permissionUsageLogs       PermissionUsageLog[]
  availability              PersonnelAvailability[]
  certifications            PersonnelCertification[]
  skills                    PersonnelSkillAssignment[]
  workCenterAssignments     PersonnelWorkCenterAssignment[]
  qualityInspections        QualityInspection[]
  routingTemplates          RoutingTemplate[]
  resolvedSecurityEvents    SecurityEvent[]                 @relation("SecurityEventResolvedBy")
  securityEvents            SecurityEvent[]
  completedSetupExecutions  SetupExecution[]                @relation("SetupExecutionCompletedBy")
  startedSetupExecutions    SetupExecution[]                @relation("SetupExecutionStartedBy")
  approvedSetupSheets       SetupSheet[]                    @relation("SetupSheetApprovedBy")
  createdSetupSheets        SetupSheet[]                    @relation("SetupSheetCreatedBy")
  updatedSetupSheets        SetupSheet[]                    @relation("SetupSheetUpdatedBy")
  sopAcknowledgments        SOPAcknowledgment[]             @relation("SOPAcknowledgmentUser")
  sopAudits                 SOPAudit[]                      @relation("SOPAuditAuditor")
  ssoSessions               SsoSession[]
  approvedSOPs              StandardOperatingProcedure[]    @relation("SOPApprovedBy")
  createdSOPs               StandardOperatingProcedure[]    @relation("SOPCreatedBy")
  updatedSOPs               StandardOperatingProcedure[]    @relation("SOPUpdatedBy")
  toolCalibrationRecords    ToolCalibrationRecord[]         @relation("ToolCalibrationPerformedBy")
  approvedToolDrawings      ToolDrawing[]                   @relation("ToolDrawingApprovedBy")
  createdToolDrawings       ToolDrawing[]                   @relation("ToolDrawingCreatedBy")
  updatedToolDrawings       ToolDrawing[]                   @relation("ToolDrawingUpdatedBy")
  toolMaintenanceRecords    ToolMaintenanceRecord[]         @relation("ToolMaintenancePerformedBy")
  toolUsageLogs             ToolUsageLog[]                  @relation("ToolUsageLogUsedBy")
  userRoles                 UserRole[]
  userSessionLogs           UserSessionLog[]
  userSiteRoles             UserSiteRole[]
  personnelClass            PersonnelClass?                 @relation(fields: [personnelClassId], references: [id])
  supervisor                User?                           @relation("SupervisorRelation", fields: [supervisorId], references: [id])
  subordinates              User[]                          @relation("SupervisorRelation")
  workInstructionExecutions WorkInstructionExecution[]      @relation("WIExecutionOperator")
  signedStepExecutions      WorkInstructionStepExecution[]  @relation("WIStepExecutionSignedBy")
  approvedWorkInstructions  WorkInstruction[]               @relation("WorkInstructionApprovedBy")
  createdWorkInstructions   WorkInstruction[]               @relation("WorkInstructionCreatedBy")
  updatedWorkInstructions   WorkInstruction[]               @relation("WorkInstructionUpdatedBy")
  assignedWorkOrders        WorkOrder[]                     @relation("AssignedTo")
  createdWorkOrders         WorkOrder[]                     @relation("CreatedBy")
  workPerformanceRecords    WorkPerformance[]               @relation("WorkPerformancePersonnel")

  // Torque Management relationships
  createdTorqueSpecs        TorqueSpecification[]           @relation("TorqueSpecCreator")
  approvedTorqueSpecs       TorqueSpecification[]           @relation("TorqueSpecApprover")
  torqueEventOperations     TorqueEvent[]                   @relation("TorqueEventOperator")
  torqueEventSupervisions   TorqueEvent[]                   @relation("TorqueEventSupervisor")
  torqueEventReworks        TorqueEvent[]                   @relation("TorqueEventRework")

  // Kitting System relationships
  kitsCreated               Kit[]                           @relation("KitCreatedBy")
  kitsStaged                Kit[]                           @relation("KitStagedBy")
  kitsIssued                Kit[]                           @relation("KitIssuedBy")
  vendorKitInspections      VendorKitInspection[]
  vendorKitHistory          VendorKitHistory[]
  kitsReceived              Kit[]                           @relation("KitIssuedTo")
  kitsReturned              Kit[]                           @relation("KitReturnedBy")
  kitStatusChanges          KitStatusHistory[]              @relation("KitStatusChanged")
  shortageAlertsAssigned    KitShortageAlert[]              @relation("ShortageAssigned")
  shortageAlertsResolved    KitShortageAlert[]              @relation("ShortageResolved")
  // OAuth/OIDC relationships
  oidcSessions              OidcSession[]

  // Saviynt Identity Governance relationships
  saviyntUserMapping        SaviyntUserMapping?

  // Build Record Relationships
  buildRecordsCreated       BuildRecord[]                   @relation("BuildRecordCreatedBy")
  buildRecordsAssigned      BuildRecord[]                   @relation("BuildRecordAssignedTo")
  buildRecordsQualityApproved BuildRecord[]                 @relation("BuildRecordQualityApprover")
  buildRecordsEngineeringApproved BuildRecord[]             @relation("BuildRecordEngineeringApprover")
  operationOperator         BuildRecordOperation[]          @relation("OperationOperator")
  operationInspector        BuildRecordOperation[]          @relation("OperationInspector")
  operationEngineeringApprover BuildRecordOperation[]       @relation("OperationEngineeringApprover")
  deviationsDetected        BuildDeviation[]                @relation("DeviationDetectedBy")
  deviationsEngineeringApproved BuildDeviation[]            @relation("DeviationEngineeringApprover")
  deviationsQualityApproved BuildDeviation[]               @relation("DeviationQualityApprover")
  deviationsClosed          BuildDeviation[]                @relation("DeviationClosedBy")
  photosCaptured            BuildRecordPhoto[]              @relation("PhotoCapturedBy")
  photosApproved            BuildRecordPhoto[]              @relation("PhotoApprovedBy")
  photosRejected            BuildRecordPhoto[]              @relation("PhotoRejectedBy")
  documentsUploaded         BuildRecordDocument[]           @relation("DocumentUploadedBy")
  documentsApproved         BuildRecordDocument[]           @relation("DocumentApprovedBy")
  statusChanges             BuildRecordStatusHistory[]      @relation("StatusChangedBy")
  buildRecordSignatures     BuildRecordSignature[]          @relation("BuildRecordSigner")
  buildRecordInvalidatedSignatures BuildRecordSignature[]    @relation("BuildRecordSignatureInvalidator")

  @@index([employeeNumber])
  @@index([personnelClassId])
  @@index([supervisorId])
  @@map("users")
}

model PersonnelClass {
  id             String                   @id @default(cuid())
  classCode      String                   @unique
  className      String
  description    String?
  level          Int
  parentClassId  String?
  isActive       Boolean                  @default(true)
  createdAt      DateTime                 @default(now())
  updatedAt      DateTime                 @updatedAt
  parentClass    PersonnelClass?          @relation("PersonnelClassHierarchy", fields: [parentClassId], references: [id])
  childClasses   PersonnelClass[]         @relation("PersonnelClassHierarchy")
  qualifications PersonnelQualification[]
  personnel      User[]

  @@index([parentClassId])
  @@index([level])
  @@map("personnel_classes")
}

model PersonnelQualification {
  id                   String                   @id @default(cuid())
  qualificationCode    String                   @unique
  qualificationName    String
  description          String?
  qualificationType    QualificationType
  issuingOrganization  String?
  validityPeriodMonths Int?
  requiresRenewal      Boolean                  @default(false)
  personnelClassId     String?
  isActive             Boolean                  @default(true)
  createdAt            DateTime                 @default(now())
  updatedAt            DateTime                 @updatedAt
  certifications       PersonnelCertification[]
  personnelClass       PersonnelClass?          @relation(fields: [personnelClassId], references: [id])

  @@index([personnelClassId])
  @@index([qualificationType])
  @@map("personnel_qualifications")
}

model PersonnelCertification {
  id                  String                 @id @default(cuid())
  personnelId         String
  qualificationId     String
  certificationNumber String?
  issuedDate          DateTime
  expirationDate      DateTime?
  status              CertificationStatus    @default(ACTIVE)
  attachmentUrls      String[]
  verifiedBy          String?
  verifiedAt          DateTime?
  notes               String?
  createdAt           DateTime               @default(now())
  updatedAt           DateTime               @updatedAt
  personnel           User                   @relation(fields: [personnelId], references: [id])
  qualification       PersonnelQualification @relation(fields: [qualificationId], references: [id])

  @@unique([personnelId, qualificationId])
  @@index([personnelId])
  @@index([qualificationId])
  @@index([expirationDate])
  @@index([status])
  @@map("personnel_certifications")
}

model PersonnelSkill {
  id               String                     @id @default(cuid())
  skillCode        String                     @unique
  skillName        String
  description      String?
  skillCategory    SkillCategory
  isActive         Boolean                    @default(true)
  createdAt        DateTime                   @default(now())
  updatedAt        DateTime                   @updatedAt
  skillAssignments PersonnelSkillAssignment[]

  @@index([skillCategory])
  @@map("personnel_skills")
}

model PersonnelSkillAssignment {
  id              String          @id @default(cuid())
  personnelId     String
  skillId         String
  competencyLevel CompetencyLevel
  assessedBy      String?
  assessedAt      DateTime?
  lastUsedDate    DateTime?
  certifiedDate   DateTime?
  notes           String?
  createdAt       DateTime        @default(now())
  updatedAt       DateTime        @updatedAt
  personnel       User            @relation(fields: [personnelId], references: [id])
  skill           PersonnelSkill  @relation(fields: [skillId], references: [id])

  @@unique([personnelId, skillId])
  @@index([personnelId])
  @@index([skillId])
  @@index([competencyLevel])
  @@map("personnel_skill_assignments")
}

model PersonnelWorkCenterAssignment {
  id            String     @id @default(cuid())
  personnelId   String
  workCenterId  String
  isPrimary     Boolean    @default(false)
  effectiveDate DateTime   @default(now())
  endDate       DateTime?
  certifiedDate DateTime?
  notes         String?
  createdAt     DateTime   @default(now())
  updatedAt     DateTime   @updatedAt
  personnel     User       @relation(fields: [personnelId], references: [id])
  workCenter    WorkCenter @relation(fields: [workCenterId], references: [id])

  @@unique([personnelId, workCenterId])
  @@index([personnelId])
  @@index([workCenterId])
  @@index([effectiveDate])
  @@map("personnel_work_center_assignments")
}

model PersonnelAvailability {
  id               String           @id @default(cuid())
  personnelId      String
  availabilityType AvailabilityType
  startDateTime    DateTime
  endDateTime      DateTime
  shiftCode        String?
  isRecurring      Boolean          @default(false)
  recurrenceRule   String?
  reason           String?
  approvedBy       String?
  approvedAt       DateTime?
  notes            String?
  createdAt        DateTime         @default(now())
  updatedAt        DateTime         @updatedAt
  personnel        User             @relation(fields: [personnelId], references: [id])

  @@index([personnelId])
  @@index([startDateTime])
  @@index([availabilityType])
  @@map("personnel_availability")
}

/// Unit of Measure lookup table for standardizing measurement units across the system
model UnitOfMeasure {
  id                       String            @id @default(cuid())
  code                     String            @unique      // e.g., "EA", "KG", "LB", "M", "FT"
  name                     String                         // e.g., "Each", "Kilogram", "Pound"
  description              String?                        // Detailed description
  unitType                 UnitType                       // Category of measurement
  systemOfMeasure          SystemOfMeasure               // Metric, Imperial, etc.
  isBaseUnit               Boolean           @default(false) // True if this is the base unit for conversions
  conversionFactor         Decimal?                       // Factor to convert to base unit
  baseUnitId               String?                        // Reference to base unit for conversions
  symbol                   String?                        // e.g., "kg", "lb", "m"
  isActive                 Boolean           @default(true)
  sortOrder                Int?                           // For consistent display ordering
  createdAt                DateTime          @default(now())
  updatedAt                DateTime          @updatedAt

  // Self-referential relation for unit conversions
  baseUnit                 UnitOfMeasure?    @relation("UnitConversions", fields: [baseUnitId], references: [id])
  derivedUnits             UnitOfMeasure[]   @relation("UnitConversions")

  // Relations to entities using this UOM - only implemented models
  materialDefinitionsBase     MaterialDefinition[]        @relation("MaterialDefinitionBaseUOM")
  materialDefinitionsAlt      MaterialDefinition[]        @relation("MaterialDefinitionAlternateUOM")
  materialProperties          MaterialProperty[]          @relation("MaterialPropertyUOM")
  materialLots                MaterialLot[]               @relation("MaterialLotUOM")
  materialSublots             MaterialSublot[]            @relation("MaterialSublotUOM")
  materialLotGenealogies      MaterialLotGenealogy[]      @relation("MaterialLotGenealogyUOM")
  materialStateHistories      MaterialStateHistory[]      @relation("MaterialStateHistoryUOM")
  operationParameters         OperationParameter[]        @relation("OperationParameterUOM")
  materialOperationSpecs      MaterialOperationSpecification[] @relation("MaterialOperationSpecificationUOM")
  parts                       Part[]                      @relation("PartUOM")
  bomItems                    BOMItem[]                   @relation("BOMItemUOM")
  routingStepParameters       RoutingStepParameter[]      @relation("RoutingStepParameterUOM")
  scheduleEntries             ScheduleEntry[]             @relation("ScheduleEntryUOM")
  qualityCharacteristics      QualityCharacteristic[]     @relation("QualityCharacteristicUOM")
  productSpecifications       ProductSpecification[]      @relation("ProductSpecificationUOM")
  scheduleConstraints         ScheduleConstraint[]        @relation("ScheduleConstraintUOM")
  inventories                 Inventory[]                 @relation("InventoryUOM")
  materialTransactions        MaterialTransaction[]       @relation("MaterialTransactionUOM")
  kitItems                    KitItem[]                   @relation("KitItemUOM")
  vendorKitItems              VendorKitItem[]             @relation("VendorKitItemUOM")

  @@index([code])
  @@index([unitType])
  @@index([systemOfMeasure])
  @@index([isActive])
  @@map("units_of_measure")
}

model MaterialClass {
  id                     String               @id @default(cuid())
  classCode              String               @unique
  className              String
  description            String?
  level                  Int
  parentClassId          String?
  requiresLotTracking    Boolean              @default(true)
  requiresSerialTracking Boolean              @default(false)
  requiresExpirationDate Boolean              @default(false)
  shelfLifeDays          Int?
  storageRequirements    String?
  handlingInstructions   String?
  isActive               Boolean              @default(true)
  createdAt              DateTime             @default(now())
  updatedAt              DateTime             @updatedAt
  parentClass            MaterialClass?       @relation("MaterialClassHierarchy", fields: [parentClassId], references: [id])
  childClasses           MaterialClass[]      @relation("MaterialClassHierarchy")
  materials              MaterialDefinition[]

  @@index([parentClassId])
  @@index([level])
  @@map("material_classes")
}

model MaterialDefinition {
  id                     String               @id @default(cuid())
  materialNumber         String               @unique
  materialName           String
  description            String?
  materialClassId        String
  baseUnitOfMeasure      String
  alternateUnitOfMeasure String?
  baseUnitOfMeasureId    String?              // FK to UnitOfMeasure
  alternateUnitOfMeasureId String?            // FK to UnitOfMeasure
  conversionFactor       Float?
  materialType           MaterialType
  materialGrade          String?
  specification          String?
  minimumStock           Float?
  reorderPoint           Float?
  reorderQuantity        Float?
  leadTimeDays           Int?
  requiresLotTracking    Boolean              @default(true)
  lotNumberFormat        String?
  defaultShelfLifeDays   Int?
  standardCost           Float?
  currency               String?              @default("USD")
  requiresInspection     Boolean              @default(false)
  inspectionFrequency    String?
  primarySupplierId      String?
  supplierPartNumber     String?
  drawingNumber          String?
  revision               String?
  msdsUrl                String?
  imageUrl               String?
  isActive               Boolean              @default(true)
  isPhantom              Boolean              @default(false)
  isObsolete             Boolean              @default(false)
  obsoleteDate           DateTime?
  replacementMaterialId  String?
  createdAt              DateTime             @default(now())
  updatedAt              DateTime             @updatedAt
  materialClass          MaterialClass        @relation(fields: [materialClassId], references: [id])
  replacementMaterial    MaterialDefinition?  @relation("MaterialReplacement", fields: [replacementMaterialId], references: [id])
  replacedMaterials      MaterialDefinition[] @relation("MaterialReplacement")
  baseUnitOfMeasureRef   UnitOfMeasure?       @relation("MaterialDefinitionBaseUOM", fields: [baseUnitOfMeasureId], references: [id])
  alternateUnitOfMeasureRef UnitOfMeasure?    @relation("MaterialDefinitionAlternateUOM", fields: [alternateUnitOfMeasureId], references: [id])
  lots                   MaterialLot[]
  properties             MaterialProperty[]

  @@index([materialClassId])
  @@index([materialType])
  @@index([isActive])
  @@index([baseUnitOfMeasureId])
  @@index([alternateUnitOfMeasureId])
  @@index([materialNumber])
  @@map("material_definitions")
}

model MaterialProperty {
  id            String               @id @default(cuid())
  materialId    String
  propertyName  String
  propertyType  MaterialPropertyType
  propertyValue String
  propertyUnit  String?
  propertyUnitId String?              // FK to UnitOfMeasure
  testMethod    String?
  nominalValue  Float?
  minValue      Float?
  maxValue      Float?
  isRequired    Boolean              @default(false)
  isCritical    Boolean              @default(false)
  notes         String?
  createdAt     DateTime             @default(now())
  updatedAt     DateTime             @updatedAt
  material      MaterialDefinition   @relation(fields: [materialId], references: [id])
  unitOfMeasureRef UnitOfMeasure?    @relation("MaterialPropertyUOM", fields: [propertyUnitId], references: [id])

  @@unique([materialId, propertyName])
  @@index([materialId])
  @@index([propertyUnitId])
  @@index([propertyType])
  @@map("material_properties")
}

model MaterialLot {
  id                  String                 @id @default(cuid())
  persistentUuid      String?                @default(uuid()) // Material traceability UUID for supply chain tracking
  lotNumber           String                 @unique
  materialId          String
  supplierLotNumber   String?
  purchaseOrderNumber String?
  heatNumber          String?
  serialNumber        String?
  originalQuantity    Float
  currentQuantity     Float
  unitOfMeasure       String
  unitOfMeasureId     String?              // FK to UnitOfMeasure
  location            String?
  warehouseId         String?
  manufactureDate     DateTime?
  receivedDate        DateTime
  expirationDate      DateTime?
  shelfLifeDays       Int?
  firstUsedDate       DateTime?
  lastUsedDate        DateTime?
  status              MaterialLotStatus      @default(AVAILABLE)
  state               MaterialLotState       @default(RECEIVED)
  isQuarantined       Boolean                @default(false)
  quarantineReason    String?
  quarantinedAt       DateTime?
  qualityStatus       QualityLotStatus       @default(PENDING)
  inspectionId        String?
  certificationUrls   String[]
  supplierId          String?
  supplierName        String?
  manufacturerId      String?
  manufacturerName    String?
  countryOfOrigin     String?
  unitCost            Float?
  totalCost           Float?
  currency            String?                @default("USD")
  parentLotId         String?
  isSplit             Boolean                @default(false)
  isMerged            Boolean                @default(false)
  notes               String?
  customAttributes    Json?
  createdAt           DateTime               @default(now())
  updatedAt           DateTime               @updatedAt
  genealogyAsChild    MaterialLotGenealogy[] @relation("ChildLot")
  genealogyAsParent   MaterialLotGenealogy[] @relation("ParentLot")
  material            MaterialDefinition     @relation(fields: [materialId], references: [id])
  parentLot           MaterialLot?           @relation("LotGenealogy", fields: [parentLotId], references: [id])
  childLots           MaterialLot[]          @relation("LotGenealogy")
  unitOfMeasureRef    UnitOfMeasure?         @relation("MaterialLotUOM", fields: [unitOfMeasureId], references: [id])
  stateHistory        MaterialStateHistory[]
  sublots             MaterialSublot[]
  kitItems            KitItem[]

  @@index([materialId])
  @@index([lotNumber])
  @@index([persistentUuid])
  @@index([status])
  @@index([state])
  @@index([expirationDate])
  @@index([qualityStatus])
  @@index([parentLotId])
  @@index([unitOfMeasureId])
  @@map("material_lots")
}

model MaterialSublot {
  id            String              @id @default(cuid())
  sublotNumber  String              @unique
  parentLotId   String
  operationType SublotOperationType
  quantity      Float
  unitOfMeasure String
  unitOfMeasureId String?              // FK to UnitOfMeasure
  workOrderId   String?
  operationId   String?
  reservedFor   String?
  location      String?
  status        MaterialLotStatus   @default(AVAILABLE)
  isActive      Boolean             @default(true)
  splitReason   String?
  createdById   String?
  createdAt     DateTime            @default(now())
  updatedAt     DateTime            @updatedAt
  parentLot     MaterialLot         @relation(fields: [parentLotId], references: [id])
  unitOfMeasureRef UnitOfMeasure?    @relation("MaterialSublotUOM", fields: [unitOfMeasureId], references: [id])

  @@index([parentLotId])
  @@index([sublotNumber])
  @@index([workOrderId])
  @@index([unitOfMeasureId])
  @@map("material_sublots")
}

model MaterialLotGenealogy {
  id               String                @id @default(cuid())
  parentLotId      String
  childLotId       String
  relationshipType GenealogyRelationType
  quantityConsumed Float
  quantityProduced Float?
  unitOfMeasure    String
  unitOfMeasureId  String?              // FK to UnitOfMeasure
  workOrderId      String?
  operationId      String?
  processDate      DateTime
  operatorId       String?
  notes            String?
  createdAt        DateTime              @default(now())
  childLot         MaterialLot           @relation("ChildLot", fields: [childLotId], references: [id])
  parentLot        MaterialLot           @relation("ParentLot", fields: [parentLotId], references: [id])
  unitOfMeasureRef UnitOfMeasure?        @relation("MaterialLotGenealogyUOM", fields: [unitOfMeasureId], references: [id])

  @@unique([parentLotId, childLotId, processDate])
  @@index([parentLotId])
  @@index([childLotId])
  @@index([workOrderId])
  @@index([processDate])
  @@index([unitOfMeasureId])
  @@map("material_lot_genealogy")
}

model MaterialStateHistory {
  id             String              @id @default(cuid())
  lotId          String
  previousState  MaterialLotState?
  newState       MaterialLotState
  previousStatus MaterialLotStatus?
  newStatus      MaterialLotStatus?
  reason         String?
  transitionType StateTransitionType
  quantity       Float?
  unitOfMeasure  String?
  unitOfMeasureId String?              // FK to UnitOfMeasure
  workOrderId    String?
  operationId    String?
  inspectionId   String?
  changedById    String?
  changedAt      DateTime            @default(now())
  fromLocation   String?
  toLocation     String?
  qualityNotes   String?
  notes          String?
  metadata       Json?
  createdAt      DateTime            @default(now())
  lot            MaterialLot         @relation(fields: [lotId], references: [id])
  unitOfMeasureRef UnitOfMeasure?     @relation("MaterialStateHistoryUOM", fields: [unitOfMeasureId], references: [id])

  @@index([lotId])
  @@index([changedAt])
  @@index([newState])
  @@index([unitOfMeasureId])
  @@index([newStatus])
  @@map("material_state_history")
}

model Operation {
  id                        String                                @id @default(cuid())
  persistentUuid            String?                               @default(uuid()) // Operation UUID for manufacturing process traceability
  description               String?
  siteId                    String?
  isStandardOperation       Boolean                               @default(false)
  operationCode             String                                @unique
  operationName             String
  operationClassification   OperationClassification?
  standardWorkInstructionId String?
  level                     Int                                   @default(1)
  parentOperationId         String?
  operationType             OperationType
  category                  String?
  duration                  Int?
  setupTime                 Int?
  teardownTime              Int?
  minCycleTime              Int?
  maxCycleTime              Int?
  version                   String                                @default("1.0")
  effectiveDate             DateTime?
  expirationDate            DateTime?
  isActive                  Boolean                               @default(true)
  requiresApproval          Boolean                               @default(false)
  approvedBy                String?
  approvedAt                DateTime?
  createdAt                 DateTime                              @default(now())
  updatedAt                 DateTime                              @updatedAt
  bomItems                  BOMItem[]
  equipmentSpecs            EquipmentOperationSpecification[]
  materialSpecs             MaterialOperationSpecification[]
  dependencies              OperationDependency[]                 @relation("DependentOperation")
  prerequisiteFor           OperationDependency[]                 @relation("PrerequisiteOperation")
  parameters                OperationParameter[]
  parentOperation           Operation?                            @relation("OperationHierarchy", fields: [parentOperationId], references: [id])
  childOperations           Operation[]                           @relation("OperationHierarchy")
  site                      Site?                                 @relation(fields: [siteId], references: [id])
  standardWorkInstruction   WorkInstruction?                      @relation("OperationStandardWI", fields: [standardWorkInstructionId], references: [id])
  personnelSpecs            PersonnelOperationSpecification[]
  assetSpecs                PhysicalAssetOperationSpecification[]
  routingSteps              RoutingStep[]
  samplingPlans             SamplingPlan[]
  torqueSpecifications      TorqueSpecification[]
  kits                      Kit[]

  @@index([parentOperationId])
  @@index([persistentUuid])
  @@index([operationType])
  @@index([level])
  @@index([isActive])
  @@index([siteId])
  @@index([isStandardOperation])
  @@map("operations")
}

model OperationParameter {
  id                   String            @id @default(cuid())
  operationId          String
  parameterName        String
  parameterType        ParameterType
  dataType             ParameterDataType
  defaultValue         String?
  unitOfMeasure        String?
  unitOfMeasureId      String?           // FK to UnitOfMeasure
  minValue             Float?
  maxValue             Float?
  allowedValues        String[]
  isRequired           Boolean           @default(false)
  isCritical           Boolean           @default(false)
  requiresVerification Boolean           @default(false)
  displayOrder         Int?
  notes                String?
  createdAt            DateTime          @default(now())
  updatedAt            DateTime          @updatedAt
  parameterGroupId     String?
  operation            Operation         @relation(fields: [operationId], references: [id], onDelete: Cascade)
  parameterGroup       ParameterGroup?   @relation("ParameterGrouping", fields: [parameterGroupId], references: [id])
  formula              ParameterFormula? @relation("FormulaOutput")
  limits               ParameterLimits?
  samplingPlans        SamplingPlan[]
  spcConfiguration     SPCConfiguration?
  unitOfMeasureRef     UnitOfMeasure?    @relation("OperationParameterUOM", fields: [unitOfMeasureId], references: [id])

  @@unique([operationId, parameterName])
  @@index([operationId])
  @@index([parameterType])
  @@index([unitOfMeasureId])
  @@map("operation_parameters")
}

model ParameterLimits {
  id             String             @id @default(cuid())
  parameterId    String             @unique
  engineeringMin Float?
  engineeringMax Float?
  operatingMin   Float?
  operatingMax   Float?
  LSL            Float?
  USL            Float?
  nominalValue   Float?
  highHighAlarm  Float?
  highAlarm      Float?
  lowAlarm       Float?
  lowLowAlarm    Float?
  createdAt      DateTime           @default(now())
  updatedAt      DateTime           @updatedAt
  parameter      OperationParameter @relation(fields: [parameterId], references: [id], onDelete: Cascade)

  @@map("parameter_limits")
}

model ParameterGroup {
  id            String               @id @default(cuid())
  groupName     String
  parentGroupId String?
  groupType     ParameterGroupType
  description   String?
  tags          String[]
  displayOrder  Int?
  icon          String?
  color         String?
  createdAt     DateTime             @default(now())
  updatedAt     DateTime             @updatedAt
  parameters    OperationParameter[] @relation("ParameterGrouping")
  parentGroup   ParameterGroup?      @relation("GroupHierarchy", fields: [parentGroupId], references: [id], onDelete: Cascade)
  childGroups   ParameterGroup[]     @relation("GroupHierarchy")

  @@index([parentGroupId])
  @@index([groupType])
  @@map("parameter_groups")
}

model ParameterFormula {
  id                 String             @id @default(cuid())
  formulaName        String
  outputParameterId  String             @unique
  formulaExpression  String
  formulaLanguage    FormulaLanguage    @default(JAVASCRIPT)
  inputParameterIds  String[]
  evaluationTrigger  EvaluationTrigger  @default(ON_CHANGE)
  evaluationSchedule String?
  testCases          Json?
  isActive           Boolean            @default(true)
  createdAt          DateTime           @default(now())
  updatedAt          DateTime           @updatedAt
  createdBy          String
  lastModifiedBy     String?
  outputParameter    OperationParameter @relation("FormulaOutput", fields: [outputParameterId], references: [id], onDelete: Cascade)

  @@index([outputParameterId])
  @@map("parameter_formulas")
}

model OperationDependency {
  id                      String               @id @default(cuid())
  dependentOperationId    String
  prerequisiteOperationId String
  dependencyType          DependencyType
  timingType              DependencyTimingType
  lagTime                 Int?
  leadTime                Int?
  condition               String?
  isOptional              Boolean              @default(false)
  notes                   String?
  createdAt               DateTime             @default(now())
  updatedAt               DateTime             @updatedAt
  dependentOperation      Operation            @relation("DependentOperation", fields: [dependentOperationId], references: [id], onDelete: Cascade)
  prerequisiteOperation   Operation            @relation("PrerequisiteOperation", fields: [prerequisiteOperationId], references: [id], onDelete: Cascade)

  @@unique([dependentOperationId, prerequisiteOperationId])
  @@index([dependentOperationId])
  @@index([prerequisiteOperationId])
  @@map("operation_dependencies")
}

model PersonnelOperationSpecification {
  id                     String           @id @default(cuid())
  operationId            String
  personnelClassId       String?
  skillId                String?
  minimumCompetency      CompetencyLevel?
  requiredCertifications String[]
  quantity               Int              @default(1)
  isOptional             Boolean          @default(false)
  roleName               String?
  roleDescription        String?
  notes                  String?
  createdAt              DateTime         @default(now())
  updatedAt              DateTime         @updatedAt
  operation              Operation        @relation(fields: [operationId], references: [id], onDelete: Cascade)

  @@index([operationId])
  @@index([personnelClassId])
  @@map("personnel_operation_specifications")
}

model EquipmentOperationSpecification {
  id                   String          @id @default(cuid())
  operationId          String
  equipmentClass       EquipmentClass?
  equipmentType        String?
  specificEquipmentId  String?
  requiredCapabilities String[]
  minimumCapacity      Float?
  quantity             Int             @default(1)
  isOptional           Boolean         @default(false)
  setupRequired        Boolean         @default(false)
  setupTime            Int?
  notes                String?
  createdAt            DateTime        @default(now())
  updatedAt            DateTime        @updatedAt
  operation            Operation       @relation(fields: [operationId], references: [id], onDelete: Cascade)

  @@index([operationId])
  @@index([equipmentClass])
  @@map("equipment_operation_specifications")
}

model MaterialOperationSpecification {
  id                   String          @id @default(cuid())
  operationId          String
  materialDefinitionId String?
  materialClassId      String?
  materialType         MaterialType?
  quantity             Float
  unitOfMeasure        String
  unitOfMeasureId      String?          // FK to UnitOfMeasure
  consumptionType      ConsumptionType
  requiredProperties   String[]
  qualityRequirements  String?
  isOptional           Boolean         @default(false)
  allowSubstitutes     Boolean         @default(false)
  notes                String?
  createdAt            DateTime        @default(now())
  updatedAt            DateTime        @updatedAt
  operation            Operation       @relation(fields: [operationId], references: [id], onDelete: Cascade)
  unitOfMeasureRef     UnitOfMeasure?  @relation("MaterialOperationSpecificationUOM", fields: [unitOfMeasureId], references: [id])

  @@index([operationId])
  @@index([materialDefinitionId])
  @@index([unitOfMeasureId])
  @@map("material_operation_specifications")
}

model PhysicalAssetOperationSpecification {
  id                  String            @id @default(cuid())
  operationId         String
  assetType           PhysicalAssetType
  assetCode           String?
  assetName           String
  specifications      Json?
  quantity            Int               @default(1)
  isOptional          Boolean           @default(false)
  requiresCalibration Boolean           @default(false)
  calibrationInterval Int?
  estimatedLifeCycles Int?
  notes               String?
  createdAt           DateTime          @default(now())
  updatedAt           DateTime          @updatedAt
  operation           Operation         @relation(fields: [operationId], references: [id], onDelete: Cascade)

  @@index([operationId])
  @@index([assetType])
  @@map("physical_asset_operation_specifications")
}

model Part {
  id                         String                      @id @default(cuid())
  persistentUuid             String?                     @default(uuid()) // MBE/STEP/Traceability UUID for NIST AMS 300-12 compliance
  partNumber                 String                      @unique
  partName                   String
  description                String?
  partType                   String
  productType                ProductType                 @default(MADE_TO_STOCK)
  lifecycleState             ProductLifecycleState       @default(PRODUCTION)
  unitOfMeasure              String
  unitOfMeasureId            String?                     // FK to UnitOfMeasure
  weight                     Float?
  weightUnit                 String?
  drawingNumber              String?
  revision                   String?
  cadModelUrl                String?
  releaseDate                DateTime?
  obsoleteDate               DateTime?
  replacementPartId          String?
  makeOrBuy                  String?                     @default("MAKE")
  leadTimeDays               Int?
  lotSizeMin                 Int?
  lotSizeMultiple            Int?
  standardCost               Float?
  targetCost                 Float?
  currency                   String?                     @default("USD")
  isActive                   Boolean                     @default(true)
  isConfigurable             Boolean                     @default(false)
  requiresFAI                Boolean                     @default(false)
  createdAt                  DateTime                    @default(now())
  updatedAt                  DateTime                    @updatedAt
  componentItems             BOMItem[]                   @relation("ComponentPart")
  bomItems                   BOMItem[]                   @relation("ParentPart")
  equipmentMaterialMovements EquipmentMaterialMovement[]
  erpMaterialTransactions    ERPMaterialTransaction[]
  inventoryItems             Inventory[]
  siteAvailability           PartSiteAvailability[]
  replacementPart            Part?                       @relation("PartReplacement", fields: [replacementPartId], references: [id])
  replacedParts              Part[]                      @relation("PartReplacement")
  configurations             ProductConfiguration[]
  lifecycleHistory           ProductLifecycle[]
  specifications             ProductSpecification[]
  productionScheduleRequests ProductionScheduleRequest[]
  qualityPlans               QualityPlan[]
  routings                   Routing[]
  scheduleEntries            ScheduleEntry[]
  serializedParts            SerializedPart[]
  workOrders                 WorkOrder[]
  unitOfMeasureRef           UnitOfMeasure?              @relation("PartUOM", fields: [unitOfMeasureId], references: [id])
  torqueSpecifications       TorqueSpecification[]

  // Life-Limited Parts (LLP) Fields
  isLifeLimited              Boolean                     @default(false)
  llpCriticalityLevel        LLPCriticalityLevel?
  llpRetirementType          LLPRetirementType?
  llpCycleLimit              Int?                        // Maximum cycles before retirement
  llpTimeLimit               Int?                        // Maximum years before retirement
  llpInspectionInterval      Int?                        // Cycles between inspections
  llpRegulatoryReference     String?                     // FAA AD, OEM bulletin, etc.
  llpCertificationRequired   Boolean                     @default(false)
  llpNotes                   String?                     // LLP-specific notes

  // Kitting System relationships
  kitItems                   KitItem[]
  shortageAlerts             KitShortageAlert[]
  vendorKitItems             VendorKitItem[]

  @@index([productType])
  @@index([lifecycleState])
  @@index([isActive])
  @@index([partNumber])
  @@index([persistentUuid])
  @@index([unitOfMeasureId])
  @@index([isLifeLimited])
  @@index([llpCriticalityLevel])
  @@map("parts")
}

model PartSiteAvailability {
  id             String    @id @default(cuid())
  partId         String
  siteId         String
  isPreferred    Boolean   @default(false)
  isActive       Boolean   @default(true)
  leadTimeDays   Int?
  minimumLotSize Int?
  maximumLotSize Int?
  standardCost   Float?
  setupCost      Float?
  effectiveDate  DateTime?
  expirationDate DateTime?
  notes          String?
  createdAt      DateTime  @default(now())
  updatedAt      DateTime  @updatedAt
  part           Part      @relation(fields: [partId], references: [id], onDelete: Cascade)
  site           Site      @relation(fields: [siteId], references: [id], onDelete: Cascade)

  @@unique([partId, siteId])
  @@index([siteId])
  @@index([isActive])
  @@map("part_site_availability")
}

model BOMItem {
  id                  String     @id @default(cuid())
  persistentUuid      String     @unique @default(uuid()) // BOM structure UUID for configuration management
  parentPartId        String
  componentPartId     String
  quantity            Float
  unitOfMeasure       String
  unitOfMeasureId     String?    // FK to UnitOfMeasure
  scrapFactor         Float?     @default(0)
  sequence            Int?
  findNumber          String?
  referenceDesignator String?
  operationId         String?
  operationNumber     Int?
  effectiveDate       DateTime?
  obsoleteDate        DateTime?
  ecoNumber           String?
  isOptional          Boolean    @default(false)
  isCritical          Boolean    @default(false)
  notes               String?
  isActive            Boolean    @default(true)
  createdAt           DateTime   @default(now())
  updatedAt           DateTime   @updatedAt
  componentPart       Part       @relation("ComponentPart", fields: [componentPartId], references: [id])
  operation           Operation? @relation(fields: [operationId], references: [id])
  parentPart          Part       @relation("ParentPart", fields: [parentPartId], references: [id])
  unitOfMeasureRef    UnitOfMeasure? @relation("BOMItemUOM", fields: [unitOfMeasureId], references: [id])
  kitItems            KitItem[]

  @@index([parentPartId])
  @@index([componentPartId])
  @@index([persistentUuid])
  @@index([operationId])
  @@index([unitOfMeasureId])
  @@index([effectiveDate])
  @@map("bom_items")
}

model ProductSpecification {
  id                  String            @id @default(cuid())
  partId              String
  specificationName   String
  specificationType   SpecificationType
  specificationValue  String?
  nominalValue        Float?
  minValue            Float?
  maxValue            Float?
  unitOfMeasure       String?
  unitOfMeasureId     String?           // FK to UnitOfMeasure
  testMethod          String?
  inspectionFrequency String?
  isCritical          Boolean           @default(false)
  isRegulatory        Boolean           @default(false)
  documentReferences  String[]
  notes               String?
  isActive            Boolean           @default(true)
  createdAt           DateTime          @default(now())
  updatedAt           DateTime          @updatedAt
  part                Part              @relation(fields: [partId], references: [id], onDelete: Cascade)
  unitOfMeasureRef    UnitOfMeasure?    @relation("ProductSpecificationUOM", fields: [unitOfMeasureId], references: [id])

  @@index([partId])
  @@index([specificationType])
  @@index([isCritical])
  @@index([unitOfMeasureId])
  @@map("product_specifications")
}

model ProductConfiguration {
  id                String                @id @default(cuid())
  partId            String
  configurationName String
  configurationType ConfigurationType
  description       String?
  configurationCode String?
  attributes        Json?
  priceModifier     Float?                @default(0)
  costModifier      Float?                @default(0)
  leadTimeDelta     Int?                  @default(0)
  isAvailable       Boolean               @default(true)
  effectiveDate     DateTime?
  obsoleteDate      DateTime?
  isDefault         Boolean               @default(false)
  marketingName     String?
  imageUrl          String?
  isActive          Boolean               @default(true)
  createdAt         DateTime              @default(now())
  updatedAt         DateTime              @updatedAt
  options           ConfigurationOption[]
  part              Part                  @relation(fields: [partId], references: [id], onDelete: Cascade)

  @@index([partId])
  @@index([configurationType])
  @@index([isDefault])
  @@map("product_configurations")
}

model ConfigurationOption {
  id              String               @id @default(cuid())
  configurationId String
  optionName      String
  optionCode      String?
  description     String?
  optionCategory  String?
  optionValue     String?
  isRequired      Boolean              @default(false)
  isDefault       Boolean              @default(false)
  addedPartIds    String[]
  removedPartIds  String[]
  priceModifier   Float?               @default(0)
  costModifier    Float?               @default(0)
  displayOrder    Int?
  createdAt       DateTime             @default(now())
  updatedAt       DateTime             @updatedAt
  configuration   ProductConfiguration @relation(fields: [configurationId], references: [id], onDelete: Cascade)

  @@index([configurationId])
  @@map("configuration_options")
}

model ProductLifecycle {
  id                String                 @id @default(cuid())
  partId            String
  previousState     ProductLifecycleState?
  newState          ProductLifecycleState
  transitionDate    DateTime               @default(now())
  reason            String?
  ecoNumber         String?
  approvedBy        String?
  approvedAt        DateTime?
  notificationsSent Boolean                @default(false)
  impactAssessment  String?
  notes             String?
  metadata          Json?
  createdAt         DateTime               @default(now())
  part              Part                   @relation(fields: [partId], references: [id], onDelete: Cascade)

  @@index([partId])
  @@index([newState])
  @@index([transitionDate])
  @@map("product_lifecycle")
}

model WorkOrder {
  id                           String                        @id @default(cuid())
  persistentUuid               String?                       @default(uuid()) // Work order lifecycle UUID for MBE compliance
  workOrderNumber              String                        @unique
  partId                       String
  partNumber                   String?
  quantity                     Int
  quantityCompleted            Int                           @default(0)
  quantityScrapped             Int                           @default(0)
  priority                     WorkOrderPriority
  status                       WorkOrderStatus
  dueDate                      DateTime?
  customerOrder                String?
  routingId                    String?
  siteId                       String?
  createdById                  String
  assignedToId                 String?
  startedAt                    DateTime?
  actualStartDate              DateTime?
  completedAt                  DateTime?
  actualEndDate                DateTime?
  createdAt                    DateTime                      @default(now())
  updatedAt                    DateTime                      @updatedAt
  dispatchLogs                 DispatchLog[]
  equipmentCommands            EquipmentCommand[]
  equipmentDataCollections     EquipmentDataCollection[]
  equipmentMaterialMovements   EquipmentMaterialMovement[]
  erpMaterialTransactions      ERPMaterialTransaction[]
  laborTimeEntries             LaborTimeEntry[]
  machineTimeEntries           MachineTimeEntry[]
  materialTransactions         MaterialTransaction[]
  ncrs                         NCR[]
  processDataCollections       ProcessDataCollection[]
  productionPerformanceActuals ProductionPerformanceActual[]
  productionScheduleRequests   ProductionScheduleRequest[]
  variances                    ProductionVariance[]
  qifMeasurementPlans          QIFMeasurementPlan[]
  qifMeasurementResults        QIFMeasurementResult[]
  qualityInspections           QualityInspection[]
  scheduleEntry                ScheduleEntry?
  operations                   WorkOrderOperation[]
  statusHistory                WorkOrderStatusHistory[]
  assignedTo                   User?                         @relation("AssignedTo", fields: [assignedToId], references: [id])
  createdBy                    User                          @relation("CreatedBy", fields: [createdById], references: [id])
  part                         Part                          @relation(fields: [partId], references: [id])
  routing                      Routing?                      @relation(fields: [routingId], references: [id])
  site                         Site?                         @relation(fields: [siteId], references: [id])
  workPerformance              WorkPerformance[]
  torqueEvents                 TorqueEvent[]
  kits                         Kit[]
  buildRecord                  BuildRecord?

  @@index([persistentUuid])
  @@map("work_orders")
}

model Routing {
  id              String                @id @default(cuid())
  persistentUuid  String?               @default(uuid()) // Routing UUID for manufacturing process sequencing
  routingNumber   String                @unique
  partId          String?
  siteId          String?
  version         String                @default("1.0")
  lifecycleState  RoutingLifecycleState @default(DRAFT)
  description     String?
  isPrimaryRoute  Boolean               @default(false)
  isActive        Boolean               @default(true)
  effectiveDate   DateTime?
  expirationDate  DateTime?
  routingType     RoutingType           @default(PRIMARY)
  alternateForId  String?
  priority        Int                   @default(1)
  approvedBy      String?
  approvedAt      DateTime?
  visualData      Json?
  createdAt       DateTime              @default(now())
  updatedAt       DateTime              @updatedAt
  createdBy       String?
  notes           String?
  operations      RoutingOperation[]
  steps           RoutingStep[]
  templateSources RoutingTemplate[]     @relation("TemplateSource")
  alternateFor    Routing?              @relation("AlternateRoutes", fields: [alternateForId], references: [id])
  alternateRoutes Routing[]             @relation("AlternateRoutes")
  part            Part?                 @relation(fields: [partId], references: [id])
  site            Site?                 @relation(fields: [siteId], references: [id])
  scheduleEntries ScheduleEntry[]
  workOrders      WorkOrder[]

  @@unique([partId, siteId, version])
  @@index([siteId])
  @@index([partId])
  @@index([persistentUuid])
  @@index([lifecycleState])
  @@index([isActive])
  @@index([partId, siteId, routingType])
  @@index([alternateForId])
  @@map("routings")
}

model RoutingOperation {
  id              String               @id @default(cuid())
  routingId       String
  operationNumber Int
  operationName   String
  description     String?
  setupTime       Float?
  cycleTime       Float?
  workCenterId    String?
  isActive        Boolean              @default(true)
  createdAt       DateTime             @default(now())
  updatedAt       DateTime             @updatedAt
  routing         Routing              @relation(fields: [routingId], references: [id])
  workCenter      WorkCenter?          @relation(fields: [workCenterId], references: [id])
  workOrderOps    WorkOrderOperation[]
  torqueSpecifications TorqueSpecification[]

  @@map("routing_operations")
}

model RoutingStep {
  id                   String                  @id @default(cuid())
  routingId            String
  stepNumber           Int
  operationId          String
  workCenterId         String?
  stepType             StepType                @default(PROCESS)
  controlType          ControlType?
  setupTimeOverride    Int?
  cycleTimeOverride    Int?
  teardownTimeOverride Int?
  isOptional           Boolean                 @default(false)
  isQualityInspection  Boolean                 @default(false)
  isCriticalPath       Boolean                 @default(false)
  workInstructionId    String?
  stepInstructions     String?
  notes                String?
  createdAt            DateTime                @default(now())
  updatedAt            DateTime                @updatedAt
  dependencies         RoutingStepDependency[] @relation("DependentStep")
  prerequisites        RoutingStepDependency[] @relation("PrerequisiteStep")
  parameterOverrides   RoutingStepParameter[]
  operation            Operation               @relation(fields: [operationId], references: [id])
  routing              Routing                 @relation(fields: [routingId], references: [id], onDelete: Cascade)
  workCenter           WorkCenter?             @relation(fields: [workCenterId], references: [id])
  workInstruction      WorkInstruction?        @relation("RoutingStepWorkInstruction", fields: [workInstructionId], references: [id])
  workOrderOperations  WorkOrderOperation[]

  @@unique([routingId, stepNumber])
  @@index([routingId])
  @@index([operationId])
  @@index([workCenterId])
  @@map("routing_steps")
}

model RoutingStepDependency {
  id                 String               @id @default(cuid())
  dependentStepId    String
  prerequisiteStepId String
  dependencyType     DependencyType
  timingType         DependencyTimingType
  lagTime            Int?
  leadTime           Int?
  createdAt          DateTime             @default(now())
  dependentStep      RoutingStep          @relation("DependentStep", fields: [dependentStepId], references: [id], onDelete: Cascade)
  prerequisiteStep   RoutingStep          @relation("PrerequisiteStep", fields: [prerequisiteStepId], references: [id], onDelete: Cascade)

  @@unique([dependentStepId, prerequisiteStepId])
  @@index([dependentStepId])
  @@index([prerequisiteStepId])
  @@map("routing_step_dependencies")
}

model RoutingStepParameter {
  id             String      @id @default(cuid())
  routingStepId  String
  parameterName  String
  parameterValue String
  unitOfMeasure  String?
  unitOfMeasureId String?     // FK to UnitOfMeasure
  notes          String?
  createdAt      DateTime    @default(now())
  updatedAt      DateTime    @updatedAt
  routingStep    RoutingStep @relation(fields: [routingStepId], references: [id], onDelete: Cascade)
  unitOfMeasureRef UnitOfMeasure? @relation("RoutingStepParameterUOM", fields: [unitOfMeasureId], references: [id])

  @@unique([routingStepId, parameterName])
  @@index([routingStepId])
  @@index([unitOfMeasureId])
  @@map("routing_step_parameters")
}

model RoutingTemplate {
  id              String   @id @default(cuid())
  name            String
  number          String   @unique @default(cuid())
  category        String?
  description     String?
  tags            String[]
  isPublic        Boolean  @default(false)
  isFavorite      Boolean  @default(false)
  usageCount      Int      @default(0)
  rating          Float?
  visualData      Json?
  sourceRoutingId String?
  createdById     String
  siteId          String
  createdAt       DateTime @default(now())
  updatedAt       DateTime @updatedAt
  createdBy       User     @relation(fields: [createdById], references: [id])
  site            Site     @relation(fields: [siteId], references: [id])
  sourceRouting   Routing? @relation("TemplateSource", fields: [sourceRoutingId], references: [id])

  @@index([siteId])
  @@index([createdById])
  @@index([category])
  @@index([isFavorite])
  @@map("routing_templates")
}

model WorkCenter {
  id                   String                          @id @default(cuid())
  name                 String                          @unique
  description          String?
  capacity             Float?
  areaId               String?
  isActive             Boolean                         @default(true)
  createdAt            DateTime                        @default(now())
  updatedAt            DateTime                        @updatedAt
  dispatchLogs         DispatchLog[]                   @relation("DispatchWorkCenter")
  equipment            Equipment[]
  personnelAssignments PersonnelWorkCenterAssignment[]
  operations           RoutingOperation[]
  routingSteps         RoutingStep[]
  scheduleEntries      ScheduleEntry[]
  area                 Area?                           @relation(fields: [areaId], references: [id])
  workUnits            WorkUnit[]
  buildRecordOperations BuildRecordOperation[]

  @@index([areaId])
  @@map("work_centers")
}

model WorkUnit {
  id           String      @id @default(cuid())
  workUnitCode String      @unique
  workUnitName String
  description  String?
  workCenterId String
  isActive     Boolean     @default(true)
  createdAt    DateTime    @default(now())
  updatedAt    DateTime    @updatedAt
  equipment    Equipment[]
  workCenter   WorkCenter  @relation(fields: [workCenterId], references: [id])

  @@index([workCenterId])
  @@map("work_units")
}

model WorkOrderOperation {
  id                 String                   @id @default(cuid())
  workOrderId        String
  routingOperationId String
  status             WorkOrderOperationStatus
  quantity           Int
  quantityCompleted  Int                      @default(0)
  quantityScrap      Int                      @default(0)
  startedAt          DateTime?
  completedAt        DateTime?
  createdAt          DateTime                 @default(now())
  updatedAt          DateTime                 @updatedAt
  routingStepId      String?
  laborTimeEntries   LaborTimeEntry[]
  machineTimeEntries MachineTimeEntry[]
  variances          ProductionVariance[]
  routingOperation   RoutingOperation         @relation(fields: [routingOperationId], references: [id])
  RoutingStep        RoutingStep?             @relation(fields: [routingStepId], references: [id])
  workOrder          WorkOrder                @relation(fields: [workOrderId], references: [id])
  workPerformance    WorkPerformance[]
  buildRecordOperations BuildRecordOperation[]

  @@map("work_order_operations")
}

model ProductionSchedule {
  id               String                 @id @default(cuid())
  scheduleNumber   String                 @unique
  scheduleName     String
  description      String?
  periodStart      DateTime
  periodEnd        DateTime
  periodType       String                 @default("MONTHLY")
  siteId           String?
  areaId           String?
  state            ScheduleState          @default(FORECAST)
  stateChangedAt   DateTime               @default(now())
  stateChangedBy   String?
  priority         SchedulePriority       @default(NORMAL)
  plannedBy        String?
  approvedBy       String?
  approvedAt       DateTime?
  dispatchedCount  Int                    @default(0)
  totalEntries     Int                    @default(0)
  isLocked         Boolean                @default(false)
  isFeasible       Boolean                @default(true)
  feasibilityNotes String?
  notes            String?
  metadata         Json?
  createdAt        DateTime               @default(now())
  updatedAt        DateTime               @updatedAt
  site             Site?                  @relation(fields: [siteId], references: [id])
  entries          ScheduleEntry[]
  stateHistory     ScheduleStateHistory[]

  @@index([siteId])
  @@index([state])
  @@index([periodStart])
  @@index([periodEnd])
  @@map("production_schedules")
}

model ScheduleEntry {
  id                 String               @id @default(cuid())
  scheduleId         String
  entryNumber        Int
  partId             String
  partNumber         String
  description        String?
  plannedQuantity    Float
  dispatchedQuantity Float                @default(0)
  completedQuantity  Float                @default(0)
  unitOfMeasure      String               @default("EA")
  unitOfMeasureId    String?              // FK to UnitOfMeasure
  plannedStartDate   DateTime
  plannedEndDate     DateTime
  actualStartDate    DateTime?
  actualEndDate      DateTime?
  priority           SchedulePriority     @default(NORMAL)
  sequenceNumber     Int?
  estimatedDuration  Int?
  workCenterId       String?
  routingId          String?
  customerOrder      String?
  customerDueDate    DateTime?
  salesOrder         String?
  isDispatched       Boolean              @default(false)
  dispatchedAt       DateTime?
  dispatchedBy       String?
  workOrderId        String?              @unique
  isCancelled        Boolean              @default(false)
  cancelledAt        DateTime?
  cancelledReason    String?
  notes              String?
  metadata           Json?
  createdAt          DateTime             @default(now())
  updatedAt          DateTime             @updatedAt
  constraints        ScheduleConstraint[]
  part               Part                 @relation(fields: [partId], references: [id])
  routing            Routing?             @relation(fields: [routingId], references: [id])
  schedule           ProductionSchedule   @relation(fields: [scheduleId], references: [id], onDelete: Cascade)
  workCenter         WorkCenter?          @relation(fields: [workCenterId], references: [id])
  workOrder          WorkOrder?           @relation(fields: [workOrderId], references: [id])
  unitOfMeasureRef   UnitOfMeasure?       @relation("ScheduleEntryUOM", fields: [unitOfMeasureId], references: [id])

  @@unique([scheduleId, entryNumber])
  @@index([scheduleId])
  @@index([partId])
  @@index([plannedStartDate])
  @@index([plannedEndDate])
  @@index([priority])
  @@index([isDispatched])
  @@index([workOrderId])
  @@index([unitOfMeasureId])
  @@map("schedule_entries")
}

model ScheduleConstraint {
  id                String         @id @default(cuid())
  entryId           String
  constraintType    ConstraintType
  constraintName    String
  description       String?
  resourceId        String?
  resourceType      String?
  requiredQuantity  Float?
  availableQuantity Float?
  unitOfMeasure     String?
  unitOfMeasureId   String?        // FK to UnitOfMeasure
  constraintDate    DateTime?
  leadTimeDays      Int?
  isViolated        Boolean        @default(false)
  violationSeverity String?
  violationMessage  String?
  isResolved        Boolean        @default(false)
  resolvedAt        DateTime?
  resolvedBy        String?
  resolutionNotes   String?
  notes             String?
  metadata          Json?
  createdAt         DateTime       @default(now())
  updatedAt         DateTime       @updatedAt
  entry             ScheduleEntry  @relation(fields: [entryId], references: [id], onDelete: Cascade)
  unitOfMeasureRef  UnitOfMeasure? @relation("ScheduleConstraintUOM", fields: [unitOfMeasureId], references: [id])

  @@index([entryId])
  @@index([constraintType])
  @@index([isViolated])
  @@index([constraintDate])
  @@index([unitOfMeasureId])
  @@map("schedule_constraints")
}

model ScheduleStateHistory {
  id                String             @id @default(cuid())
  scheduleId        String
  previousState     ScheduleState?
  newState          ScheduleState
  transitionDate    DateTime           @default(now())
  reason            String?
  changedBy         String?
  entriesAffected   Int?
  notificationsSent Boolean            @default(false)
  notes             String?
  metadata          Json?
  createdAt         DateTime           @default(now())
  schedule          ProductionSchedule @relation(fields: [scheduleId], references: [id], onDelete: Cascade)

  @@index([scheduleId])
  @@index([newState])
  @@index([transitionDate])
  @@map("schedule_state_history")
}

model WorkOrderStatusHistory {
  id                   String           @id @default(cuid())
  workOrderId          String
  previousStatus       WorkOrderStatus?
  newStatus            WorkOrderStatus
  transitionDate       DateTime         @default(now())
  reason               String?
  changedBy            String?
  notes                String?
  quantityAtTransition Int?
  scrapAtTransition    Int?
  metadata             Json?
  createdAt            DateTime         @default(now())
  workOrder            WorkOrder        @relation(fields: [workOrderId], references: [id], onDelete: Cascade)

  @@index([workOrderId])
  @@index([newStatus])
  @@index([transitionDate])
  @@map("work_order_status_history")
}

model DispatchLog {
  id                 String             @id @default(cuid())
  workOrderId        String
  dispatchedAt       DateTime           @default(now())
  dispatchedBy       String?
  dispatchedFrom     String?
  assignedToId       String?
  workCenterId       String?
  priorityOverride   WorkOrderPriority?
  expectedStartDate  DateTime?
  expectedEndDate    DateTime?
  quantityDispatched Int
  materialReserved   Boolean            @default(false)
  toolingReserved    Boolean            @default(false)
  dispatchNotes      String?
  metadata           Json?
  createdAt          DateTime           @default(now())
  assignedTo         User?              @relation("DispatchAssignedTo", fields: [assignedToId], references: [id])
  workCenter         WorkCenter?        @relation("DispatchWorkCenter", fields: [workCenterId], references: [id])
  workOrder          WorkOrder          @relation(fields: [workOrderId], references: [id], onDelete: Cascade)

  @@index([workOrderId])
  @@index([dispatchedAt])
  @@index([assignedToId])
  @@index([workCenterId])
  @@map("dispatch_logs")
}

model WorkPerformance {
  id               String              @id @default(cuid())
  workOrderId      String
  operationId      String?
  performanceType  WorkPerformanceType
  recordedAt       DateTime            @default(now())
  recordedBy       String?
  personnelId      String?
  laborHours       Float?
  laborCost        Float?
  laborEfficiency  Float?
  partId           String?
  quantityConsumed Float?
  quantityPlanned  Float?
  materialVariance Float?
  unitCost         Float?
  totalCost        Float?
  equipmentId      String?
  setupTime        Float?
  runTime          Float?
  plannedSetupTime Float?
  plannedRunTime   Float?
  quantityProduced Int?
  quantityGood     Int?
  quantityScrap    Int?
  quantityRework   Int?
  yieldPercentage  Float?
  scrapReason      String?
  downtimeMinutes  Float?
  downtimeReason   String?
  downtimeCategory String?
  notes            String?
  metadata         Json?
  createdAt        DateTime            @default(now())
  updatedAt        DateTime            @updatedAt
  operation        WorkOrderOperation? @relation(fields: [operationId], references: [id], onDelete: Cascade)
  personnel        User?               @relation("WorkPerformancePersonnel", fields: [personnelId], references: [id])
  workOrder        WorkOrder           @relation(fields: [workOrderId], references: [id], onDelete: Cascade)

  @@index([workOrderId])
  @@index([operationId])
  @@index([performanceType])
  @@index([recordedAt])
  @@index([personnelId])
  @@map("work_performance")
}

model ProductionVariance {
  id               String              @id @default(cuid())
  workOrderId      String
  operationId      String?
  varianceType     VarianceType
  varianceName     String
  plannedValue     Float
  actualValue      Float
  variance         Float
  variancePercent  Float
  isFavorable      Boolean             @default(false)
  costImpact       Float?
  rootCause        String?
  correctiveAction String?
  responsibleParty String?
  calculatedAt     DateTime            @default(now())
  periodStart      DateTime?
  periodEnd        DateTime?
  isResolved       Boolean             @default(false)
  resolvedAt       DateTime?
  resolvedBy       String?
  notes            String?
  metadata         Json?
  createdAt        DateTime            @default(now())
  updatedAt        DateTime            @updatedAt
  operation        WorkOrderOperation? @relation(fields: [operationId], references: [id], onDelete: Cascade)
  workOrder        WorkOrder           @relation(fields: [workOrderId], references: [id], onDelete: Cascade)

  @@index([workOrderId])
  @@index([operationId])
  @@index([varianceType])
  @@index([isFavorable])
  @@index([calculatedAt])
  @@map("production_variances")
}

model QualityPlan {
  id              String                  @id @default(cuid())
  planNumber      String                  @unique
  planName        String
  partId          String
  operation       String?
  description     String?
  isActive        Boolean                 @default(true)
  createdAt       DateTime                @default(now())
  updatedAt       DateTime                @updatedAt
  characteristics QualityCharacteristic[]
  inspections     QualityInspection[]
  part            Part                    @relation(fields: [partId], references: [id])

  @@map("quality_plans")
}

model QualityCharacteristic {
  id               String               @id @default(cuid())
  planId           String
  characteristic   String
  specification    String
  toleranceType    QualityToleranceType
  nominalValue     Float?
  upperLimit       Float?
  lowerLimit       Float?
  unitOfMeasure    String?
  unitOfMeasureId  String?              // FK to UnitOfMeasure
  inspectionMethod String?
  isActive         Boolean              @default(true)
  createdAt        DateTime             @default(now())
  updatedAt        DateTime             @updatedAt
  plan             QualityPlan          @relation(fields: [planId], references: [id])
  measurements     QualityMeasurement[]
  unitOfMeasureRef UnitOfMeasure?       @relation("QualityCharacteristicUOM", fields: [unitOfMeasureId], references: [id])

  @@index([planId])
  @@index([unitOfMeasureId])
  @@map("quality_characteristics")
}

model QualityInspection {
  id               String                   @id @default(cuid())
  inspectionNumber String                   @unique
  workOrderId      String
  planId           String
  inspectorId      String
  status           QualityInspectionStatus
  result           QualityInspectionResult?
  quantity         Int
  startedAt        DateTime?
  completedAt      DateTime?
  notes            String?
  createdAt        DateTime                 @default(now())
  updatedAt        DateTime                 @updatedAt
  ncrs             NCR[]
  inspector        User                     @relation(fields: [inspectorId], references: [id])
  plan             QualityPlan              @relation(fields: [planId], references: [id])
  workOrder        WorkOrder                @relation(fields: [workOrderId], references: [id])
  measurements     QualityMeasurement[]

  @@map("quality_inspections")
}

model QualityMeasurement {
  id               String                @id @default(cuid())
  inspectionId     String
  characteristicId String
  measuredValue    Float
  result           String
  notes            String?
  createdAt        DateTime              @default(now())
  characteristic   QualityCharacteristic @relation(fields: [characteristicId], references: [id])
  inspection       QualityInspection     @relation(fields: [inspectionId], references: [id])

  @@map("quality_measurements")
}

model NCR {
  id               String             @id @default(cuid())
  ncrNumber        String             @unique
  workOrderId      String?
  inspectionId     String?
  siteId           String?
  partNumber       String
  operation        String?
  defectType       String
  description      String
  severity         NCRSeverity
  status           NCRStatus
  quantity         Int
  createdById      String
  assignedToId     String?
  dueDate          DateTime?
  rootCause        String?
  correctiveAction String?
  preventiveAction String?
  closedAt         DateTime?
  createdAt        DateTime           @default(now())
  updatedAt        DateTime           @updatedAt
  assignedTo       User?              @relation("AssignedTo", fields: [assignedToId], references: [id])
  createdBy        User               @relation("CreatedBy", fields: [createdById], references: [id])
  inspection       QualityInspection? @relation(fields: [inspectionId], references: [id])
  site             Site?              @relation(fields: [siteId], references: [id])
  workOrder        WorkOrder?         @relation(fields: [workOrderId], references: [id])
  buildDeviations  BuildDeviation[]

  @@map("ncrs")
}

model Equipment {
  id                         String                      @id @default(cuid())
  equipmentNumber            String                      @unique
  name                       String
  description                String?
  equipmentClass             EquipmentClass
  equipmentType              String?
  equipmentLevel             Int                         @default(1)
  parentEquipmentId          String?
  manufacturer               String?
  model                      String?
  serialNumber               String?
  installDate                DateTime?
  commissionDate             DateTime?
  siteId                     String?
  areaId                     String?
  workCenterId               String?
  workUnitId                 String?
  status                     EquipmentStatus
  currentState               EquipmentState              @default(IDLE)
  stateChangedAt             DateTime                    @default(now())
  utilizationRate            Float?                      @default(0)
  availability               Float?                      @default(0)
  performance                Float?                      @default(0)
  quality                    Float?                      @default(0)
  oee                        Float?                      @default(0)
  ratedCapacity              Float?
  currentCapacity            Float?
  isActive                   Boolean                     @default(true)
  createdAt                  DateTime                    @default(now())
  updatedAt                  DateTime                    @updatedAt
  area                       Area?                       @relation(fields: [areaId], references: [id])
  parentEquipment            Equipment?                  @relation("EquipmentHierarchy", fields: [parentEquipmentId], references: [id])
  childEquipment             Equipment[]                 @relation("EquipmentHierarchy")
  site                       Site?                       @relation(fields: [siteId], references: [id])
  workCenter                 WorkCenter?                 @relation(fields: [workCenterId], references: [id])
  workUnit                   WorkUnit?                   @relation(fields: [workUnitId], references: [id])
  capabilities               EquipmentCapability[]
  equipmentCommands          EquipmentCommand[]
  equipmentDataCollections   EquipmentDataCollection[]
  logs                       EquipmentLog[]
  equipmentMaterialMovements EquipmentMaterialMovement[]
  performanceData            EquipmentPerformanceLog[]
  stateHistory               EquipmentStateHistory[]
  machineTimeEntries         MachineTimeEntry[]
  maintenanceWorkOrders      MaintenanceWorkOrder[]
  processDataCollections     ProcessDataCollection[]
  productionScheduleRequests ProductionScheduleRequest[]

  @@index([parentEquipmentId])
  @@index([workUnitId])
  @@index([workCenterId])
  @@index([areaId])
  @@index([siteId])
  @@index([currentState])
  @@index([equipmentClass])
  @@map("equipment")
}

model EquipmentCapability {
  id             String    @id @default(cuid())
  equipmentId    String
  capabilityType String
  capability     String
  description    String?
  parameters     Json?
  certifiedDate  DateTime?
  expiryDate     DateTime?
  isActive       Boolean   @default(true)
  createdAt      DateTime  @default(now())
  updatedAt      DateTime  @updatedAt
  equipment      Equipment @relation(fields: [equipmentId], references: [id], onDelete: Cascade)

  @@index([equipmentId])
  @@index([capabilityType])
  @@index([capability])
  @@map("equipment_capabilities")
}

model EquipmentLog {
  id          String           @id @default(cuid())
  equipmentId String
  logType     EquipmentLogType
  description String
  userId      String?
  loggedAt    DateTime         @default(now())
  equipment   Equipment        @relation(fields: [equipmentId], references: [id])
  user        User?            @relation(fields: [userId], references: [id])

  @@map("equipment_logs")
}

model EquipmentStateHistory {
  id             String          @id @default(cuid())
  equipmentId    String
  previousState  EquipmentState?
  newState       EquipmentState
  reason         String?
  changedBy      String?
  stateStartTime DateTime        @default(now())
  stateEndTime   DateTime?
  duration       Int?
  workOrderId    String?
  operationId    String?
  downtime       Boolean         @default(false)
  createdAt      DateTime        @default(now())
  equipment      Equipment       @relation(fields: [equipmentId], references: [id])

  @@index([equipmentId])
  @@index([stateStartTime])
  @@index([newState])
  @@map("equipment_state_history")
}

model EquipmentPerformanceLog {
  id                    String                @id @default(cuid())
  equipmentId           String
  periodStart           DateTime
  periodEnd             DateTime
  periodType            PerformancePeriodType @default(SHIFT)
  plannedProductionTime Int
  operatingTime         Int
  downtime              Int
  availability          Float
  idealCycleTime        Float?
  actualCycleTime       Float?
  totalUnitsProduced    Int
  targetProduction      Int?
  performance           Float
  goodUnits             Int
  rejectedUnits         Int
  scrapUnits            Int
  reworkUnits           Int
  quality               Float
  oee                   Float
  workOrderId           String?
  partId                String?
  operatorId            String?
  teep                  Float?
  utilizationRate       Float?
  notes                 String?
  hasAnomalies          Boolean               @default(false)
  createdAt             DateTime              @default(now())
  calculatedAt          DateTime              @default(now())
  equipment             Equipment             @relation(fields: [equipmentId], references: [id])

  @@index([equipmentId])
  @@index([periodStart])
  @@index([periodType])
  @@index([oee])
  @@map("equipment_performance_logs")
}

model Inventory {
  id            String                @id @default(cuid())
  partId        String
  location      String
  lotNumber     String?
  quantity      Float
  unitOfMeasure String
  unitOfMeasureId String?                // FK to UnitOfMeasure
  unitCost      Float?
  receivedDate  DateTime?
  expiryDate    DateTime?
  isActive      Boolean               @default(true)
  createdAt     DateTime              @default(now())
  updatedAt     DateTime              @updatedAt
  part          Part                  @relation(fields: [partId], references: [id])
  transactions  MaterialTransaction[]
  unitOfMeasureRef UnitOfMeasure?      @relation("InventoryUOM", fields: [unitOfMeasureId], references: [id])
  kitItems      KitItem[]

  @@index([partId])
  @@index([location])
  @@index([unitOfMeasureId])
  @@map("inventory")
}

model MaterialTransaction {
  id              String                  @id @default(cuid())
  inventoryId     String
  workOrderId     String?
  transactionType MaterialTransactionType
  quantity        Float
  unitOfMeasure   String
  unitOfMeasureId String?                 // FK to UnitOfMeasure
  reference       String?
  transactionDate DateTime                @default(now())
  createdAt       DateTime                @default(now())
  inventory       Inventory               @relation(fields: [inventoryId], references: [id])
  workOrder       WorkOrder?              @relation(fields: [workOrderId], references: [id])
  unitOfMeasureRef UnitOfMeasure?         @relation("MaterialTransactionUOM", fields: [unitOfMeasureId], references: [id])

  @@index([inventoryId])
  @@index([workOrderId])
  @@index([transactionType])
  @@index([unitOfMeasureId])
  @@map("material_transactions")
}

model SerializedPart {
  id                    String                 @id @default(cuid())
  persistentUuid        String?                @default(uuid()) // Aerospace traceability UUID for lifecycle tracking
  serialNumber          String                 @unique
  partId                String
  workOrderId           String?
  lotNumber             String?
  status                String
  currentLocation       String?
  manufactureDate       DateTime?
  shipDate              DateTime?
  customerInfo          String?
  createdAt             DateTime               @default(now())
  updatedAt             DateTime               @updatedAt
  inspectionRecords     InspectionRecord[]
  components            PartGenealogy[]        @relation("ComponentPart")
  genealogy             PartGenealogy[]        @relation("ParentPart")
  qifMeasurementResults QIFMeasurementResult[]
  part                  Part                   @relation(fields: [partId], references: [id])

  // Life-Limited Parts (LLP) Relationships
  llpLifeHistory        LLPLifeHistory[]
  llpAlerts             LLPAlert[]
  llpCertifications     LLPCertification[]

  // Build Record Relationships
  buildRecords          BuildRecord[]

  @@index([persistentUuid])
  @@map("serialized_parts")
}

model PartGenealogy {
  id               String         @id @default(cuid())
  persistentUuid   String?        @unique @default(uuid()) // Part assembly UUID for genealogy traceability
  parentPartId     String
  componentPartId  String
  assemblyDate     DateTime?
  assemblyOperator String?
  createdAt        DateTime       @default(now())
  componentPart    SerializedPart @relation("ComponentPart", fields: [componentPartId], references: [id])
  parentPart       SerializedPart @relation("ParentPart", fields: [parentPartId], references: [id])

  @@index([persistentUuid])
  @@map("part_genealogy")
}

model WorkInstruction {
  id                   String                    @id @default(cuid())
  title                String
  description          String?
  partId               String?
  operationId          String?
  version              String                    @default("1.0.0")
  status               WorkInstructionStatus     @default(DRAFT)
  effectiveDate        DateTime?
  supersededDate       DateTime?
  ecoNumber            String?
  approvedById         String?
  approvedAt           DateTime?
  approvalHistory      Json?
  createdById          String
  updatedById          String
  createdAt            DateTime                  @default(now())
  updatedAt            DateTime                  @updatedAt
  operationType        String?
  requiredForExecution Boolean                   @default(false)
  contentFormat        WorkInstructionFormat     @default(NATIVE)
  nativeContent        Json?
  importedFromFile     String?
  exportTemplateId     String?
  tags                 String[]
  categories           String[]
  keywords             String[]
  thumbnailUrl         String?
  operationStandard    Operation[]               @relation("OperationStandardWI")
  routingStepOverrides RoutingStep[]             @relation("RoutingStepWorkInstruction")
  mediaLibraryItems    WorkInstructionMedia[]
  relatedDocuments     WorkInstructionRelation[] @relation("ParentInstruction")
  steps                WorkInstructionStep[]
  approvedBy           User?                     @relation("WorkInstructionApprovedBy", fields: [approvedById], references: [id])
  createdBy            User                      @relation("WorkInstructionCreatedBy", fields: [createdById], references: [id])
  exportTemplate       ExportTemplate?           @relation(fields: [exportTemplateId], references: [id])
  updatedBy            User                      @relation("WorkInstructionUpdatedBy", fields: [updatedById], references: [id])

  @@index([status])
  @@index([partId])
  @@index([contentFormat])
  @@index([tags])
  @@index([categories])
  @@map("work_instructions")
}

model WorkInstructionStep {
  id                String          @id @default(cuid())
  workInstructionId String
  stepNumber        Int
  title             String
  content           String
  imageUrls         String[]
  videoUrls         String[]
  attachmentUrls    String[]
  estimatedDuration Int?
  isCritical        Boolean         @default(false)
  requiresSignature Boolean         @default(false)
  dataEntryFields   Json?
  createdAt         DateTime        @default(now())
  updatedAt         DateTime        @updatedAt
  workInstruction   WorkInstruction @relation(fields: [workInstructionId], references: [id], onDelete: Cascade)

  @@unique([workInstructionId, stepNumber])
  @@index([workInstructionId])
  @@map("work_instruction_steps")
}

model WorkInstructionExecution {
  id                String                         @id @default(cuid())
  workInstructionId String
  workOrderId       String
  operationId       String?
  operatorId        String
  currentStepNumber Int                            @default(1)
  status            WorkInstructionExecutionStatus @default(IN_PROGRESS)
  startedAt         DateTime                       @default(now())
  completedAt       DateTime?
  createdAt         DateTime                       @default(now())
  updatedAt         DateTime                       @updatedAt
  operator          User                           @relation("WIExecutionOperator", fields: [operatorId], references: [id])
  stepExecutions    WorkInstructionStepExecution[]

  @@index([workOrderId])
  @@index([operatorId])
  @@map("work_instruction_executions")
}

model WorkInstructionStepExecution {
  id          String                   @id @default(cuid())
  executionId String
  stepNumber  Int
  status      String                   @default("PENDING")
  dataEntered Json?
  notes       String?
  signedById  String?
  signedAt    DateTime?
  startedAt   DateTime?
  completedAt DateTime?
  createdAt   DateTime                 @default(now())
  updatedAt   DateTime                 @updatedAt
  execution   WorkInstructionExecution @relation(fields: [executionId], references: [id], onDelete: Cascade)
  signedBy    User?                    @relation("WIStepExecutionSignedBy", fields: [signedById], references: [id])

  @@unique([executionId, stepNumber])
  @@index([executionId])
  @@map("work_instruction_step_executions")
}

model ElectronicSignature {
  id                 String                   @id @default(cuid())
  signatureType      ElectronicSignatureType
  signatureLevel     ElectronicSignatureLevel
  userId             String
  signedEntityType   String
  signedEntityId     String
  signatureReason    String?
  signatureData      Json
  ipAddress          String
  userAgent          String
  timestamp          DateTime                 @default(now())
  biometricType      BiometricType?
  biometricTemplate  String?
  biometricScore     Float?
  signatureHash      String
  isValid            Boolean                  @default(true)
  invalidatedAt      DateTime?
  invalidatedById    String?
  invalidationReason String?
  signedDocument     Json?
  certificateId      String?
  createdAt          DateTime                 @default(now())
  updatedAt          DateTime                 @updatedAt
  invalidatedBy      User?                    @relation("ElectronicSignatureInvalidatedBy", fields: [invalidatedById], references: [id])
  user               User                     @relation("ElectronicSignatureUser", fields: [userId], references: [id])

  @@index([userId])
  @@index([signedEntityType, signedEntityId])
  @@index([timestamp])
  @@map("electronic_signatures")
}

model FAIReport {
  id                    String                 @id @default(cuid())
  faiNumber             String                 @unique
  partId                String
  workOrderId           String?
  inspectionId          String?
  status                FAIStatus              @default(IN_PROGRESS)
  revisionLevel         String?
  form1Data             Json?
  form2Data             Json?
  createdById           String?
  reviewedById          String?
  approvedById          String?
  reviewedAt            DateTime?
  approvedAt            DateTime?
  createdAt             DateTime               @default(now())
  updatedAt             DateTime               @updatedAt
  characteristics       FAICharacteristic[]
  qifMeasurementPlans   QIFMeasurementPlan[]
  qifMeasurementResults QIFMeasurementResult[]

  @@index([partId])
  @@index([status])
  @@map("fai_reports")
}

model FAICharacteristic {
  id                   String    @id @default(cuid())
  faiReportId          String
  characteristicNumber Int
  characteristic       String
  specification        String
  requirement          String?
  toleranceType        String?
  nominalValue         Float?
  upperLimit           Float?
  lowerLimit           Float?
  unitOfMeasure        String?
  inspectionMethod     String?
  inspectionFrequency  String?
  measuredValues       Json
  actualValue          Float?
  deviation            Float?
  result               String?
  notes                String?
  verifiedById         String?
  verifiedAt           DateTime?
  createdAt            DateTime  @default(now())
  updatedAt            DateTime  @updatedAt
  faiReport            FAIReport @relation(fields: [faiReportId], references: [id], onDelete: Cascade)

  @@unique([faiReportId, characteristicNumber])
  @@index([faiReportId])
  @@map("fai_characteristics")
}

model AuditLog {
  id        String   @id @default(cuid())
  tableName String
  recordId  String
  action    String
  oldValues Json?
  newValues Json?
  userId    String?
  ipAddress String?
  userAgent String?
  timestamp DateTime @default(now())
  user      User?    @relation(fields: [userId], references: [id])

  @@map("audit_logs")
}

model MaintenanceWorkOrder {
  id                      String     @id @default(cuid())
  externalWorkOrderNumber String     @unique
  description             String
  workType                String
  status                  String
  equipmentId             String?
  scheduledStart          DateTime?
  scheduledFinish         DateTime?
  actualStart             DateTime?
  actualFinish            DateTime?
  priority                Int        @default(3)
  failureCode             String?
  problemCode             String?
  causeCode               String?
  remedyCode              String?
  lastSyncedAt            DateTime?
  createdAt               DateTime   @default(now())
  updatedAt               DateTime   @updatedAt
  equipment               Equipment? @relation(fields: [equipmentId], references: [id])

  @@index([externalWorkOrderNumber])
  @@index([equipmentId])
  @@index([status])
  @@map("maintenance_work_orders")
}

model MeasurementEquipment {
  id                         String                      @id @default(cuid())
  externalGaugeId            String?                     @unique
  description                String
  manufacturer               String?
  model                      String?
  serialNumber               String?
  gaugeType                  String
  measurementType            String
  measurementRange           String?
  resolution                 Float?
  accuracy                   Float?
  location                   String?
  calibrationFrequency       Int?
  lastCalibrationDate        DateTime?
  nextCalibrationDate        DateTime?
  calibrationStatus          String                      @default("IN_CAL")
  isActive                   Boolean                     @default(true)
  lastSyncedAt               DateTime?
  createdAt                  DateTime                    @default(now())
  updatedAt                  DateTime                    @updatedAt
  inspectionRecords          InspectionRecord[]
  operationGaugeRequirements OperationGaugeRequirement[]
  qifMeasurementResults      QIFMeasurementResult[]

  @@index([externalGaugeId])
  @@index([calibrationStatus])
  @@index([nextCalibrationDate])
  @@map("measurement_equipment")
}

model InspectionRecord {
  id                     String                @id @default(cuid())
  serializedPartId       String?
  measurementEquipmentId String?
  characteristic         String
  nominalValue           Float
  actualValue            Float
  lowerTolerance         Float
  upperTolerance         Float
  unit                   String
  result                 String
  inspectionDate         DateTime              @default(now())
  createdAt              DateTime              @default(now())
  measurementEquipment   MeasurementEquipment? @relation(fields: [measurementEquipmentId], references: [id])
  serializedPart         SerializedPart?       @relation(fields: [serializedPartId], references: [id])

  @@index([serializedPartId])
  @@index([measurementEquipmentId])
  @@index([result])
  @@map("inspection_records")
}

model CNCProgram {
  id                  String               @id @default(cuid())
  externalProgramId   String?              @unique
  programName         String
  partNumber          String
  operationCode       String
  revision            String
  revisionDate        DateTime
  status              String
  machineType         String?
  postProcessor       String?
  toolList            String?
  setupSheetUrl       String?
  approvedBy          String?
  approvalDate        DateTime?
  ecoNumber           String?
  effectiveDate       DateTime?
  firstPieceRequired  Boolean              @default(false)
  firstPieceApproved  Boolean              @default(false)
  firstPieceDate      DateTime?
  programUrl          String?
  stepAP242Url        String?
  pmiDataUrl          String?
  teamcenterItemId    String?
  lastSyncedAt        DateTime?
  createdAt           DateTime             @default(now())
  updatedAt           DateTime             @updatedAt
  programDownloadLogs ProgramDownloadLog[]

  @@index([programName])
  @@index([partNumber])
  @@index([status])
  @@index([revision])
  @@map("cnc_programs")
}

model ProgramDownloadLog {
  id                  String      @id @default(cuid())
  programId           String?
  programName         String
  revision            String
  machineId           String
  operatorBadgeNumber String
  workOrderNumber     String?
  downloadDate        DateTime    @default(now())
  authorized          Boolean
  authorizationMethod String
  createdAt           DateTime    @default(now())
  cncProgram          CNCProgram? @relation(fields: [programId], references: [id])

  @@index([programName])
  @@index([machineId])
  @@index([operatorBadgeNumber])
  @@index([downloadDate])
  @@map("program_download_logs")
}

model ProgramLoadAuthorization {
  id                    String   @id @default(cuid())
  authorizationId       String   @unique
  operatorBadgeNumber   String
  machineId             String
  programName           String
  programRevision       String
  partNumber            String
  workOrderNumber       String?
  authorized            Boolean
  authorizationDate     DateTime @default(now())
  operatorAuthenticated Boolean
  workOrderValid        Boolean
  certificationValid    Boolean
  programVersionValid   Boolean
  gaugeCalibrationValid Boolean
  failureReasons        String?
  validationDetails     Json?
  supervisorNotified    Boolean  @default(false)
  overrideReason        String?
  electronicSignature   String?
  createdAt             DateTime @default(now())

  @@index([authorizationId])
  @@index([operatorBadgeNumber])
  @@index([machineId])
  @@index([authorized])
  @@index([authorizationDate])
  @@map("program_load_authorizations")
}

model OperationGaugeRequirement {
  id                     String               @id @default(cuid())
  partNumber             String
  operationCode          String
  measurementEquipmentId String
  required               Boolean              @default(true)
  createdAt              DateTime             @default(now())
  measurementEquipment   MeasurementEquipment @relation(fields: [measurementEquipmentId], references: [id])

  @@unique([partNumber, operationCode, measurementEquipmentId])
  @@index([partNumber])
  @@index([operationCode])
  @@map("operation_gauge_requirements")
}

model Alert {
  id         String    @id @default(cuid())
  alertType  String
  severity   String
  message    String
  details    Json?
  resolved   Boolean   @default(false)
  resolvedBy String?
  resolvedAt DateTime?
  createdAt  DateTime  @default(now())
  updatedAt  DateTime  @updatedAt

  @@index([alertType])
  @@index([severity])
  @@index([resolved])
  @@index([createdAt])
  @@map("alerts")
}

model IntegrationConfig {
  id                           String                        @id @default(cuid())
  name                         String                        @unique
  displayName                  String
  type                         IntegrationType
  enabled                      Boolean                       @default(true)
  config                       Json
  lastSync                     DateTime?
  lastSyncStatus               String?
  lastError                    String?
  errorCount                   Int                           @default(0)
  totalSyncs                   Int                           @default(0)
  successCount                 Int                           @default(0)
  failureCount                 Int                           @default(0)
  syncSchedule                 Json?
  createdAt                    DateTime                      @default(now())
  updatedAt                    DateTime                      @updatedAt
  erpMaterialTransactions      ERPMaterialTransaction[]
  logs                         IntegrationLog[]
  personnelInfoExchanges       PersonnelInfoExchange[]
  productionPerformanceActuals ProductionPerformanceActual[]
  productionScheduleRequests   ProductionScheduleRequest[]

  @@index([name])
  @@index([type])
  @@index([enabled])
  @@map("integration_configs")
}

model IntegrationLog {
  id           String               @id @default(cuid())
  configId     String
  operation    String
  direction    IntegrationDirection
  status       IntegrationLogStatus
  recordCount  Int                  @default(0)
  successCount Int                  @default(0)
  errorCount   Int                  @default(0)
  duration     Int
  requestData  Json?
  responseData Json?
  errors       Json?
  details      Json?
  startedAt    DateTime             @default(now())
  completedAt  DateTime?
  createdAt    DateTime             @default(now())
  config       IntegrationConfig    @relation(fields: [configId], references: [id], onDelete: Cascade)

  @@index([configId])
  @@index([status])
  @@index([startedAt])
  @@index([operation])
  @@map("integration_logs")
}

model ProductionScheduleRequest {
  id                    String                      @id @default(cuid())
  messageId             String                      @unique
  configId              String
  scheduleType          ScheduleType
  priority              SchedulePriority
  requestedBy           String
  requestedDate         DateTime                    @default(now())
  effectiveStartDate    DateTime
  effectiveEndDate      DateTime
  workOrderId           String?
  externalWorkOrderId   String
  partId                String?
  partNumber            String?
  quantity              Float
  unitOfMeasure         String
  unitOfMeasureId       String?             // FK to UnitOfMeasure
  dueDate               DateTime
  workCenterId          String?
  equipmentRequirements Json?
  personnelRequirements Json?
  materialRequirements  Json?
  status                B2MMessageStatus
  processedAt           DateTime?
  errorMessage          String?
  validationErrors      Json?
  requestPayload        Json
  responsePayload       Json?
  createdAt             DateTime                    @default(now())
  updatedAt             DateTime                    @updatedAt
  config                IntegrationConfig           @relation(fields: [configId], references: [id], onDelete: Cascade)
  part                  Part?                       @relation(fields: [partId], references: [id])
  workCenter            Equipment?                  @relation(fields: [workCenterId], references: [id])
  workOrder             WorkOrder?                  @relation(fields: [workOrderId], references: [id])
  response              ProductionScheduleResponse?

  @@index([configId])
  @@index([status])
  @@index([externalWorkOrderId])
  @@index([requestedDate])
  @@map("production_schedule_requests")
}

model ProductionScheduleResponse {
  id                 String                    @id @default(cuid())
  requestId          String                    @unique
  messageId          String                    @unique
  accepted           Boolean
  confirmedStartDate DateTime?
  confirmedEndDate   DateTime?
  confirmedQuantity  Float?
  rejectionReason    String?
  modifications      Json?
  constraints        Json?
  proposedStartDate  DateTime?
  proposedEndDate    DateTime?
  proposedQuantity   Float?
  respondedBy        String
  respondedAt        DateTime                  @default(now())
  sentToERP          Boolean                   @default(false)
  sentAt             DateTime?
  responsePayload    Json
  createdAt          DateTime                  @default(now())
  request            ProductionScheduleRequest @relation(fields: [requestId], references: [id], onDelete: Cascade)

  @@index([requestId])
  @@index([respondedAt])
  @@map("production_schedule_responses")
}

model ProductionPerformanceActual {
  id                   String            @id @default(cuid())
  messageId            String            @unique
  configId             String
  workOrderId          String
  externalWorkOrderId  String
  operationId          String?
  reportingPeriodStart DateTime
  reportingPeriodEnd   DateTime
  quantityProduced     Float
  quantityGood         Float
  quantityScrap        Float
  quantityRework       Float
  yieldPercentage      Float?
  setupTimeActual      Float?
  runTimeActual        Float?
  downtimeActual       Float?
  laborHoursActual     Float?
  laborCostActual      Float?
  materialCostActual   Float?
  overheadCostActual   Float?
  totalCostActual      Float?
  quantityVariance     Float?
  timeVariance         Float?
  costVariance         Float?
  efficiencyVariance   Float?
  personnelActuals     Json?
  equipmentActuals     Json?
  materialActuals      Json?
  status               B2MMessageStatus
  sentToERP            Boolean           @default(false)
  sentAt               DateTime?
  erpConfirmation      String?
  errorMessage         String?
  messagePayload       Json
  createdBy            String
  createdAt            DateTime          @default(now())
  updatedAt            DateTime          @updatedAt
  config               IntegrationConfig @relation(fields: [configId], references: [id], onDelete: Cascade)
  workOrder            WorkOrder         @relation(fields: [workOrderId], references: [id], onDelete: Cascade)

  @@index([configId])
  @@index([workOrderId])
  @@index([externalWorkOrderId])
  @@index([status])
  @@index([sentToERP])
  @@index([reportingPeriodStart])
  @@map("production_performance_actuals")
}

model ERPMaterialTransaction {
  id                  String               @id @default(cuid())
  messageId           String               @unique
  configId            String
  transactionType     ERPTransactionType
  direction           IntegrationDirection
  transactionDate     DateTime             @default(now())
  partId              String?
  externalPartId      String
  fromLocation        String?
  toLocation          String?
  workOrderId         String?
  externalWorkOrderId String?
  quantity            Float
  unitOfMeasure       String
  unitOfMeasureId     String?              // FK to UnitOfMeasure
  lotNumber           String?
  serialNumber        String?
  unitCost            Float?
  totalCost           Float?
  currency            String?              @default("USD")
  movementType        String
  reasonCode          String?
  status              B2MMessageStatus
  processedAt         DateTime?
  erpTransactionId    String?
  errorMessage        String?
  messagePayload      Json
  createdBy           String
  createdAt           DateTime             @default(now())
  updatedAt           DateTime             @updatedAt
  config              IntegrationConfig    @relation(fields: [configId], references: [id], onDelete: Cascade)
  part                Part?                @relation(fields: [partId], references: [id])
  workOrder           WorkOrder?           @relation(fields: [workOrderId], references: [id])

  @@index([configId])
  @@index([transactionType])
  @@index([status])
  @@index([externalPartId])
  @@index([transactionDate])
  @@map("erp_material_transactions")
}

model PersonnelInfoExchange {
  id                  String               @id @default(cuid())
  messageId           String               @unique
  configId            String
  personnelId         String?
  externalPersonnelId String
  actionType          PersonnelActionType
  direction           IntegrationDirection
  firstName           String?
  lastName            String?
  email               String?
  employeeNumber      String?
  department          String?
  jobTitle            String?
  skills              Json?
  certifications      Json?
  qualifications      Json?
  shiftCode           String?
  workCalendar        String?
  availableFrom       DateTime?
  availableTo         DateTime?
  employmentStatus    String?
  lastWorkDate        DateTime?
  status              B2MMessageStatus
  processedAt         DateTime?
  errorMessage        String?
  messagePayload      Json
  createdAt           DateTime             @default(now())
  updatedAt           DateTime             @updatedAt
  config              IntegrationConfig    @relation(fields: [configId], references: [id], onDelete: Cascade)

  @@index([configId])
  @@index([actionType])
  @@index([status])
  @@index([externalPersonnelId])
  @@index([personnelId])
  @@map("personnel_info_exchanges")
}

model EquipmentDataCollection {
  id                  String             @id @default(cuid())
  equipmentId         String
  dataCollectionType  DataCollectionType
  collectionTimestamp DateTime           @default(now())
  dataPointName       String
  dataPointId         String?
  numericValue        Float?
  stringValue         String?
  booleanValue        Boolean?
  jsonValue           Json?
  unitOfMeasure       String?
  quality             String?
  workOrderId         String?
  operationId         String?
  productionRunId     String?
  equipmentState      String?
  protocol            String?
  sourceAddress       String?
  createdAt           DateTime           @default(now())
  equipment           Equipment          @relation(fields: [equipmentId], references: [id], onDelete: Cascade)
  workOrder           WorkOrder?         @relation(fields: [workOrderId], references: [id])

  @@index([equipmentId])
  @@index([dataCollectionType])
  @@index([collectionTimestamp])
  @@index([workOrderId])
  @@index([dataPointName])
  @@map("equipment_data_collections")
}

model EquipmentCommand {
  id              String        @id @default(cuid())
  equipmentId     String
  commandType     CommandType
  commandStatus   CommandStatus @default(PENDING)
  commandName     String
  commandPayload  Json?
  workOrderId     String?
  operationId     String?
  issuedAt        DateTime      @default(now())
  sentAt          DateTime?
  acknowledgedAt  DateTime?
  completedAt     DateTime?
  responsePayload Json?
  responseCode    String?
  responseMessage String?
  timeoutSeconds  Int           @default(30)
  retryCount      Int           @default(0)
  maxRetries      Int           @default(3)
  priority        Int           @default(5)
  issuedBy        String
  createdAt       DateTime      @default(now())
  updatedAt       DateTime      @updatedAt
  equipment       Equipment     @relation(fields: [equipmentId], references: [id], onDelete: Cascade)
  workOrder       WorkOrder?    @relation(fields: [workOrderId], references: [id])

  @@index([equipmentId])
  @@index([commandType])
  @@index([commandStatus])
  @@index([workOrderId])
  @@index([issuedAt])
  @@index([priority])
  @@map("equipment_commands")
}

model EquipmentMaterialMovement {
  id                String     @id @default(cuid())
  equipmentId       String
  partId            String?
  partNumber        String
  lotNumber         String?
  serialNumber      String?
  movementType      String
  quantity          Float
  unitOfMeasure     String
  unitOfMeasureId   String?    // FK to UnitOfMeasure
  movementTimestamp DateTime   @default(now())
  workOrderId       String?
  operationId       String?
  fromLocation      String?
  toLocation        String?
  qualityStatus     String?
  upstreamTraceId   String?
  downstreamTraceId String?
  recordedBy        String
  createdAt         DateTime   @default(now())
  equipment         Equipment  @relation(fields: [equipmentId], references: [id], onDelete: Cascade)
  part              Part?      @relation(fields: [partId], references: [id])
  workOrder         WorkOrder? @relation(fields: [workOrderId], references: [id])

  @@index([equipmentId])
  @@index([partId])
  @@index([partNumber])
  @@index([lotNumber])
  @@index([serialNumber])
  @@index([workOrderId])
  @@index([movementTimestamp])
  @@index([movementType])
  @@map("equipment_material_movements")
}

model ProcessDataCollection {
  id                 String     @id @default(cuid())
  equipmentId        String
  processName        String
  processStepNumber  Int?
  startTimestamp     DateTime
  endTimestamp       DateTime?
  duration           Float?
  workOrderId        String?
  operationId        String?
  partNumber         String?
  lotNumber          String?
  serialNumber       String?
  parameters         Json
  quantityProduced   Float?
  quantityGood       Float?
  quantityScrap      Float?
  inSpecCount        Int?
  outOfSpecCount     Int?
  averageUtilization Float?
  peakUtilization    Float?
  alarmCount         Int        @default(0)
  criticalAlarmCount Int        @default(0)
  operatorId         String?
  supervisorId       String?
  createdAt          DateTime   @default(now())
  updatedAt          DateTime   @updatedAt
  equipment          Equipment  @relation(fields: [equipmentId], references: [id], onDelete: Cascade)
  workOrder          WorkOrder? @relation(fields: [workOrderId], references: [id])

  @@index([equipmentId])
  @@index([processName])
  @@index([workOrderId])
  @@index([startTimestamp])
  @@index([partNumber])
  @@index([lotNumber])
  @@index([serialNumber])
  @@map("process_data_collections")
}

model QIFMeasurementPlan {
  id                  String                 @id @default(cuid())
  qifPlanUuid         String                 @unique @default(uuid()) /// QIF plan UUID per NIST AMS 300-12 standards
  qifPlanId           String?                @unique /// Legacy QIF plan ID (deprecated, use qifPlanUuid)
  partNumber          String
  partRevision        String
  planVersion         String
  planName            String?
  description         String?
  createdDate         DateTime               @default(now())
  createdBy           String?
  qifXmlContent       String
  qifVersion          String                 @default("3.0.0")
  characteristicCount Int                    @default(0)
  workOrderId         String?
  faiReportId         String?
  status              String                 @default("ACTIVE")
  supersededBy        String?
  lastSyncedAt        DateTime?
  createdAt           DateTime               @default(now())
  updatedAt           DateTime               @updatedAt
  characteristics     QIFCharacteristic[]
  faiReport           FAIReport?             @relation(fields: [faiReportId], references: [id])
  workOrder           WorkOrder?             @relation(fields: [workOrderId], references: [id])
  measurementResults  QIFMeasurementResult[]

  @@index([partNumber])
  @@index([partRevision])
  @@index([qifPlanUuid])
  @@index([qifPlanId])
  @@index([workOrderId])
  @@index([faiReportId])
  @@index([status])
  @@map("qif_measurement_plans")
}

model QIFCharacteristic {
  id                   String             @id @default(cuid())
  qifMeasurementPlanId String
  characteristicUuid   String             @unique @default(uuid()) /// QIF characteristic UUID per NIST AMS 300-12 standards
  characteristicId     String?            /// Legacy characteristic ID (deprecated, use characteristicUuid)
  balloonNumber        String?
  characteristicName   String?
  description          String?
  nominalValue         Float?
  upperTolerance       Float?
  lowerTolerance       Float?
  toleranceType        String?
  gdtType              String?
  datumReferenceFrame  String?
  materialCondition    String?
  measurementMethod    String?
  samplingRequired     Boolean            @default(false)
  sampleSize           Int?
  sequenceNumber       Int?
  createdAt            DateTime           @default(now())
  qifMeasurementPlan   QIFMeasurementPlan @relation(fields: [qifMeasurementPlanId], references: [id], onDelete: Cascade)
  measurements         QIFMeasurement[]

  @@index([qifMeasurementPlanId])
  @@index([characteristicUuid])
  @@index([characteristicId])
  @@index([balloonNumber])
  @@map("qif_characteristics")
}

model QIFMeasurementResult {
  id                   String                @id @default(cuid())
  qifResultsUuid       String                @unique @default(uuid()) /// QIF measurement results UUID per NIST AMS 300-12 standards
  qifResultsId         String?               @unique /// Legacy QIF results ID (deprecated, use qifResultsUuid)
  qifMeasurementPlanId String?
  partNumber           String
  serialNumber         String?
  lotNumber            String?
  inspectionDate       DateTime
  inspectedBy          String
  inspectionType       String?
  overallStatus        String
  totalMeasurements    Int                   @default(0)
  passedMeasurements   Int                   @default(0)
  failedMeasurements   Int                   @default(0)
  qifXmlContent        String
  qifVersion           String                @default("3.0.0")
  workOrderId          String?
  serializedPartId     String?
  faiReportId          String?
  measurementDeviceId  String?
  createdAt            DateTime              @default(now())
  updatedAt            DateTime              @updatedAt
  faiReport            FAIReport?            @relation(fields: [faiReportId], references: [id])
  measurementDevice    MeasurementEquipment? @relation(fields: [measurementDeviceId], references: [id])
  qifMeasurementPlan   QIFMeasurementPlan?   @relation(fields: [qifMeasurementPlanId], references: [id])
  serializedPart       SerializedPart?       @relation(fields: [serializedPartId], references: [id])
  workOrder            WorkOrder?            @relation(fields: [workOrderId], references: [id])
  measurements         QIFMeasurement[]

  @@index([qifResultsUuid])
  @@index([qifResultsId])
  @@index([qifMeasurementPlanId])
  @@index([partNumber])
  @@index([serialNumber])
  @@index([inspectionDate])
  @@index([overallStatus])
  @@index([workOrderId])
  @@index([faiReportId])
  @@map("qif_measurement_results")
}

model QIFMeasurement {
  id                     String               @id @default(cuid())
  qifMeasurementResultId String
  qifCharacteristicId    String?
  characteristicUuidRef  String?              /// QIF characteristic UUID reference per NIST AMS 300-12 standards
  characteristicId       String?              /// Legacy characteristic ID (deprecated, use characteristicUuidRef)
  balloonNumber          String?
  measuredValue          Float
  deviation              Float?
  status                 String
  measurementDate        DateTime?
  measuredBy             String?
  measurementDevice      String?
  uncertainty            Float?
  uncertaintyK           Float?
  notes                  String?
  createdAt              DateTime             @default(now())
  qifCharacteristic      QIFCharacteristic?   @relation(fields: [qifCharacteristicId], references: [id])
  qifMeasurementResult   QIFMeasurementResult @relation(fields: [qifMeasurementResultId], references: [id], onDelete: Cascade)

  @@index([qifMeasurementResultId])
  @@index([qifCharacteristicId])
  @@index([characteristicUuidRef])
  @@index([characteristicId])
  @@index([status])
  @@map("qif_measurements")
}

model SPCConfiguration {
  id                 String                 @id @default(cuid())
  parameterId        String                 @unique
  chartType          SPCChartType
  subgroupSize       Int?
  UCL                Float?
  centerLine         Float?
  LCL                Float?
  rangeUCL           Float?
  rangeCL            Float?
  rangeLCL           Float?
  USL                Float?
  LSL                Float?
  targetValue        Float?
  limitsBasedOn      LimitCalculationMethod
  historicalDataDays Int?
  lastCalculatedAt   DateTime?
  enabledRules       Json
  ruleSensitivity    String                 @default("NORMAL")
  enableCapability   Boolean                @default(true)
  confidenceLevel    Float                  @default(0.95)
  isActive           Boolean                @default(true)
  createdBy          String
  lastModifiedBy     String?
  createdAt          DateTime               @default(now())
  updatedAt          DateTime               @updatedAt
  parameter          OperationParameter     @relation(fields: [parameterId], references: [id], onDelete: Cascade)
  violations         SPCRuleViolation[]

  @@map("spc_configurations")
}

model SPCRuleViolation {
  id              String           @id @default(cuid())
  configurationId String
  ruleNumber      Int
  ruleName        String
  severity        String
  dataPointId     String?
  value           Float
  timestamp       DateTime
  subgroupNumber  Int?
  UCL             Float?
  LCL             Float?
  centerLine      Float?
  deviationSigma  Float?
  acknowledged    Boolean          @default(false)
  acknowledgedBy  String?
  acknowledgedAt  DateTime?
  resolution      String?
  createdAt       DateTime         @default(now())
  configuration   SPCConfiguration @relation(fields: [configurationId], references: [id], onDelete: Cascade)

  @@index([configurationId, timestamp])
  @@index([acknowledged])
  @@map("spc_rule_violations")
}

model SamplingPlan {
  id                        String                     @id @default(cuid())
  planName                  String
  planType                  SamplingPlanType
  parameterId               String?
  operationId               String?
  inspectionLevel           String
  AQL                       Float
  lotSizeMin                Int?
  lotSizeMax                Int?
  sampleSizeNormal          Int
  acceptanceNumber          Int
  rejectionNumber           Int
  sampleSizeTightened       Int?
  acceptanceNumberTightened Int?
  sampleSizeReduced         Int?
  acceptanceNumberReduced   Int?
  sampleSize2               Int?
  acceptanceNumber2         Int?
  rejectionNumber2          Int?
  currentInspectionLevel    String                     @default("NORMAL")
  consecutiveAccepted       Int                        @default(0)
  consecutiveRejected       Int                        @default(0)
  isActive                  Boolean                    @default(true)
  createdBy                 String
  lastModifiedBy            String?
  createdAt                 DateTime                   @default(now())
  updatedAt                 DateTime                   @updatedAt
  inspectionResults         SamplingInspectionResult[]
  operation                 Operation?                 @relation(fields: [operationId], references: [id])
  parameter                 OperationParameter?        @relation(fields: [parameterId], references: [id])

  @@map("sampling_plans")
}

model SamplingInspectionResult {
  id              String       @id @default(cuid())
  planId          String
  lotNumber       String
  lotSize         Int
  inspectionDate  DateTime
  sampleSize      Int
  defectsFound    Int
  decision        String
  inspectionLevel String
  inspectorId     String
  notes           String?
  createdAt       DateTime     @default(now())
  plan            SamplingPlan @relation(fields: [planId], references: [id], onDelete: Cascade)

  @@index([planId, inspectionDate])
  @@map("sampling_inspection_results")
}

/// Work Instruction Media - Enhanced media library for work instructions
model WorkInstructionMedia {
  id            String          @id @default(cuid())
  instructionId String
  mediaType     MediaType
  fileName      String
  fileUrl       String
  fileSize      Int
  mimeType      String
  title         String?
  description   String?
  tags          String[]
  annotations   Json?
  usageCount    Int             @default(0)
  lastUsedAt    DateTime?
  createdAt     DateTime        @default(now())
  updatedAt     DateTime        @updatedAt
  instruction   WorkInstruction @relation(fields: [instructionId], references: [id], onDelete: Cascade)

  @@index([instructionId])
  @@index([mediaType])
  @@map("work_instruction_media")
}

/// Work Instruction Relation - Relationships between work instructions
model WorkInstructionRelation {
  id           String          @id @default(cuid())
  parentId     String
  relatedId    String
  relationType RelationType
  description  String?
  createdAt    DateTime        @default(now())
  parent       WorkInstruction @relation("ParentInstruction", fields: [parentId], references: [id], onDelete: Cascade)

  @@unique([parentId, relatedId, relationType])
  @@index([parentId])
  @@index([relatedId])
  @@map("work_instruction_relations")
}

/// Export Template - Templates for exporting work instructions
model ExportTemplate {
  id             String             @id @default(cuid())
  name           String
  description    String?
  templateType   ExportTemplateType
  templateFormat ExportFormat
  headerTemplate String?
  footerTemplate String?
  styles         Json?
  layout         Json?
  isDefault      Boolean            @default(false)
  isActive       Boolean            @default(true)
  createdAt      DateTime           @default(now())
  updatedAt      DateTime           @updatedAt
  createdById    String
  updatedById    String
  instructions   WorkInstruction[]

  @@index([templateType])
  @@index([templateFormat])
  @@map("export_templates")
}

/// Data Collection Field Template - Reusable field templates
model DataCollectionFieldTemplate {
  id              String   @id @default(cuid())
  name            String
  description     String?
  fieldSchema     Json
  validationRules Json?
  category        String?
  tags            String[]
  usageCount      Int      @default(0)
  isActive        Boolean  @default(true)
  createdAt       DateTime @default(now())
  updatedAt       DateTime @updatedAt
  createdById     String

  @@index([category])
  @@index([tags])
  @@map("data_collection_field_templates")
}

model SetupSheet {
  id                 String                @id @default(cuid())
  documentNumber     String                @unique
  title              String
  description        String?
  version            String                @default("1.0.0")
  status             WorkInstructionStatus @default(DRAFT)
  effectiveDate      DateTime?
  supersededDate     DateTime?
  ecoNumber          String?
  equipmentId        String?
  operationId        String?
  partId             String?
  workCenterId       String?
  estimatedSetupTime Int?
  safetyChecklist    Json?
  requiredPPE        String[]
  imageUrls          String[]
  videoUrls          String[]
  attachmentUrls     String[]
  tags               String[]
  categories         String[]
  keywords           String[]
  thumbnailUrl       String?
  parentVersionId    String?
  approvalWorkflowId String?
  approvedById       String?
  approvedAt         DateTime?
  approvalHistory    Json?
  isActive           Boolean               @default(true)
  createdAt          DateTime              @default(now())
  updatedAt          DateTime              @updatedAt
  createdById        String
  updatedById        String
  executions         SetupExecution[]
  parameters         SetupParameter[]
  approvedBy         User?                 @relation("SetupSheetApprovedBy", fields: [approvedById], references: [id])
  createdBy          User                  @relation("SetupSheetCreatedBy", fields: [createdById], references: [id])
  parentVersion      SetupSheet?           @relation("SetupSheetVersionHistory", fields: [parentVersionId], references: [id])
  childVersions      SetupSheet[]          @relation("SetupSheetVersionHistory")
  updatedBy          User                  @relation("SetupSheetUpdatedBy", fields: [updatedById], references: [id])
  steps              SetupStep[]
  toolList           SetupTool[]

  @@index([documentNumber])
  @@index([status])
  @@index([equipmentId])
  @@index([operationId])
  @@index([partId])
  @@map("setup_sheets")
}

model SetupStep {
  id                   String     @id @default(cuid())
  setupSheetId         String
  stepNumber           Int
  title                String
  instructions         String
  imageUrls            String[]
  videoUrls            String[]
  estimatedDuration    Int?
  isCritical           Boolean    @default(false)
  requiresVerification Boolean    @default(false)
  setupSheet           SetupSheet @relation(fields: [setupSheetId], references: [id], onDelete: Cascade)

  @@unique([setupSheetId, stepNumber])
  @@index([setupSheetId])
  @@map("setup_steps")
}

model SetupParameter {
  id                 String     @id @default(cuid())
  setupSheetId       String
  parameterName      String
  targetValue        String
  tolerance          String?
  unit               String?
  equipmentSetting   String?
  verificationMethod String?
  setupSheet         SetupSheet @relation(fields: [setupSheetId], references: [id], onDelete: Cascade)

  @@index([setupSheetId])
  @@map("setup_parameters")
}

model SetupTool {
  id           String     @id @default(cuid())
  setupSheetId String
  toolId       String?
  toolName     String
  toolNumber   String?
  quantity     Int        @default(1)
  toolOffset   String?
  notes        String?
  setupSheet   SetupSheet @relation(fields: [setupSheetId], references: [id], onDelete: Cascade)

  @@index([setupSheetId])
  @@index([toolId])
  @@map("setup_tools")
}

model SetupExecution {
  id                String                         @id @default(cuid())
  setupSheetId      String
  workOrderId       String?
  operationId       String?
  startedById       String
  startedAt         DateTime                       @default(now())
  completedById     String?
  completedAt       DateTime?
  actualSetupTime   Int?
  verificationData  Json?
  firstPieceResults Json?
  status            WorkInstructionExecutionStatus @default(IN_PROGRESS)
  completedBy       User?                          @relation("SetupExecutionCompletedBy", fields: [completedById], references: [id])
  setupSheet        SetupSheet                     @relation(fields: [setupSheetId], references: [id])
  startedBy         User                           @relation("SetupExecutionStartedBy", fields: [startedById], references: [id])

  @@index([setupSheetId])
  @@index([workOrderId])
  @@map("setup_executions")
}

model InspectionPlan {
  id                 String                     @id @default(cuid())
  documentNumber     String                     @unique
  title              String
  description        String?
  version            String                     @default("1.0.0")
  status             WorkInstructionStatus      @default(DRAFT)
  effectiveDate      DateTime?
  supersededDate     DateTime?
  ecoNumber          String?
  partId             String?
  operationId        String?
  inspectionType     InspectionType
  frequency          InspectionFrequency
  samplingPlan       Json?
  dispositionRules   Json?
  gageRRRequired     Boolean                    @default(false)
  gageRRFrequency    String?
  imageUrls          String[]
  videoUrls          String[]
  attachmentUrls     String[]
  tags               String[]
  categories         String[]
  keywords           String[]
  thumbnailUrl       String?
  parentVersionId    String?
  approvalWorkflowId String?
  approvedById       String?
  approvedAt         DateTime?
  approvalHistory    Json?
  isActive           Boolean                    @default(true)
  createdAt          DateTime                   @default(now())
  updatedAt          DateTime                   @updatedAt
  createdById        String
  updatedById        String
  characteristics    InspectionCharacteristic[]
  executions         InspectionExecution[]
  approvedBy         User?                      @relation("InspectionPlanApprovedBy", fields: [approvedById], references: [id])
  createdBy          User                       @relation("InspectionPlanCreatedBy", fields: [createdById], references: [id])
  parentVersion      InspectionPlan?            @relation("InspectionPlanVersionHistory", fields: [parentVersionId], references: [id])
  childVersions      InspectionPlan[]           @relation("InspectionPlanVersionHistory")
  updatedBy          User                       @relation("InspectionPlanUpdatedBy", fields: [updatedById], references: [id])
  steps              InspectionStep[]

  @@index([documentNumber])
  @@index([status])
  @@index([partId])
  @@index([operationId])
  @@index([inspectionType])
  @@map("inspection_plans")
}

model InspectionCharacteristic {
  id                   String          @id @default(cuid())
  inspectionPlanId     String
  characteristicNumber Int
  characteristicName   String
  measurementType      MeasurementType
  nominal              Float?
  upperLimit           Float?
  lowerLimit           Float?
  unit                 String?
  measurementMethod    String?
  gageType             String?
  isCritical           Boolean         @default(false)
  inspectionPlan       InspectionPlan  @relation(fields: [inspectionPlanId], references: [id], onDelete: Cascade)

  @@unique([inspectionPlanId, characteristicNumber])
  @@index([inspectionPlanId])
  @@map("inspection_characteristics")
}

model InspectionStep {
  id                 String         @id @default(cuid())
  inspectionPlanId   String
  stepNumber         Int
  title              String
  instructions       String
  characteristicRefs Int[]
  imageUrls          String[]
  inspectionPlan     InspectionPlan @relation(fields: [inspectionPlanId], references: [id], onDelete: Cascade)

  @@unique([inspectionPlanId, stepNumber])
  @@index([inspectionPlanId])
  @@map("inspection_steps")
}

model InspectionExecution {
  id               String           @id @default(cuid())
  inspectionPlanId String
  workOrderId      String?
  operationId      String?
  lotNumber        String?
  serialNumber     String?
  inspectorId      String
  inspectedAt      DateTime         @default(now())
  results          Json
  overallResult    InspectionResult
  defectsFound     Json?
  disposition      Disposition?
  signatureId      String?
  inspectionPlan   InspectionPlan   @relation(fields: [inspectionPlanId], references: [id])
  inspector        User             @relation("InspectionExecutionInspector", fields: [inspectorId], references: [id])

  @@index([inspectionPlanId])
  @@index([workOrderId])
  @@index([inspectedAt])
  @@map("inspection_executions")
}

model StandardOperatingProcedure {
  id                 String                       @id @default(cuid())
  documentNumber     String                       @unique
  title              String
  description        String?
  version            String                       @default("1.0.0")
  status             WorkInstructionStatus        @default(DRAFT)
  effectiveDate      DateTime?
  supersededDate     DateTime?
  ecoNumber          String?
  sopType            SOPType
  scope              String
  applicability      String?
  responsibleRoles   String[]
  references         Json?
  safetyWarnings     String[]
  requiredPPE        String[]
  emergencyProcedure String?
  trainingRequired   Boolean                      @default(false)
  trainingFrequency  String?
  reviewFrequency    String?
  nextReviewDate     DateTime?
  imageUrls          String[]
  videoUrls          String[]
  attachmentUrls     String[]
  tags               String[]
  categories         String[]
  keywords           String[]
  thumbnailUrl       String?
  parentVersionId    String?
  approvalWorkflowId String?
  approvedById       String?
  approvedAt         DateTime?
  approvalHistory    Json?
  isActive           Boolean                      @default(true)
  createdAt          DateTime                     @default(now())
  updatedAt          DateTime                     @updatedAt
  createdById        String
  updatedById        String
  acknowledgments    SOPAcknowledgment[]
  audits             SOPAudit[]
  steps              SOPStep[]
  approvedBy         User?                        @relation("SOPApprovedBy", fields: [approvedById], references: [id])
  createdBy          User                         @relation("SOPCreatedBy", fields: [createdById], references: [id])
  parentVersion      StandardOperatingProcedure?  @relation("SOPVersionHistory", fields: [parentVersionId], references: [id])
  childVersions      StandardOperatingProcedure[] @relation("SOPVersionHistory")
  updatedBy          User                         @relation("SOPUpdatedBy", fields: [updatedById], references: [id])

  @@index([documentNumber])
  @@index([status])
  @@index([sopType])
  @@index([nextReviewDate])
  @@map("standard_operating_procedures")
}

model SOPStep {
  id           String                     @id @default(cuid())
  sopId        String
  stepNumber   Int
  title        String
  instructions String
  isWarning    Boolean                    @default(false)
  isCritical   Boolean                    @default(false)
  imageUrls    String[]
  videoUrls    String[]
  sop          StandardOperatingProcedure @relation(fields: [sopId], references: [id], onDelete: Cascade)

  @@unique([sopId, stepNumber])
  @@index([sopId])
  @@map("sop_steps")
}

model SOPAcknowledgment {
  id                  String                     @id @default(cuid())
  sopId               String
  userId              String
  userName            String
  acknowledgedAt      DateTime                   @default(now())
  trainingCompletedAt DateTime?
  assessmentScore     Float?
  assessmentPassed    Boolean?
  signatureId         String?
  sop                 StandardOperatingProcedure @relation(fields: [sopId], references: [id])
  user                User                       @relation("SOPAcknowledgmentUser", fields: [userId], references: [id])

  @@unique([sopId, userId])
  @@index([sopId])
  @@index([userId])
  @@map("sop_acknowledgments")
}

model SOPAudit {
  id                String                     @id @default(cuid())
  sopId             String
  auditDate         DateTime
  auditorId         String
  auditorName       String
  complianceChecks  Json
  overallCompliance Boolean
  findingsCount     Int                        @default(0)
  findings          String?
  correctiveActions Json?
  auditor           User                       @relation("SOPAuditAuditor", fields: [auditorId], references: [id])
  sop               StandardOperatingProcedure @relation(fields: [sopId], references: [id])

  @@index([sopId])
  @@index([auditDate])
  @@map("sop_audits")
}

model ToolDrawing {
  id                   String                  @id @default(cuid())
  documentNumber       String                  @unique
  title                String
  description          String?
  version              String                  @default("1.0.0")
  status               WorkInstructionStatus   @default(DRAFT)
  effectiveDate        DateTime?
  supersededDate       DateTime?
  ecoNumber            String?
  toolType             ToolType
  toolSubtype          String?
  dimensions           Json?
  material             String?
  weight               Float?
  weightUnit           String?
  vendorId             String?
  vendorName           String?
  vendorPartNumber     String?
  catalogNumber        String?
  cost                 Float?
  costCurrency         String?
  applicablePartIds    String[]
  applicableOperations String[]
  usageInstructions    String?
  maintenanceProcedure String?
  requiresCalibration  Boolean                 @default(false)
  calibrationInterval  Int?
  lastCalibrationDate  DateTime?
  nextCalibrationDate  DateTime?
  storageLocation      String?
  quantityOnHand       Int?
  minimumQuantity      Int?
  cadFileUrls          String[]
  imageUrls            String[]
  videoUrls            String[]
  attachmentUrls       String[]
  tags                 String[]
  categories           String[]
  keywords             String[]
  thumbnailUrl         String?
  parentVersionId      String?
  approvalWorkflowId   String?
  approvedById         String?
  approvedAt           DateTime?
  approvalHistory      Json?
  isActive             Boolean                 @default(true)
  createdAt            DateTime                @default(now())
  updatedAt            DateTime                @updatedAt
  createdById          String
  updatedById          String
  calibrationRecords   ToolCalibrationRecord[]
  approvedBy           User?                   @relation("ToolDrawingApprovedBy", fields: [approvedById], references: [id])
  createdBy            User                    @relation("ToolDrawingCreatedBy", fields: [createdById], references: [id])
  parentVersion        ToolDrawing?            @relation("ToolDrawingVersionHistory", fields: [parentVersionId], references: [id])
  childVersions        ToolDrawing[]           @relation("ToolDrawingVersionHistory")
  updatedBy            User                    @relation("ToolDrawingUpdatedBy", fields: [updatedById], references: [id])
  maintenanceRecords   ToolMaintenanceRecord[]
  usageLogs            ToolUsageLog[]

  @@index([documentNumber])
  @@index([status])
  @@index([toolType])
  @@index([vendorId])
  @@index([nextCalibrationDate])
  @@map("tool_drawings")
}

model ToolMaintenanceRecord {
  id                  String          @id @default(cuid())
  toolDrawingId       String
  maintenanceDate     DateTime
  performedById       String
  performedByName     String
  maintenanceType     MaintenanceType
  description         String
  partsReplaced       Json?
  cost                Float?
  toolConditionBefore String?
  toolConditionAfter  String?
  performedBy         User            @relation("ToolMaintenancePerformedBy", fields: [performedById], references: [id])
  toolDrawing         ToolDrawing     @relation(fields: [toolDrawingId], references: [id])

  @@index([toolDrawingId])
  @@index([maintenanceDate])
  @@map("tool_maintenance_records")
}

model ToolCalibrationRecord {
  id                  String      @id @default(cuid())
  toolDrawingId       String
  calibrationDate     DateTime
  performedById       String
  performedByName     String
  calibrationResults  Json
  passed              Boolean
  certificationNumber String?
  certificateUrl      String?
  nextDueDate         DateTime
  performedBy         User        @relation("ToolCalibrationPerformedBy", fields: [performedById], references: [id])
  toolDrawing         ToolDrawing @relation(fields: [toolDrawingId], references: [id])

  @@index([toolDrawingId])
  @@index([calibrationDate])
  @@map("tool_calibration_records")
}

model ToolUsageLog {
  id                String      @id @default(cuid())
  toolDrawingId     String
  usedAt            DateTime    @default(now())
  usedById          String
  usedByName        String
  workOrderId       String?
  operationId       String?
  usageDuration     Int?
  conditionAfterUse String?
  toolDrawing       ToolDrawing @relation(fields: [toolDrawingId], references: [id])
  usedBy            User        @relation("ToolUsageLogUsedBy", fields: [usedById], references: [id])

  @@index([toolDrawingId])
  @@index([usedAt])
  @@map("tool_usage_logs")
}

model DocumentTemplate {
  id               String       @id @default(cuid())
  name             String
  description      String?
  documentType     DocumentType
  templateData     Json
  defaultValues    Json?
  isPublic         Boolean      @default(false)
  isSystemTemplate Boolean      @default(false)
  tags             String[]
  category         String?
  usageCount       Int          @default(0)
  isActive         Boolean      @default(true)
  createdAt        DateTime     @default(now())
  updatedAt        DateTime     @updatedAt
  createdById      String
  updatedById      String
  createdBy        User         @relation("DocumentTemplateCreatedBy", fields: [createdById], references: [id])
  updatedBy        User         @relation("DocumentTemplateUpdatedBy", fields: [updatedById], references: [id])

  @@index([documentType])
  @@index([isPublic])
  @@index([category])
  @@map("document_templates")
}

/// User Workstation Preference - Manages user layout preferences for work instruction execution
model UserWorkstationPreference {
  id                    String         @id @default(cuid())
  userId                String
  workstationId         String?
  layoutMode            LayoutMode     @default(SPLIT_VERTICAL)
  splitRatio            Float?         @default(0.6)
  panelPosition         PanelPosition? @default(LEFT)
  autoAdvanceSteps      Boolean        @default(false)
  showStepTimer         Boolean        @default(true)
  compactMode           Boolean        @default(false)
  useSecondMonitor      Boolean        @default(false)
  secondMonitorPosition Json?
  isActive              Boolean        @default(true)
  createdAt             DateTime       @default(now())
  updatedAt             DateTime       @updatedAt

  @@unique([userId, workstationId])
  @@index([userId])
  @@index([workstationId])
  @@map("user_workstation_preferences")
}

/// Workstation Display Config - Physical display configuration for workstations
model WorkstationDisplayConfig {
  id                String      @id @default(cuid())
  workstationId     String      @unique
  screenWidth       Int?
  screenHeight      Int?
  isMultiMonitor    Boolean     @default(false)
  monitorCount      Int         @default(1)
  forcedLayout      LayoutMode?
  allowUserOverride Boolean     @default(true)
  isTouchScreen     Boolean     @default(false)
  touchTargetSize   Int?        @default(48)
  createdAt         DateTime    @default(now())
  updatedAt         DateTime    @updatedAt
  updatedById       String

  @@index([workstationId])
  @@map("workstation_display_configs")
}

model WorkflowDefinition {
  id           String             @id @default(cuid())
  name         String
  description  String?
  workflowType WorkflowType
  version      String             @default("1.0.0")
  structure    Json
  isActive     Boolean            @default(true)
  isTemplate   Boolean            @default(false)
  createdAt    DateTime           @default(now())
  updatedAt    DateTime           @updatedAt
  createdById  String
  updatedById  String
  instances    WorkflowInstance[]
  rules        WorkflowRule[]
  stages       WorkflowStage[]

  @@index([workflowType])
  @@index([isActive])
  @@map("workflow_definitions")
}

model WorkflowStage {
  id                 String                  @id @default(cuid())
  workflowId         String
  stageNumber        Int
  stageName          String
  description        String?
  approvalType       ApprovalType            @default(ALL_REQUIRED)
  minimumApprovals   Int?
  approvalThreshold  Float?
  requiredRoles      String[]
  optionalRoles      String[]
  assignmentStrategy AssignmentStrategy      @default(MANUAL)
  deadlineHours      Int?
  escalationRules    Json?
  allowDelegation    Boolean                 @default(true)
  allowSkip          Boolean                 @default(false)
  skipConditions     Json?
  requiresSignature  Boolean                 @default(false)
  signatureType      String?
  stageInstances     WorkflowStageInstance[]
  workflow           WorkflowDefinition      @relation(fields: [workflowId], references: [id], onDelete: Cascade)

  @@unique([workflowId, stageNumber])
  @@index([workflowId])
  @@map("workflow_stages")
}

model WorkflowRule {
  id                String             @id @default(cuid())
  workflowId        String
  ruleName          String
  description       String?
  conditionField    String
  conditionOperator ConditionOperator
  conditionValue    Json
  actionType        RuleActionType
  actionConfig      Json
  priority          Int                @default(0)
  isActive          Boolean            @default(true)
  createdAt         DateTime           @default(now())
  updatedAt         DateTime           @updatedAt
  workflow          WorkflowDefinition @relation(fields: [workflowId], references: [id], onDelete: Cascade)

  @@index([workflowId])
  @@index([priority])
  @@map("workflow_rules")
}

model WorkflowInstance {
  id                 String                  @id @default(cuid())
  workflowId         String
  entityType         String
  entityId           String
  status             WorkflowStatus          @default(IN_PROGRESS)
  currentStageNumber Int?
  contextData        Json?
  startedAt          DateTime                @default(now())
  completedAt        DateTime?
  deadline           DateTime?
  priority           Priority                @default(NORMAL)
  impactLevel        ImpactLevel?
  createdById        String
  history            WorkflowHistory[]
  workflow           WorkflowDefinition      @relation(fields: [workflowId], references: [id])
  stageInstances     WorkflowStageInstance[]

  @@unique([entityType, entityId])
  @@index([workflowId])
  @@index([status])
  @@index([deadline])
  @@index([createdById])
  @@map("workflow_instances")
}

model WorkflowStageInstance {
  id                   String                         @id @default(cuid())
  workflowInstanceId   String
  stageId              String
  stageNumber          Int
  stageName            String
  status               StageStatus                    @default(PENDING)
  startedAt            DateTime?
  completedAt          DateTime?
  deadline             DateTime?
  outcome              StageOutcome?
  notes                String?
  assignments          WorkflowAssignment[]
  parallelCoordination WorkflowParallelCoordination[]
  stage                WorkflowStage                  @relation(fields: [stageId], references: [id])
  workflowInstance     WorkflowInstance               @relation(fields: [workflowInstanceId], references: [id], onDelete: Cascade)

  @@unique([workflowInstanceId, stageNumber])
  @@index([workflowInstanceId])
  @@index([status])
  @@index([deadline])
  @@map("workflow_stage_instances")
}

model WorkflowAssignment {
  id               String                @id @default(cuid())
  stageInstanceId  String
  assignedToId     String
  assignedToRole   String?
  assignmentType   AssignmentType        @default(REQUIRED)
  delegatedFromId  String?
  delegationReason String?
  delegationExpiry DateTime?
  action           ApprovalAction?
  actionTakenAt    DateTime?
  comments         String?
  signatureId      String?
  signatureType    String?
  assignedAt       DateTime              @default(now())
  dueDate          DateTime?
  escalationLevel  Int                   @default(0)
  escalatedAt      DateTime?
  escalatedToId    String?
  stageInstance    WorkflowStageInstance @relation(fields: [stageInstanceId], references: [id], onDelete: Cascade)

  @@index([stageInstanceId])
  @@index([assignedToId])
  @@index([dueDate])
  @@index([action])
  @@map("workflow_assignments")
}

model WorkflowHistory {
  id                 String            @id @default(cuid())
  workflowInstanceId String
  eventType          WorkflowEventType
  eventDescription   String
  stageNumber        Int?
  fromStatus         String?
  toStatus           String?
  performedById      String
  performedByName    String
  performedByRole    String?
  details            Json?
  occurredAt         DateTime          @default(now())
  workflowInstance   WorkflowInstance  @relation(fields: [workflowInstanceId], references: [id], onDelete: Cascade)

  @@index([workflowInstanceId])
  @@index([eventType])
  @@index([occurredAt])
  @@map("workflow_history")
}

model WorkflowDelegation {
  id                 String        @id @default(cuid())
  delegatorId        String
  delegateeId        String
  workflowType       WorkflowType?
  specificWorkflowId String?
  startDate          DateTime
  endDate            DateTime?
  reason             String
  isActive           Boolean       @default(true)
  createdAt          DateTime      @default(now())

  @@index([delegatorId])
  @@index([delegateeId])
  @@index([isActive])
  @@map("workflow_delegations")
}

model WorkflowTemplate {
  id                 String       @id @default(cuid())
  name               String
  description        String?
  workflowType       WorkflowType
  category           String       @default("STANDARD")
  templateDefinition Json
  usageCount         Int          @default(0)
  lastUsedAt         DateTime?
  isActive           Boolean      @default(true)
  isBuiltIn          Boolean      @default(false)
  createdAt          DateTime     @default(now())
  updatedAt          DateTime     @updatedAt
  createdById        String

  @@index([workflowType])
  @@index([category])
  @@index([isActive])
  @@map("workflow_templates")
}

model WorkflowTask {
  id                 String     @id @default(cuid())
  assignmentId       String     @unique
  assignedToId       String
  workflowInstanceId String
  stageNumber        Int
  entityType         String
  entityId           String
  taskTitle          String
  taskDescription    String?
  priority           Priority   @default(NORMAL)
  status             TaskStatus @default(PENDING)
  createdAt          DateTime   @default(now())
  dueDate            DateTime?
  lastReminderSent   DateTime?
  reminderCount      Int        @default(0)

  @@index([assignedToId, status])
  @@index([dueDate])
  @@index([priority])
  @@index([workflowInstanceId])
  @@map("workflow_tasks")
}

model WorkflowMetrics {
  id                 String        @id @default(cuid())
  periodStart        DateTime
  periodEnd          DateTime
  workflowId         String?
  stageId            String?
  workflowType       WorkflowType?
  userId             String?
  roleId             String?
  totalAssignments   Int           @default(0)
  completedOnTime    Int           @default(0)
  completedLate      Int           @default(0)
  avgCompletionHours Float?
  escalationCount    Int           @default(0)
  rejectionCount     Int           @default(0)
  onTimePercentage   Float?
  avgResponseHours   Float?
  updatedAt          DateTime      @updatedAt

  @@index([periodStart, periodEnd])
  @@index([workflowType])
  @@index([userId])
  @@map("workflow_metrics")
}

model WorkflowParallelCoordination {
  id                   String                @id @default(cuid())
  stageInstanceId      String
  groupId              String
  groupName            String?
  groupType            String
  completionType       String
  thresholdValue       Int?
  totalAssignments     Int                   @default(0)
  completedAssignments Int                   @default(0)
  approvedAssignments  Int                   @default(0)
  rejectedAssignments  Int                   @default(0)
  groupStatus          String                @default("PENDING")
  groupDecision        String?
  completedAt          DateTime?
  metadata             Json?
  createdAt            DateTime              @default(now())
  updatedAt            DateTime              @updatedAt
  stageInstance        WorkflowStageInstance @relation(fields: [stageInstanceId], references: [id], onDelete: Cascade)

  @@unique([stageInstanceId, groupId])
  @@index([stageInstanceId])
  @@index([groupStatus])
  @@map("workflow_parallel_coordination")
}

/// Engineering Change Order - Core ECO entity for formal change management
model EngineeringChangeOrder {
  id                     String                @id @default(cuid())
  ecoNumber              String                @unique
  title                  String
  description            String
  ecoType                ECOType
  priority               ECOPriority
  status                 ECOStatus             @default(REQUESTED)
  currentState           String
  proposedChange         String
  reasonForChange        String
  benefitsExpected       String?
  risksIfNotImplemented  String?
  requestorId            String
  requestorName          String
  requestorDept          String?
  requestDate            DateTime              @default(now())
  sponsorId              String?
  sponsorName            String?
  impactAnalysis         Json?
  affectedParts          String[]
  affectedOperations     String[]
  estimatedCost          Float?
  actualCost             Float?
  estimatedSavings       Float?
  actualSavings          Float?
  costCurrency           String                @default("USD")
  requestedEffectiveDate DateTime?
  plannedEffectiveDate   DateTime?
  actualEffectiveDate    DateTime?
  effectivityType        EffectivityType?
  effectivityValue       String?
  isInterchangeable      Boolean               @default(false)
  crbReviewDate          DateTime?
  crbDecision            CRBDecision?
  crbNotes               String?
  completedDate          DateTime?
  verifiedDate           DateTime?
  closedDate             DateTime?
  closedById             String?
  isActive               Boolean               @default(true)
  createdAt              DateTime              @default(now())
  updatedAt              DateTime              @updatedAt
  affectedDocuments      ECOAffectedDocument[]
  attachments            ECOAttachment[]
  crbReviews             ECOCRBReview[]
  history                ECOHistory[]
  relatedECOs            ECORelation[]         @relation("ParentECO")
  parentRelations        ECORelation[]         @relation("RelatedECO")
  tasks                  ECOTask[]

  @@index([ecoNumber])
  @@index([status])
  @@index([priority])
  @@index([requestDate])
  @@index([requestorId])
  @@map("engineering_change_orders")
}

/// ECO Affected Document - Links ECOs to documents that need updates
model ECOAffectedDocument {
  id                String                 @id @default(cuid())
  ecoId             String
  documentType      String
  documentId        String
  documentTitle     String
  currentVersion    String?
  targetVersion     String?
  status            DocUpdateStatus        @default(PENDING)
  assignedToId      String?
  assignedToName    String?
  updateStartedAt   DateTime?
  updateCompletedAt DateTime?
  approvedAt        DateTime?
  createdAt         DateTime               @default(now())
  updatedAt         DateTime               @updatedAt
  eco               EngineeringChangeOrder @relation(fields: [ecoId], references: [id], onDelete: Cascade)

  @@unique([ecoId, documentType, documentId])
  @@index([ecoId])
  @@index([status])
  @@index([assignedToId])
  @@map("eco_affected_documents")
}

/// ECO Task - Implementation tasks for ECO completion
model ECOTask {
  id                String                 @id @default(cuid())
  ecoId             String
  taskName          String
  description       String?
  taskType          ECOTaskType
  assignedToId      String?
  assignedToName    String?
  assignedToDept    String?
  status            ECOTaskStatus          @default(PENDING)
  dueDate           DateTime?
  startedAt         DateTime?
  completedAt       DateTime?
  prerequisiteTasks String[]
  completionNotes   String?
  verifiedById      String?
  verifiedAt        DateTime?
  createdAt         DateTime               @default(now())
  updatedAt         DateTime               @updatedAt
  eco               EngineeringChangeOrder @relation(fields: [ecoId], references: [id], onDelete: Cascade)

  @@index([ecoId])
  @@index([assignedToId])
  @@index([status])
  @@index([dueDate])
  @@map("eco_tasks")
}

/// ECO Attachment - Supporting documents for ECOs
model ECOAttachment {
  id             String                 @id @default(cuid())
  ecoId          String
  fileName       String
  fileUrl        String
  fileSize       Int
  mimeType       String
  attachmentType AttachmentType
  description    String?
  uploadedById   String
  uploadedByName String
  uploadedAt     DateTime               @default(now())
  eco            EngineeringChangeOrder @relation(fields: [ecoId], references: [id], onDelete: Cascade)

  @@index([ecoId])
  @@index([attachmentType])
  @@map("eco_attachments")
}

/// ECO History - Complete audit trail for ECO changes
model ECOHistory {
  id               String                 @id @default(cuid())
  ecoId            String
  eventType        ECOEventType
  eventDescription String
  fromStatus       ECOStatus?
  toStatus         ECOStatus?
  details          Json?
  performedById    String
  performedByName  String
  performedByRole  String?
  occurredAt       DateTime               @default(now())
  eco              EngineeringChangeOrder @relation(fields: [ecoId], references: [id], onDelete: Cascade)

  @@index([ecoId])
  @@index([eventType])
  @@index([occurredAt])
  @@map("eco_history")
}

/// ECO CRB Review - Change Review Board meeting records
model ECOCRBReview {
  id                String                 @id @default(cuid())
  ecoId             String
  meetingDate       DateTime
  meetingAgenda     String?
  members           Json
  discussionNotes   String?
  questionsConcerns String?
  decision          CRBDecision
  decisionRationale String?
  votesFor          Int?
  votesAgainst      Int?
  votesAbstain      Int?
  conditions        String?
  actionItems       Json?
  nextReviewDate    DateTime?
  createdById       String
  createdAt         DateTime               @default(now())
  eco               EngineeringChangeOrder @relation(fields: [ecoId], references: [id], onDelete: Cascade)

  @@index([ecoId])
  @@index([meetingDate])
  @@map("eco_crb_reviews")
}

/// ECO Relation - Relationships between ECOs
model ECORelation {
  id           String                 @id @default(cuid())
  parentEcoId  String
  relatedEcoId String
  relationType ECORelationType
  description  String?
  createdAt    DateTime               @default(now())
  parentEco    EngineeringChangeOrder @relation("ParentECO", fields: [parentEcoId], references: [id], onDelete: Cascade)
  relatedEco   EngineeringChangeOrder @relation("RelatedECO", fields: [relatedEcoId], references: [id], onDelete: Cascade)

  @@unique([parentEcoId, relatedEcoId])
  @@index([parentEcoId])
  @@index([relatedEcoId])
  @@map("eco_relations")
}

/// CRB Configuration - Change Review Board setup
model CRBConfiguration {
  id               String     @id @default(cuid())
  boardMembers     Json
  meetingFrequency String?
  meetingDay       String?
  meetingTime      String?
  votingRule       VotingRule @default(MAJORITY)
  quorumRequired   Int?
  preReviewDays    Int        @default(3)
  isActive         Boolean    @default(true)
  createdAt        DateTime   @default(now())
  updatedAt        DateTime   @updatedAt

  @@index([isActive])
  @@map("crb_configurations")
}

/// Document Comment - Threaded comments on documents
model DocumentComment {
  id               String              @id @default(cuid())
  documentType     String
  documentId       String
  contextType      CommentContextType?
  contextId        String?
  contextPath      String?
  commentText      String
  attachments      String[]
  parentCommentId  String?
  status           CommentStatus       @default(OPEN)
  priority         CommentPriority     @default(MEDIUM)
  tags             String[]
  isPinned         Boolean             @default(false)
  isResolved       Boolean             @default(false)
  resolvedAt       DateTime?
  resolvedById     String?
  authorId         String
  authorName       String
  mentionedUserIds String[]
  createdAt        DateTime            @default(now())
  updatedAt        DateTime            @updatedAt
  editedAt         DateTime?
  reactions        CommentReaction[]
  parentComment    DocumentComment?    @relation("CommentThread", fields: [parentCommentId], references: [id], onDelete: Cascade)
  replies          DocumentComment[]   @relation("CommentThread")

  @@index([documentType, documentId])
  @@index([parentCommentId])
  @@index([authorId])
  @@index([status])
  @@index([createdAt])
  @@map("document_comments")
}

/// Comment Reaction - Reactions to comments
model CommentReaction {
  id           String          @id @default(cuid())
  commentId    String
  userId       String
  userName     String
  reactionType ReactionType
  createdAt    DateTime        @default(now())
  comment      DocumentComment @relation(fields: [commentId], references: [id], onDelete: Cascade)

  @@unique([commentId, userId, reactionType])
  @@index([commentId])
  @@map("comment_reactions")
}

/// Document Annotation - Visual annotations on media
model DocumentAnnotation {
  id             String         @id @default(cuid())
  documentType   String
  documentId     String
  mediaType      String?
  mediaUrl       String?
  annotationType AnnotationType
  annotationData Json
  text           String?
  color          String?
  strokeWidth    Int?
  opacity        Float?
  fontSize       Int?
  timestamp      Float?
  authorId       String
  authorName     String
  isResolved     Boolean        @default(false)
  createdAt      DateTime       @default(now())
  updatedAt      DateTime       @updatedAt

  @@index([documentType, documentId])
  @@index([authorId])
  @@map("document_annotations")
}

/// Review Assignment - Document review assignments
model ReviewAssignment {
  id              String                @id @default(cuid())
  documentType    String
  documentId      String
  documentVersion String
  reviewerId      String
  reviewerName    String
  assignedById    String
  assignedByName  String
  assignedAt      DateTime              @default(now())
  reviewType      ReviewType
  instructions    String?
  focusAreas      String[]
  isRequired      Boolean               @default(true)
  deadline        DateTime?
  checklistItems  Json?
  status          ReviewStatus          @default(NOT_STARTED)
  startedAt       DateTime?
  completedAt     DateTime?
  recommendation  ReviewRecommendation?
  summary         String?
  timeSpent       Int?
  signatureId     String?
  signedOffAt     DateTime?

  @@unique([documentType, documentId, reviewerId])
  @@index([reviewerId])
  @@index([status])
  @@index([deadline])
  @@map("review_assignments")
}

/// Document Activity - Activity log for documents
model DocumentActivity {
  id              String       @id @default(cuid())
  documentType    String
  documentId      String
  activityType    ActivityType
  description     String
  changesSummary  Json?
  performedById   String
  performedByName String
  performedByRole String?
  metadata        Json?
  occurredAt      DateTime     @default(now())

  @@index([documentType, documentId])
  @@index([activityType])
  @@index([occurredAt])
  @@index([performedById])
  @@map("document_activities")
}

/// Document Subscription - User subscriptions to document updates
model DocumentSubscription {
  id               String   @id @default(cuid())
  userId           String
  documentType     String
  documentId       String
  notifyOnEdit     Boolean  @default(true)
  notifyOnComment  Boolean  @default(true)
  notifyOnApproval Boolean  @default(true)
  notifyOnVersion  Boolean  @default(true)
  subscribedAt     DateTime @default(now())

  @@unique([userId, documentType, documentId])
  @@index([userId])
  @@index([documentType, documentId])
  @@map("document_subscriptions")
}

/// User Notification - System notifications
model UserNotification {
  id               String           @id @default(cuid())
  userId           String
  notificationType NotificationType
  title            String
  message          String
  entityType       String?
  entityId         String?
  actionUrl        String?
  isRead           Boolean          @default(false)
  readAt           DateTime?
  createdAt        DateTime         @default(now())
  expiresAt        DateTime?

  @@index([userId])
  @@index([isRead])
  @@index([createdAt])
  @@map("user_notifications")
}

/// Document Edit Session - Real-time collaboration sessions
model DocumentEditSession {
  id             String    @id @default(cuid())
  documentType   String
  documentId     String
  userId         String
  userName       String
  sessionId      String    @unique
  startedAt      DateTime  @default(now())
  lastActivityAt DateTime  @default(now())
  endedAt        DateTime?
  cursorPosition Json?
  lockedSections String[]
  isActive       Boolean   @default(true)

  @@index([documentType, documentId])
  @@index([userId])
  @@index([isActive])
  @@map("document_edit_sessions")
}

/// Conflict Resolution - Merge conflict resolutions
model ConflictResolution {
  id             String         @id @default(cuid())
  documentType   String
  documentId     String
  conflictPath   String
  baseVersion    String
  yourVersion    Json
  theirVersion   Json
  theirUserId    String
  resolution     ResolutionType
  mergedVersion  Json
  resolvedById   String
  resolvedByName String
  resolvedAt     DateTime       @default(now())

  @@index([documentType, documentId])
  @@index([resolvedById])
  @@map("conflict_resolutions")
}

/// Cloud storage file registry
/// Tracks all files stored in S3/MinIO with versioning, deduplication, and metadata
model StoredFile {
  id                  String              @id @default(uuid())
  storagePath         String              @unique
  storageProvider     String
  bucket              String
  fileName            String
  originalFileName    String
  fileSize            Int
  mimeType            String
  fileHash            String
  versionId           String?
  isLatestVersion     Boolean             @default(true)
  versionNumber       Int                 @default(1)
  storageClass        StorageClass        @default(HOT)
  transitionedAt      DateTime?
  metadata            Json?
  tags                String[]
  cdnUrl              String?
  cacheStatus         CacheStatus?
  lastCacheUpdate     DateTime?
  accessCount         Int                 @default(0)
  lastAccessedAt      DateTime?
  downloadCount       Int                 @default(0)
  documentType        String?
  documentId          String?
  attachmentType      FileAttachmentType?
  deduplicationRefs   Int                 @default(1)
  originalFileId      String?
  retentionPolicy     String?
  expiresAt           DateTime?
  autoDeleteAt        DateTime?
  isEncrypted         Boolean             @default(false)
  encryptionKeyId     String?
  encryptionAlgorithm String?
  uploadedById        String
  uploadedByName      String
  uploadedAt          DateTime            @default(now())
  uploadMethod        UploadMethod        @default(DIRECT)
  uploadSessionId     String?
  processingStatus    ProcessingStatus    @default(COMPLETED)
  processingError     String?
  thumbnailGenerated  Boolean             @default(false)
  thumbnailPath       String?
  backupEntries       BackupEntry[]
  accessLogs          FileAccessLog[]
  versions            FileVersion[]
  originalFile        StoredFile?         @relation("FileDuplicates", fields: [originalFileId], references: [id])
  duplicateFiles      StoredFile[]        @relation("FileDuplicates")

  @@index([storagePath])
  @@index([fileHash])
  @@index([documentType, documentId])
  @@index([storageClass])
  @@index([uploadedAt])
  @@index([isLatestVersion])
  @@index([originalFileId])
  @@map("stored_files")
}

/// File version history for comprehensive version tracking
model FileVersion {
  id                String            @id @default(uuid())
  fileId            String
  versionNumber     Int
  versionId         String
  storagePath       String
  fileSize          Int
  fileHash          String
  mimeType          String
  changeDescription String?
  changeType        VersionChangeType @default(UPDATE)
  storageClass      StorageClass      @default(HOT)
  metadata          Json?
  createdAt         DateTime          @default(now())
  createdById       String
  createdByName     String
  retentionPolicy   String?
  expiresAt         DateTime?
  file              StoredFile        @relation(fields: [fileId], references: [id], onDelete: Cascade)

  @@unique([fileId, versionNumber])
  @@index([fileId])
  @@index([createdAt])
  @@map("file_versions")
}

/// Backup schedules for automated backup management
model BackupSchedule {
  id                     String          @id @default(uuid())
  name                   String
  description            String?
  bucketName             String
  backupBucket           String?
  includePattern         String?
  excludePattern         String?
  frequency              BackupFrequency
  cronExpression         String?
  timezone               String          @default("UTC")
  retentionDays          Int             @default(30)
  maxBackups             Int?
  enableCompression      Boolean         @default(true)
  enableEncryption       Boolean         @default(true)
  crossRegionReplication Boolean         @default(false)
  isActive               Boolean         @default(true)
  lastBackupAt           DateTime?
  nextBackupAt           DateTime?
  lastSuccessAt          DateTime?
  lastFailureAt          DateTime?
  createdAt              DateTime        @default(now())
  updatedAt              DateTime        @updatedAt
  createdById            String
  updatedById            String?
  backupHistory          BackupHistory[]

  @@index([isActive])
  @@index([nextBackupAt])
  @@map("backup_schedules")
}

/// Backup execution history and status tracking
model BackupHistory {
  id               String          @id @default(uuid())
  scheduleId       String?
  backupType       BackupType
  status           BackupStatus
  sourceBucket     String
  destBucket       String
  backupLocation   String
  fileCount        Int?
  totalSize        Int?
  compressedSize   Int?
  compressionRatio Float?
  startedAt        DateTime
  completedAt      DateTime?
  duration         Int?
  errorMessage     String?
  errorCode        String?
  checksumVerified Boolean         @default(false)
  verificationDate DateTime?
  metadata         Json?
  backupEntries    BackupEntry[]
  schedule         BackupSchedule? @relation(fields: [scheduleId], references: [id])

  @@index([scheduleId])
  @@index([status])
  @@index([startedAt])
  @@index([backupType])
  @@map("backup_history")
}

/// Backup entries linking files to backup instances
model BackupEntry {
  id               String        @id @default(uuid())
  backupId         String
  fileId           String
  backupPath       String
  originalPath     String
  checksum         String
  checksumVerified Boolean       @default(false)
  metadata         Json?
  backup           BackupHistory @relation(fields: [backupId], references: [id], onDelete: Cascade)
  file             StoredFile    @relation(fields: [fileId], references: [id])

  @@unique([backupId, fileId])
  @@index([backupId])
  @@index([fileId])
  @@map("backup_entries")
}

/// File access logging for security and analytics
model FileAccessLog {
  id             String     @id @default(uuid())
  fileId         String
  accessType     AccessType
  accessMethod   String
  userId         String?
  userName       String?
  userAgent      String?
  ipAddress      String?
  referrer       String?
  requestHeaders Json?
  responseCode   Int?
  responseSize   Int?
  accessedAt     DateTime   @default(now())
  duration       Int?
  country        String?
  region         String?
  city           String?
  cdnHit         Boolean?
  edgeLocation   String?
  file           StoredFile @relation(fields: [fileId], references: [id])

  @@index([fileId])
  @@index([accessedAt])
  @@index([userId])
  @@index([accessType])
  @@map("file_access_logs")
}

/// Storage analytics and metrics for monitoring
model StorageMetrics {
  id               String   @id @default(uuid())
  date             DateTime @unique
  hour             Int?
  totalFiles       Int      @default(0)
  totalSize        Int      @default(0)
  hotStorageFiles  Int      @default(0)
  hotStorageSize   Int      @default(0)
  warmStorageFiles Int      @default(0)
  warmStorageSize  Int      @default(0)
  coldStorageFiles Int      @default(0)
  coldStorageSize  Int      @default(0)
  archiveFiles     Int      @default(0)
  archiveSize      Int      @default(0)
  imageFiles       Int      @default(0)
  imageSize        Int      @default(0)
  videoFiles       Int      @default(0)
  videoSize        Int      @default(0)
  documentFiles    Int      @default(0)
  documentSize     Int      @default(0)
  cadFiles         Int      @default(0)
  cadSize          Int      @default(0)
  uploads          Int      @default(0)
  downloads        Int      @default(0)
  deletes          Int      @default(0)
  totalRequests    Int      @default(0)
  totalBandwidth   Int      @default(0)
  cdnHits          Int      @default(0)
  cdnMisses        Int      @default(0)
  duplicateFiles   Int      @default(0)
  spaceSaved       Int      @default(0)
  estimatedCost    Decimal? @db.Decimal(10, 2)

  @@index([date])
  @@index([hour])
  @@map("storage_metrics")
}

/// Multipart upload session tracking
model MultipartUpload {
  id             String       @id @default(uuid())
  uploadId       String       @unique
  fileName       String
  storagePath    String
  totalSize      Int
  chunkSize      Int
  totalChunks    Int
  uploadedChunks Int          @default(0)
  status         UploadStatus @default(IN_PROGRESS)
  parts          Json[]
  uploadedById   String
  uploadedByName String
  startedAt      DateTime     @default(now())
  lastActivityAt DateTime     @default(now())
  completedAt    DateTime?
  expiresAt      DateTime
  errorMessage   String?
  retryCount     Int          @default(0)
  metadata       Json?

  @@index([uploadId])
  @@index([status])
  @@index([uploadedById])
  @@index([expiresAt])
  @@map("multipart_uploads")
}

/// Enhanced Role model - Replaces placeholder in auth service
/// Supports both global and site-specific roles with flexible permission assignment
model Role {
  id            String           @id @default(cuid())
  roleCode      String           @unique
  roleName      String
  description   String?
  isActive      Boolean          @default(true)
  isGlobal      Boolean          @default(true)
  createdAt     DateTime         @default(now())
  updatedAt     DateTime         @updatedAt
  createdBy     String?
  permissions   RolePermission[]
  userRoles     UserRole[]
  userSiteRoles UserSiteRole[]

  // Role Template relationship
  templateInstance RoleTemplateInstance?

  // Saviynt Identity Governance relationships
  saviyntRoleMappings  SaviyntRoleMapping[]

  @@index([roleCode])
  @@index([isActive])
  @@index([isGlobal])
  @@map("roles")
}

/// Enhanced Permission model - Replaces placeholder in auth service
/// Granular permissions with wildcard support and categorization
model Permission {
  id             String           @id @default(cuid())
  permissionCode String           @unique
  permissionName String
  description    String?
  category       String?
  isActive       Boolean          @default(true)
  isWildcard     Boolean          @default(false)
  createdAt      DateTime         @default(now())
  updatedAt      DateTime         @updatedAt
  roles          RolePermission[]

  // Role Template relationship
  templatePermissions RoleTemplatePermission[]

  @@index([permissionCode])
  @@index([category])
  @@index([isActive])
  @@index([isWildcard])
  @@map("permissions")
}

/// Junction table: Role ↔ Permission (many-to-many)
/// Defines which permissions are assigned to each role
model RolePermission {
  id           String     @id @default(cuid())
  roleId       String
  permissionId String
  grantedAt    DateTime   @default(now())
  grantedBy    String?
  permission   Permission @relation(fields: [permissionId], references: [id], onDelete: Cascade)
  role         Role       @relation(fields: [roleId], references: [id], onDelete: Cascade)

  @@unique([roleId, permissionId])
  @@index([roleId])
  @@index([permissionId])
  @@map("role_permissions")
}

/// Junction table: User ↔ Role (many-to-many, global)
/// Assigns global roles to users that apply across all sites
model UserRole {
  id         String    @id @default(cuid())
  userId     String
  roleId     String
  assignedAt DateTime  @default(now())
  assignedBy String?
  expiresAt  DateTime?
  role       Role      @relation(fields: [roleId], references: [id], onDelete: Cascade)
  user       User      @relation(fields: [userId], references: [id], onDelete: Cascade)

  @@unique([userId, roleId])
  @@index([userId])
  @@index([roleId])
  @@index([expiresAt])
  @@map("user_roles")
}

/// Junction table: User ↔ Role ↔ Site (many-to-many, site-specific)
/// Assigns site-specific roles to users for enhanced granular control
model UserSiteRole {
  id         String    @id @default(cuid())
  userId     String
  roleId     String
  siteId     String
  assignedAt DateTime  @default(now())
  assignedBy String?
  expiresAt  DateTime?
  role       Role      @relation(fields: [roleId], references: [id], onDelete: Cascade)
  site       Site      @relation(fields: [siteId], references: [id], onDelete: Cascade)
  user       User      @relation(fields: [userId], references: [id], onDelete: Cascade)

  @@unique([userId, roleId, siteId])
  @@index([userId])
  @@index([roleId])
  @@index([siteId])
  @@index([expiresAt])
  @@map("user_site_roles")
}

/// Time tracking configuration (site level)
/// Controls how time tracking behaves at each manufacturing site
model TimeTrackingConfiguration {
  id                     String                  @id @default(cuid())
  siteId                 String                  @unique
  timeTrackingEnabled    Boolean                 @default(true)
  trackingGranularity    TimeTrackingGranularity @default(OPERATION)
  costingModel           CostingModel            @default(LABOR_HOURS)
  allowMultiTasking      Boolean                 @default(false)
  multiTaskingMode       MultiTaskingMode?
  autoSubtractBreaks     Boolean                 @default(false)
  standardBreakMinutes   Int?
  requireBreakClockOut   Boolean                 @default(false)
  overtimeThresholdHours Float?                  @default(8.0)
  warnOnOvertime         Boolean                 @default(true)
  enableMachineTracking  Boolean                 @default(false)
  autoStartFromMachine   Boolean                 @default(false)
  autoStopFromMachine    Boolean                 @default(false)
  requireTimeApproval    Boolean                 @default(true)
  approvalFrequency      ApprovalFrequency       @default(DAILY)
  createdAt              DateTime                @default(now())
  updatedAt              DateTime                @updatedAt
  createdBy              String
  site                   Site                    @relation(fields: [siteId], references: [id])

  @@index([siteId])
  @@map("time_tracking_configurations")
}

/// Labor time entry (operator clocking in/out)
/// Records when operators clock in and out for work orders, operations, or indirect activities
model LaborTimeEntry {
  id                   String              @id @default(cuid())
  userId               String
  workOrderId          String?
  operationId          String?
  indirectCodeId       String?
  timeType             TimeType
  clockInTime          DateTime
  clockOutTime         DateTime?
  duration             Float?
  entrySource          TimeEntrySource
  deviceId             String?
  location             String?
  status               TimeEntryStatus     @default(ACTIVE)
  approvedBy           String?
  approvedAt           DateTime?
  rejectionReason      String?
  costCenter           String?
  laborRate            Float?
  laborCost            Float?
  originalClockInTime  DateTime?
  originalClockOutTime DateTime?
  editedBy             String?
  editedAt             DateTime?
  editReason           String?
  exportedToSystem     String?
  exportedAt           DateTime?
  externalReferenceId  String?
  createdAt            DateTime            @default(now())
  updatedAt            DateTime            @updatedAt
  indirectCode         IndirectCostCode?   @relation(fields: [indirectCodeId], references: [id])
  operation            WorkOrderOperation? @relation(fields: [operationId], references: [id])
  user                 User                @relation(fields: [userId], references: [id])
  workOrder            WorkOrder?          @relation(fields: [workOrderId], references: [id])

  @@index([userId])
  @@index([workOrderId])
  @@index([operationId])
  @@index([status])
  @@index([clockInTime])
  @@index([timeType])
  @@map("labor_time_entries")
}

/// Machine time entry (equipment run time)
/// Records machine run time separately from labor for equipment-based costing
model MachineTimeEntry {
  id                 String              @id @default(cuid())
  equipmentId        String
  workOrderId        String?
  operationId        String?
  startTime          DateTime
  endTime            DateTime?
  duration           Float?
  entrySource        TimeEntrySource
  dataSource         String?
  cycleCount         Int?
  partCount          Int?
  machineUtilization Float?
  status             TimeEntryStatus     @default(ACTIVE)
  machineRate        Float?
  machineCost        Float?
  exportedToSystem   String?
  exportedAt         DateTime?
  createdAt          DateTime            @default(now())
  updatedAt          DateTime            @updatedAt
  equipment          Equipment           @relation(fields: [equipmentId], references: [id])
  operation          WorkOrderOperation? @relation(fields: [operationId], references: [id])
  workOrder          WorkOrder?          @relation(fields: [workOrderId], references: [id])

  @@index([equipmentId])
  @@index([workOrderId])
  @@index([operationId])
  @@index([status])
  @@index([startTime])
  @@map("machine_time_entries")
}

/// Indirect cost codes (non-productive time)
/// Defines categories for non-productive time like breaks, training, meetings
model IndirectCostCode {
  id           String           @id @default(cuid())
  code         String           @unique
  description  String
  category     IndirectCategory
  costCenter   String?
  glAccount    String?
  isActive     Boolean          @default(true)
  siteId       String?
  displayColor String?
  displayIcon  String?
  createdAt    DateTime         @default(now())
  updatedAt    DateTime         @updatedAt
  createdBy    String
  site         Site?            @relation(fields: [siteId], references: [id])
  laborEntries LaborTimeEntry[]

  @@index([code])
  @@index([category])
  @@index([siteId])
  @@map("indirect_cost_codes")
}

/// Time entry validation rules (business logic)
/// Configurable rules for validating time entries and preventing common errors
model TimeEntryValidationRule {
  id           String                 @id @default(cuid())
  ruleName     String
  ruleType     TimeValidationRuleType
  condition    String
  errorMessage String
  severity     String
  isActive     Boolean                @default(true)
  siteId       String?
  createdAt    DateTime               @default(now())
  updatedAt    DateTime               @updatedAt

  @@index([ruleType])
  @@index([siteId])
  @@map("time_entry_validation_rules")
}

/// SSO Provider Registry
/// Centralized registry of all configured SSO providers
model SsoProvider {
  id                   String                @id @default(cuid())
  name                 String                @unique
  type                 SsoProviderType
  configId             String
  priority             Int                   @default(0)
  isActive             Boolean               @default(true)
  isDefault            Boolean               @default(false)
  domainRestrictions   String[]
  groupRestrictions    String[]
  metadata             Json?
  createdAt            DateTime              @default(now())
  updatedAt            DateTime              @updatedAt
  authenticationEvents AuthenticationEvent[]
  homeRealmRules       HomeRealmDiscovery[]
  ssoSessions          SsoSession[]

  @@index([type])
  @@index([isActive])
  @@index([isDefault])
  @@index([priority])
  @@map("sso_providers")
}

/// SSO Session Management
/// Unified session handling across multiple providers
model SsoSession {
  id                String      @id @default(cuid())
  userId            String
  primaryProviderId String
  activeProviders   String[]
  sessionData       Json?
  expiresAt         DateTime?
  lastActivityAt    DateTime    @default(now())
  createdAt         DateTime    @default(now())
  primaryProvider   SsoProvider @relation(fields: [primaryProviderId], references: [id])
  user              User        @relation(fields: [userId], references: [id], onDelete: Cascade)

  @@index([userId])
  @@index([primaryProviderId])
  @@index([expiresAt])
  @@index([lastActivityAt])
  @@map("sso_sessions")
}

/// Authentication Analytics
/// Comprehensive tracking of authentication events and metrics
model AuthenticationEvent {
  id           String                  @id @default(cuid())
  userId       String?
  providerId   String
  eventType    AuthenticationEventType
  userAgent    String?
  ipAddress    String?
  location     String?
  responseTime Int?
  errorCode    String?
  errorMessage String?
  metadata     Json?
  createdAt    DateTime                @default(now())
  provider     SsoProvider             @relation(fields: [providerId], references: [id])
  user         User?                   @relation(fields: [userId], references: [id])

  @@index([userId])
  @@index([providerId])
  @@index([eventType])
  @@index([createdAt])
  @@index([ipAddress])
  @@map("authentication_events")
}

/// Home Realm Discovery Rules
/// Automatic provider selection based on user attributes
model HomeRealmDiscovery {
  id         String      @id @default(cuid())
  name       String
  pattern    String
  providerId String
  priority   Int         @default(0)
  isActive   Boolean     @default(true)
  createdAt  DateTime    @default(now())
  provider   SsoProvider @relation(fields: [providerId], references: [id], onDelete: Cascade)

  @@index([pattern])
  @@index([providerId])
  @@index([priority])
  @@index([isActive])
  @@map("home_realm_discovery")
}

/// Permission Usage Tracking
/// Logs every permission check with full context for security monitoring
model PermissionUsageLog {
  id         String   @id @default(cuid())
  userId     String
  permission String
  endpoint   String?
  method     String?
  success    Boolean
  timestamp  DateTime @default(now())
  ip         String?
  userAgent  String?
  siteId     String?
  duration   Int?
  context    Json?
  site       Site?    @relation(fields: [siteId], references: [id])
  user       User     @relation(fields: [userId], references: [id], onDelete: Cascade)

  @@index([userId, timestamp])
  @@index([permission, timestamp])
  @@index([success, timestamp])
  @@index([siteId, timestamp])
  @@index([endpoint, method])
  @@map("permission_usage_logs")
}

/// Security Event Monitoring
/// Tracks security-related events for threat detection and compliance
model SecurityEvent {
  id             String            @id @default(cuid())
  eventType      SecurityEventType
  severity       SecuritySeverity
  userId         String?
  ip             String?
  userAgent      String?
  description    String
  metadata       Json?
  timestamp      DateTime          @default(now())
  resolved       Boolean           @default(false)
  resolvedBy     String?
  resolvedAt     DateTime?
  siteId         String?
  resolvedByUser User?             @relation("SecurityEventResolvedBy", fields: [resolvedBy], references: [id])
  site           Site?             @relation(fields: [siteId], references: [id])
  user           User?             @relation(fields: [userId], references: [id])

  @@index([eventType, timestamp])
  @@index([severity, resolved])
  @@index([userId, timestamp])
  @@index([ip, timestamp])
  @@index([siteId, timestamp])
  @@map("security_events")
}

/// User Session Tracking
/// Comprehensive session monitoring for analytics and security
model UserSessionLog {
  id           String    @id @default(cuid())
  userId       String
  sessionId    String    @unique
  ip           String?
  userAgent    String?
  startTime    DateTime  @default(now())
  endTime      DateTime?
  duration     Int?
  actionsCount Int       @default(0)
  siteAccess   String[]
  lastActivity DateTime  @default(now())
  user         User      @relation(fields: [userId], references: [id], onDelete: Cascade)

  @@index([userId, startTime])
  @@index([sessionId])
  @@index([ip, startTime])
  @@index([lastActivity])
  @@map("user_session_logs")
}

/// Audit Report Management
/// Tracks generated compliance and security reports
model AuditReport {
  id              String       @id @default(cuid())
  reportType      ReportType
  title           String
  parameters      Json
  generatedBy     String
  generatedAt     DateTime     @default(now())
  filePath        String?
  status          ReportStatus
  error           String?
  downloadCount   Int          @default(0)
  siteId          String?
  generatedByUser User         @relation(fields: [generatedBy], references: [id], onDelete: Cascade)
  site            Site?        @relation(fields: [siteId], references: [id])

  @@index([reportType, generatedAt])
  @@index([generatedBy, generatedAt])
  @@index([status])
  @@index([siteId, reportType])
  @@map("audit_reports")
}

/// Permission Change History
/// Tracks all changes to user permissions and roles for compliance
model PermissionChangeLog {
  id            String               @id @default(cuid())
  changeType    PermissionChangeType
  targetUserId  String
  targetRole    String?
  permission    String?
  oldValue      Json?
  newValue      Json?
  changedBy     String
  reason        String?
  timestamp     DateTime             @default(now())
  siteId        String?
  changedByUser User                 @relation("PermissionChangeChanger", fields: [changedBy], references: [id], onDelete: Cascade)
  site          Site?                @relation(fields: [siteId], references: [id])
  targetUser    User                 @relation("PermissionChangeTarget", fields: [targetUserId], references: [id], onDelete: Cascade)

  @@index([targetUserId, timestamp])
  @@index([changedBy, timestamp])
  @@index([changeType, timestamp])
  @@index([siteId, timestamp])
  @@map("permission_change_logs")
}

// ============================================================================
// BUILD RECORD & ELECTRONIC BUILD BOOK MODELS
// Comprehensive electronic build book system for engine assembly
// AS9100 and FAA Part 43 compliance requirement
// ============================================================================

model BuildRecord {
  id                        String                @id @default(cuid())
  buildRecordNumber         String                @unique // Auto-generated unique identifier
  workOrderId               String                @unique // One build record per work order
  serializedPartId          String?               // Optional link to serialized part
  engineModel               String                // Engine model (e.g., "GE9X-105B1A")
  serialNumber              String                // Engine serial number
  customerName              String?               // Customer information
  contractNumber            String?               // Customer contract reference
  buildStartDate            DateTime              // When build started
  buildEndDate              DateTime?             // When build completed
  targetCompletionDate      DateTime?             // Target completion date
  actualCompletionDate      DateTime?             // Actual completion date
  status                    BuildRecordStatus     // ACTIVE, COMPLETE, ON_HOLD, CANCELLED
  finalDisposition          FinalDisposition?     // ACCEPTED, REJECTED, REWORK_REQUIRED
  isCompliant               Boolean               @default(true) // AS9100 compliance status
  hasDeviations             Boolean               @default(false) // Flag for deviations
  buildBookGenerated        Boolean               @default(false) // PDF build book generated
  buildBookGeneratedAt      DateTime?             // When PDF was generated
  buildBookPath             String?               // Path to generated PDF
  buildBookVersion          Int                   @default(1) // Build book version number
  qualityApprovalRequired   Boolean               @default(true) // Requires quality sign-off
  qualityApproved           Boolean               @default(false) // Quality approved
  qualityApprovedAt         DateTime?             // Quality approval timestamp
  qualityApprovedById       String?               // Quality approver
  engineeringApprovalRequired Boolean             @default(false) // Requires engineering approval
  engineeringApproved       Boolean               @default(false) // Engineering approved
  engineeringApprovedAt     DateTime?             // Engineering approval timestamp
  engineeringApprovedById   String?               // Engineering approver
  customerApprovalRequired  Boolean               @default(false) // Customer approval required
  customerApproved          Boolean               @default(false) // Customer approved
  customerApprovedAt        DateTime?             // Customer approval timestamp
  customerApprovedBy        String?               // Customer approver name
  createdById               String                // Creator user ID
  assignedToId              String?               // Assigned build engineer
  notes                     String?               // General notes
  complianceNotes           String?               // Compliance-specific notes
  createdAt                 DateTime              @default(now())
  updatedAt                 DateTime              @updatedAt

  // Relationships
  workOrder                 WorkOrder             @relation(fields: [workOrderId], references: [id])
  serializedPart            SerializedPart?       @relation(fields: [serializedPartId], references: [id])
  createdBy                 User                  @relation("BuildRecordCreatedBy", fields: [createdById], references: [id])
  assignedTo                User?                 @relation("BuildRecordAssignedTo", fields: [assignedToId], references: [id])
  qualityApprovedBy         User?                 @relation("BuildRecordQualityApprover", fields: [qualityApprovedById], references: [id])
  engineeringApprovedBy     User?                 @relation("BuildRecordEngineeringApprover", fields: [engineeringApprovedById], references: [id])

  // Child relationships
  operations                BuildRecordOperation[]
  deviations                BuildDeviation[]
  photos                    BuildRecordPhoto[]
  documents                 BuildRecordDocument[]
  statusHistory             BuildRecordStatusHistory[]
  signatures                BuildRecordSignature[]

  @@index([workOrderId])
  @@index([serialNumber])
  @@index([status])
  @@index([buildStartDate])
  @@index([finalDisposition])
  @@map("build_records")
}

model BuildRecordOperation {
  id                        String                      @id @default(cuid())
  buildRecordId             String
  workOrderOperationId      String?                     // Link to work order operation
  operationNumber           String                      // Operation sequence number
  operationName             String                      // Operation description
  routingStepId             String?                     // Link to routing step
  plannedStartDate          DateTime?                   // Planned start from routing
  plannedEndDate            DateTime?                   // Planned end from routing
  actualStartDate           DateTime?                   // Actual start timestamp
  actualEndDate             DateTime?                   // Actual end timestamp
  plannedDuration           Int?                        // Planned duration in minutes
  actualDuration            Int?                        // Actual duration in minutes
  status                    OperationStatus             // NOT_STARTED, IN_PROGRESS, COMPLETE, ON_HOLD, SKIPPED
  quantityPlanned           Int                         // Planned quantity
  quantityCompleted         Int                         @default(0) // Actual quantity completed
  quantityScrap             Int                         @default(0) // Quantity scrapped
  operatorId                String?                     // Primary operator
  inspectorId               String?                     // Quality inspector
  workCenterId              String?                     // Work center used
  equipmentUsed             String?                     // Equipment/tools used
  actualPartsUsed           Json?                       // Actual parts used (BOM comparison)
  actualMaterials           Json?                       // Actual materials consumed
  qualityCheckRequired      Boolean                     @default(false) // Requires quality check
  qualityCheckComplete      Boolean                     @default(false) // Quality check done
  qualityCheckDate          DateTime?                   // Quality check date
  operatorSignedOff         Boolean                     @default(false) // Operator sign-off
  operatorSignOffDate       DateTime?                   // Operator sign-off date
  inspectorSignedOff        Boolean                     @default(false) // Inspector sign-off
  inspectorSignOffDate      DateTime?                   // Inspector sign-off date
  hasDeviations             Boolean                     @default(false) // Operation has deviations
  requiresEngApproval       Boolean                     @default(false) // Requires engineering approval
  engineeringApproved       Boolean                     @default(false) // Engineering approved
  engineeringApprovedAt     DateTime?                   // Engineering approval date
  engineeringApprovedById   String?                     // Engineering approver
  torqueSpecsApplied        Boolean                     @default(false) // Torque specs applied
  torqueValues              Json?                       // Actual torque values captured
  toolsUsed                 Json?                       // Tools and fixtures used
  calibrationVerified       Boolean                     @default(false) // Tool calibration verified
  workInstructions          String?                     // Work instruction reference
  specialInstructions       String?                     // Special instructions
  operationNotes            String?                     // Operation-specific notes
  reworkRequired            Boolean                     @default(false) // Rework needed
  reworkReason              String?                     // Reason for rework
  reworkCompleted           Boolean                     @default(false) // Rework completed
  createdAt                 DateTime                    @default(now())
  updatedAt                 DateTime                    @updatedAt

  // Relationships
  buildRecord               BuildRecord                 @relation(fields: [buildRecordId], references: [id], onDelete: Cascade)
  workOrderOperation        WorkOrderOperation?         @relation(fields: [workOrderOperationId], references: [id])
  operator                  User?                       @relation("OperationOperator", fields: [operatorId], references: [id])
  inspector                 User?                       @relation("OperationInspector", fields: [inspectorId], references: [id])
  engineeringApprovedBy     User?                       @relation("OperationEngineeringApprover", fields: [engineeringApprovedById], references: [id])
  workCenter                WorkCenter?                 @relation(fields: [workCenterId], references: [id])

  // Child relationships
  photos                    BuildRecordPhoto[]
  signatures                BuildRecordSignature[]
  deviations                BuildDeviation[]

  @@index([buildRecordId])
  @@index([operationNumber])
  @@index([status])
  @@index([actualStartDate])
  @@index([workOrderOperationId])
  @@map("build_record_operations")
}

model BuildDeviation {
  id                        String                    @id @default(cuid())
  buildRecordId             String
  operationId               String?                   // Optional link to specific operation
  ncrId                     String?                   // Link to NCR if applicable
  deviationType             DeviationType             // PART_SUBSTITUTION, DIMENSION_DEVIATION, PROCESS_DEVIATION, etc.
  deviationCategory         DeviationCategory         // MAJOR, MINOR, CRITICAL
  title                     String                    // Brief description
  description               String                    // Detailed description
  detectedBy                String                    // Who detected the deviation
  detectedAt                DateTime                  // When detected
  partNumber                String?                   // Affected part number
  serialNumber              String?                   // Affected serial number
  operationNumber           String?                   // Affected operation
  asDesigned                String?                   // As-designed specification
  asBuilt                   String?                   // As-built actual
  variance                  String?                   // Variance amount/description
  severity                  DeviationSeverity         // LOW, MEDIUM, HIGH, CRITICAL
  status                    DeviationStatus           // OPEN, UNDER_REVIEW, APPROVED, REJECTED, CLOSED
  disposition               DeviationDisposition?     // USE_AS_IS, REPAIR, REWORK, SCRAP, RETURN_TO_VENDOR
  dispositionReason         String?                   // Justification for disposition
  engineeringReview         Boolean                   @default(false) // Engineering reviewed
  engineeringApproval       Boolean                   @default(false) // Engineering approved
  engineeringApprovedBy     String?                   // Engineering approver
  engineeringApprovedAt     DateTime?                 // Engineering approval date
  engineeringComments       String?                   // Engineering comments
  qualityReview             Boolean                   @default(false) // Quality reviewed
  qualityApproval           Boolean                   @default(false) // Quality approved
  qualityApprovedBy         String?                   // Quality approver
  qualityApprovedAt         DateTime?                 // Quality approval date
  qualityComments           String?                   // Quality comments
  customerNotificationReq   Boolean                   @default(false) // Customer notification required
  customerNotified          Boolean                   @default(false) // Customer notified
  customerApprovalReq       Boolean                   @default(false) // Customer approval required
  customerApproved          Boolean                   @default(false) // Customer approved
  customerApprovedBy        String?                   // Customer approver
  customerApprovedAt        DateTime?                 // Customer approval date
  correctiveAction          String?                   // Corrective action taken
  preventiveAction          String?                   // Preventive action plan
  rootCause                 String?                   // Root cause analysis
  impactAssessment          String?                   // Impact on performance/safety
  costImpact                Decimal?                  // Cost impact estimate
  scheduleImpact            Int?                      // Schedule impact in days
  closedBy                  String?                   // Who closed the deviation
  closedAt                  DateTime?                 // When closed
  createdAt                 DateTime                  @default(now())
  updatedAt                 DateTime                  @updatedAt

  // Relationships
  buildRecord               BuildRecord               @relation(fields: [buildRecordId], references: [id], onDelete: Cascade)
  operation                 BuildRecordOperation?     @relation(fields: [operationId], references: [id])
  ncr                       NCR?                      @relation(fields: [ncrId], references: [id])
  detectedByUser            User                      @relation("DeviationDetectedBy", fields: [detectedBy], references: [id])
  engineeringApprover       User?                     @relation("DeviationEngineeringApprover", fields: [engineeringApprovedBy], references: [id])
  qualityApprover           User?                     @relation("DeviationQualityApprover", fields: [qualityApprovedBy], references: [id])
  closedByUser              User?                     @relation("DeviationClosedBy", fields: [closedBy], references: [id])

  // Child relationships
  photos                    BuildRecordPhoto[]
  documents                 BuildRecordDocument[]

  @@index([buildRecordId])
  @@index([deviationType])
  @@index([status])
  @@index([severity])
  @@index([detectedAt])
  @@map("build_deviations")
}

model BuildRecordPhoto {
  id                        String                  @id @default(cuid())
  buildRecordId             String
  operationId               String?                 // Optional link to operation
  deviationId               String?                 // Optional link to deviation
  photoType                 PhotoType               // BEFORE, AFTER, INSPECTION, DEVIATION, ASSEMBLY, etc.
  title                     String                  // Photo title/description
  description               String?                 // Detailed description
  filePath                  String                  // File storage path
  fileName                  String                  // Original file name
  fileSize                  Int                     // File size in bytes
  mimeType                  String                  // File MIME type
  imageWidth                Int?                    // Image width in pixels
  imageHeight               Int?                    // Image height in pixels
  capturedBy                String                  // User who captured photo
  capturedAt                DateTime                // When photo was captured
  locationCaptured          String?                 // Where photo was taken
  operationNumber           String?                 // Associated operation number
  partNumber                String?                 // Associated part number
  serialNumber              String?                 // Associated serial number
  equipmentUsed             String?                 // Camera/equipment used
  annotations               Json?                   // Photo annotations/markup
  metadata                  Json?                   // Additional metadata
  qualityControlPhoto       Boolean                 @default(false) // QC photo flag
  mandatoryPhoto            Boolean                 @default(false) // Required photo flag
  approved                  Boolean                 @default(false) // Photo approved
  approvedBy                String?                 // Who approved photo
  approvedAt                DateTime?               // When approved
  rejected                  Boolean                 @default(false) // Photo rejected
  rejectedBy                String?                 // Who rejected photo
  rejectedAt                DateTime?               // When rejected
  rejectionReason           String?                 // Reason for rejection
  isArchived                Boolean                 @default(false) // Archived flag
  tags                      String[]                // Photo tags for search
  createdAt                 DateTime                @default(now())
  updatedAt                 DateTime                @updatedAt

  // Relationships
  buildRecord               BuildRecord             @relation(fields: [buildRecordId], references: [id], onDelete: Cascade)
  operation                 BuildRecordOperation?   @relation(fields: [operationId], references: [id])
  deviation                 BuildDeviation?         @relation(fields: [deviationId], references: [id])
  capturedByUser            User                    @relation("PhotoCapturedBy", fields: [capturedBy], references: [id])
  approvedByUser            User?                   @relation("PhotoApprovedBy", fields: [approvedBy], references: [id])
  rejectedByUser            User?                   @relation("PhotoRejectedBy", fields: [rejectedBy], references: [id])

  @@index([buildRecordId])
  @@index([operationId])
  @@index([photoType])
  @@index([capturedAt])
  @@index([partNumber])
  @@map("build_record_photos")
}

model BuildRecordDocument {
  id                        String                  @id @default(cuid())
  buildRecordId             String
  deviationId               String?                 // Optional link to deviation
  documentType              BuildRecordDocumentType // MATERIAL_CERT, TEST_REPORT, CALIBRATION_CERT, etc.
  title                     String                  // Document title
  description               String?                 // Document description
  filePath                  String                  // File storage path
  fileName                  String                  // Original file name
  fileSize                  Int                     // File size in bytes
  mimeType                  String                  // File MIME type
  documentNumber            String?                 // Document control number
  version                   String?                 // Document version
  issueDate                 DateTime?               // Document issue date
  expirationDate            DateTime?               // Document expiration
  supplier                  String?                 // Supplier/vendor name
  partNumber                String?                 // Associated part number
  lotNumber                 String?                 // Associated lot number
  serialNumber              String?                 // Associated serial number
  certificationNumber       String?                 // Certification number
  isOriginal                Boolean                 @default(true) // Original vs copy
  requiresApproval          Boolean                 @default(false) // Requires approval
  approved                  Boolean                 @default(false) // Document approved
  approvedBy                String?                 // Who approved
  approvedAt                DateTime?               // When approved
  compliance                Json?                   // Compliance information
  uploadedBy                String                  // Who uploaded document
  uploadedAt                DateTime                // When uploaded
  tags                      String[]                // Document tags
  metadata                  Json?                   // Additional metadata
  createdAt                 DateTime                @default(now())
  updatedAt                 DateTime                @updatedAt

  // Relationships
  buildRecord               BuildRecord             @relation(fields: [buildRecordId], references: [id], onDelete: Cascade)
  deviation                 BuildDeviation?         @relation(fields: [deviationId], references: [id])
  uploadedByUser            User                    @relation("DocumentUploadedBy", fields: [uploadedBy], references: [id])
  approvedByUser            User?                   @relation("DocumentApprovedBy", fields: [approvedBy], references: [id])

  @@index([buildRecordId])
  @@index([documentType])
  @@index([partNumber])
  @@index([certificationNumber])
  @@map("build_record_documents")
}

model BuildRecordStatusHistory {
  id                        String                  @id @default(cuid())
  buildRecordId             String
  previousStatus            BuildRecordStatus?      // Previous status
  newStatus                 BuildRecordStatus       // New status
  changedBy                 String                  // User who changed status
  changedAt                 DateTime                @default(now()) // When changed
  reason                    String?                 // Reason for change
  notes                     String?                 // Additional notes
  automaticChange           Boolean                 @default(false) // System vs manual change
  ipAddress                 String?                 // IP address of change
  userAgent                 String?                 // User agent string

  // Relationships
  buildRecord               BuildRecord             @relation(fields: [buildRecordId], references: [id], onDelete: Cascade)
  changedByUser             User                    @relation("StatusChangedBy", fields: [changedBy], references: [id])

  @@index([buildRecordId])
  @@index([changedAt])
  @@map("build_record_status_history")
}

model BuildRecordSignature {
  id                        String                  @id @default(cuid())
  buildRecordId             String
  operationId               String?                 // Optional link to operation
  signatureType             BuildSignatureType      // OPERATOR, INSPECTOR, ENGINEER, QUALITY, CUSTOMER
  signatureLevel            SignatureLevel          // OPERATION, BUILD_RECORD, FINAL_APPROVAL
  userId                    String                  // Who signed
  signatureRole             String                  // Role at time of signing
  signatureReason           String                  // Reason for signature
  signatureData             Json                    // Electronic signature data
  timestamp                 DateTime                @default(now()) // When signed
  ipAddress                 String                  // IP address
  userAgent                 String                  // User agent
  biometricType             BiometricType?          // Biometric authentication
  biometricScore            Float?                  // Biometric match score
  signatureHash             String                  // Signature hash for integrity
  isValid                   Boolean                 @default(true) // Signature validity
  invalidatedAt             DateTime?               // When invalidated
  invalidatedBy             String?                 // Who invalidated
  invalidationReason        String?                 // Reason for invalidation
  operationNumber           String?                 // Associated operation
  partNumber                String?                 // Associated part
  serialNumber              String?                 // Associated serial
  complianceLevel           String?                 // Compliance requirement level

  // Relationships
  buildRecord               BuildRecord             @relation(fields: [buildRecordId], references: [id], onDelete: Cascade)
  operation                 BuildRecordOperation?   @relation(fields: [operationId], references: [id])
  user                      User                    @relation("BuildRecordSigner", fields: [userId], references: [id])
  invalidatedByUser         User?                   @relation("BuildRecordSignatureInvalidator", fields: [invalidatedBy], references: [id])

  @@index([buildRecordId])
  @@index([operationId])
  @@index([signatureType])
  @@index([timestamp])
  @@index([userId])
  @@map("build_record_signatures")
}

enum QualificationType {
  CERTIFICATION
  LICENSE
  TRAINING
  SKILL
}

enum CertificationStatus {
  ACTIVE
  EXPIRED
  SUSPENDED
  REVOKED
  PENDING
}

enum SkillCategory {
  MACHINING
  WELDING
  INSPECTION
  ASSEMBLY
  PROGRAMMING
  MAINTENANCE
  QUALITY
  SAFETY
  MANAGEMENT
  OTHER
}

enum CompetencyLevel {
  NOVICE
  ADVANCED_BEGINNER
  COMPETENT
  PROFICIENT
  EXPERT
}

enum AvailabilityType {
  AVAILABLE
  VACATION
  SICK_LEAVE
  TRAINING
  MEETING
  UNAVAILABLE
}

enum MaterialType {
  RAW_MATERIAL
  COMPONENT
  SUBASSEMBLY
  ASSEMBLY
  FINISHED_GOODS
  WIP
  CONSUMABLE
  PACKAGING
  TOOLING
  MAINTENANCE
}

enum MaterialPropertyType {
  PHYSICAL
  CHEMICAL
  MECHANICAL
  THERMAL
  ELECTRICAL
  OPTICAL
  REGULATORY
  OTHER
}

enum MaterialLotStatus {
  AVAILABLE
  RESERVED
  IN_USE
  DEPLETED
  QUARANTINED
  EXPIRED
  REJECTED
  RETURNED
  SCRAPPED
}

enum MaterialLotState {
  RECEIVED
  INSPECTED
  APPROVED
  ISSUED
  IN_PROCESS
  CONSUMED
  RETURNED
  DISPOSED
}

enum QualityLotStatus {
  PENDING
  IN_INSPECTION
  APPROVED
  REJECTED
  CONDITIONAL
}

enum SublotOperationType {
  SPLIT
  MERGE
  TRANSFER
  REWORK
}

enum GenealogyRelationType {
  CONSUMED_BY
  PRODUCED_FROM
  REWORKED_TO
  BLENDED_WITH
  SPLIT_FROM
  MERGED_INTO
  TRANSFERRED_TO
}

enum StateTransitionType {
  MANUAL
  AUTOMATIC
  SYSTEM
  SCHEDULED
  INTEGRATION
}

enum OperationType {
  PRODUCTION
  QUALITY
  MATERIAL_HANDLING
  MAINTENANCE
  SETUP
  CLEANING
  PACKAGING
  TESTING
  REWORK
  OTHER
}

enum OperationClassification {
  MAKE
  ASSEMBLY
  INSPECTION
  TEST
  REWORK
  SETUP
  SUBCONTRACT
  PACKING
}

enum ParameterType {
  INPUT
  OUTPUT
  SET_POINT
  MEASURED
  CALCULATED
}

enum ParameterDataType {
  NUMBER
  STRING
  BOOLEAN
  ENUM
  DATE
  JSON
}

enum ParameterGroupType {
  PROCESS
  QUALITY
  MATERIAL
  EQUIPMENT
  ENVIRONMENTAL
  CUSTOM
}

enum FormulaLanguage {
  JAVASCRIPT
  PYTHON
  SQL
}

enum EvaluationTrigger {
  ON_CHANGE
  SCHEDULED
  MANUAL
}

enum DependencyType {
  MUST_COMPLETE
  MUST_START
  OVERLAP_ALLOWED
  PARALLEL
}

enum DependencyTimingType {
  FINISH_TO_START
  START_TO_START
  FINISH_TO_FINISH
  START_TO_FINISH
}

enum ConsumptionType {
  PER_UNIT
  PER_BATCH
  FIXED
  SETUP
}

enum PhysicalAssetType {
  TOOLING
  FIXTURE
  GAUGE
  CONSUMABLE
  PPE
  MOLD
  PATTERN
  SOFTWARE
  OTHER
}

enum ProductType {
  MADE_TO_STOCK
  MADE_TO_ORDER
  ENGINEER_TO_ORDER
  CONFIGURE_TO_ORDER
  ASSEMBLE_TO_ORDER
}

enum ProductLifecycleState {
  DESIGN
  PROTOTYPE
  PILOT_PRODUCTION
  PRODUCTION
  MATURE
  PHASE_OUT
  OBSOLETE
  ARCHIVED
}

enum ConfigurationType {
  STANDARD
  VARIANT
  CUSTOM
  CONFIGURABLE
}

enum SpecificationType {
  PHYSICAL
  CHEMICAL
  MECHANICAL
  ELECTRICAL
  PERFORMANCE
  REGULATORY
  ENVIRONMENTAL
  SAFETY
  QUALITY
  OTHER
}

enum WorkOrderPriority {
  LOW
  NORMAL
  HIGH
  URGENT
}

enum WorkOrderStatus {
  CREATED
  RELEASED
  IN_PROGRESS
  COMPLETED
  CANCELLED
  ON_HOLD
}

enum RoutingLifecycleState {
  DRAFT
  REVIEW
  RELEASED
  PRODUCTION
  OBSOLETE
}

enum RoutingType {
  PRIMARY
  ALTERNATE
  REWORK
  PROTOTYPE
  ENGINEERING
}

enum StepType {
  PROCESS
  INSPECTION
  DECISION
  PARALLEL_SPLIT
  PARALLEL_JOIN
  OSP
  LOT_SPLIT
  LOT_MERGE
  TELESCOPING
  START
  END
}

enum ControlType {
  LOT_CONTROLLED
  SERIAL_CONTROLLED
  MIXED
}

enum WorkOrderOperationStatus {
  PENDING
  IN_PROGRESS
  COMPLETED
  SKIPPED
}

enum ScheduleState {
  FORECAST
  RELEASED
  DISPATCHED
  RUNNING
  COMPLETED
  CLOSED
}

enum SchedulePriority {
  URGENT
  HIGH
  NORMAL
  LOW
}

enum ConstraintType {
  CAPACITY
  MATERIAL
  PERSONNEL
  EQUIPMENT
  DATE
  CUSTOM
}

enum WorkPerformanceType {
  LABOR
  MATERIAL
  EQUIPMENT
  QUALITY
  SETUP
  DOWNTIME
}

enum VarianceType {
  QUANTITY
  TIME
  COST
  EFFICIENCY
  YIELD
  MATERIAL
}

enum QualityToleranceType {
  BILATERAL
  UNILATERAL_PLUS
  UNILATERAL_MINUS
  NOMINAL
}

enum QualityInspectionStatus {
  CREATED
  IN_PROGRESS
  COMPLETED
  CANCELLED
}

enum QualityInspectionResult {
  PASS
  FAIL
  CONDITIONAL
}

enum NCRSeverity {
  MINOR
  MAJOR
  CRITICAL
}

enum NCRStatus {
  OPEN
  IN_REVIEW
  CORRECTIVE_ACTION
  CLOSED
}

enum EquipmentClass {
  PRODUCTION
  MAINTENANCE
  QUALITY
  MATERIAL_HANDLING
  LABORATORY
  STORAGE
  ASSEMBLY
}

enum EquipmentStatus {
  AVAILABLE
  IN_USE
  OPERATIONAL
  MAINTENANCE
  DOWN
  RETIRED
}

enum EquipmentState {
  IDLE
  RUNNING
  BLOCKED
  STARVED
  FAULT
  MAINTENANCE
  SETUP
  EMERGENCY
}

enum EquipmentLogType {
  MAINTENANCE
  REPAIR
  CALIBRATION
  STATUS_CHANGE
  USAGE
}

enum PerformancePeriodType {
  HOUR
  SHIFT
  DAY
  WEEK
  MONTH
  QUARTER
  YEAR
}

enum MaterialTransactionType {
  RECEIPT
  ISSUE
  RETURN
  ADJUSTMENT
  SCRAP
}

enum WorkInstructionStatus {
  DRAFT
  REVIEW
  APPROVED
  REJECTED
  SUPERSEDED
  ARCHIVED
}

enum WorkInstructionExecutionStatus {
  IN_PROGRESS
  COMPLETED
  PAUSED
  CANCELLED
}

enum ElectronicSignatureType {
  BASIC
  ADVANCED
  QUALIFIED
}

enum ElectronicSignatureLevel {
  OPERATOR
  SUPERVISOR
  QUALITY
  ENGINEER
  MANAGER
}

enum BiometricType {
  FINGERPRINT
  FACIAL
  IRIS
  VOICE
  NONE
}

enum FAIStatus {
  IN_PROGRESS
  REVIEW
  APPROVED
  REJECTED
  SUPERSEDED
}

enum IntegrationType {
  ERP
  PLM
  CMMS
  WMS
  QMS
  HISTORIAN
  DNC
  SFC
  SKILLS
  CALIBRATION
  PDM
  CMM
  CUSTOM
}

enum IntegrationDirection {
  INBOUND
  OUTBOUND
  BIDIRECTIONAL
}

enum IntegrationLogStatus {
  PENDING
  IN_PROGRESS
  SUCCESS
  FAILED
  PARTIAL
  TIMEOUT
  CANCELLED
}

enum ScheduleType {
  MASTER
  DETAILED
  DISPATCH
}

enum B2MMessageStatus {
  PENDING
  VALIDATED
  PROCESSING
  PROCESSED
  SENT
  CONFIRMED
  ACCEPTED
  FAILED
  REJECTED
  TIMEOUT
}

enum ERPTransactionType {
  ISSUE
  RECEIPT
  RETURN
  TRANSFER
  ADJUSTMENT
  SCRAP
  CONSUMPTION
}

enum PersonnelActionType {
  CREATE
  UPDATE
  DEACTIVATE
  SKILL_UPDATE
  SCHEDULE_UPDATE
}

enum DataCollectionType {
  SENSOR
  ALARM
  EVENT
  MEASUREMENT
  STATUS
  PERFORMANCE
}

enum CommandType {
  START
  STOP
  PAUSE
  RESUME
  RESET
  CONFIGURE
  LOAD_PROGRAM
  UNLOAD_PROGRAM
  DIAGNOSTIC
  CALIBRATE
  EMERGENCY_STOP
}

enum CommandStatus {
  PENDING
  SENT
  ACKNOWLEDGED
  EXECUTING
  COMPLETED
  FAILED
  TIMEOUT
  CANCELLED
}

enum SPCChartType {
  X_BAR_R
  X_BAR_S
  I_MR
  P_CHART
  NP_CHART
  C_CHART
  U_CHART
  EWMA
  CUSUM
}

enum LimitCalculationMethod {
  HISTORICAL_DATA
  SPEC_LIMITS
  MANUAL
}

enum SamplingPlanType {
  SINGLE
  DOUBLE
  MULTIPLE
  SEQUENTIAL
}

/// Work Instruction Format - Different content formats supported
enum WorkInstructionFormat {
  NATIVE
  IMPORTED_PDF
  IMPORTED_DOC
  IMPORTED_PPT
  HYBRID
}

/// Media Type - Types of media supported in work instructions
enum MediaType {
  IMAGE
  VIDEO
  DOCUMENT
  DIAGRAM
  CAD_MODEL
  ANIMATION
}

/// Relation Type - Types of relationships between work instructions
enum RelationType {
  PREREQUISITE
  SUPERSEDES
  RELATED_TO
  ALTERNATIVE_TO
  REFERENCED_BY
}

/// Export Template Type - Types of export templates
enum ExportTemplateType {
  WORK_INSTRUCTION
  SETUP_SHEET
  INSPECTION_PLAN
  SOP
}

/// Export Format - Supported export formats
enum ExportFormat {
  PDF
  DOCX
  PPTX
}

enum InspectionType {
  FIRST_ARTICLE
  IN_PROCESS
  FINAL
  RECEIVING
  AUDIT
  PATROL
}

enum InspectionFrequency {
  PER_PIECE
  PER_BATCH
  PER_LOT
  PERIODIC
  SAMPLING
  ON_DEMAND
}

enum MeasurementType {
  DIMENSIONAL
  VISUAL
  FUNCTIONAL
  MATERIAL
  SURFACE_FINISH
  GEOMETRIC_TOLERANCE
}

enum InspectionResult {
  PASS
  FAIL
  CONDITIONAL_PASS
  PENDING_REVIEW
}

enum Disposition {
  ACCEPT
  REJECT
  REWORK
  USE_AS_IS
  RETURN_TO_VENDOR
  SCRAP
}

enum SOPType {
  SAFETY
  QUALITY
  MAINTENANCE
  TRAINING
  EMERGENCY
  ENVIRONMENTAL
  SECURITY
  GENERAL
}

enum ToolType {
  CUTTING_TOOL
  GAGE
  FIXTURE
  JIG
  DIE
  MOLD
  HAND_TOOL
  MEASURING_INSTRUMENT
  WORK_HOLDING
  OTHER
}

enum MaintenanceType {
  PREVENTIVE
  CORRECTIVE
  PREDICTIVE
  BREAKDOWN
}

enum DocumentType {
  WORK_INSTRUCTION
  SETUP_SHEET
  INSPECTION_PLAN
  SOP
  TOOL_DRAWING
}

/// Layout Mode - Different layout modes for execution interface
enum LayoutMode {
  SPLIT_VERTICAL
  SPLIT_HORIZONTAL
  TABBED
  OVERLAY
  PICTURE_IN_PICTURE
}

/// Panel Position - Position of panels in the layout
enum PanelPosition {
  LEFT
  RIGHT
  TOP
  BOTTOM
  CENTER
}

enum WorkflowType {
  WORK_INSTRUCTION
  SETUP_SHEET
  INSPECTION_PLAN
  SOP
  TOOL_DRAWING
  ECO
  NCR
  CAPA
  CHANGE_REQUEST
  DOCUMENT_APPROVAL
  FAI_REPORT
  QUALITY_PROCESS
}

enum ApprovalType {
  ALL_REQUIRED
  ANY_ONE
  THRESHOLD
  PERCENTAGE
  WEIGHTED
}

enum AssignmentStrategy {
  MANUAL
  ROLE_BASED
  LOAD_BALANCED
  ROUND_ROBIN
}

enum ConditionOperator {
  EQUALS
  NOT_EQUALS
  GREATER_THAN
  LESS_THAN
  GREATER_THAN_OR_EQUAL
  LESS_THAN_OR_EQUAL
  IN
  NOT_IN
  CONTAINS
  REGEX_MATCH
}

enum RuleActionType {
  ADD_STAGE
  SKIP_STAGE
  CHANGE_APPROVERS
  SET_DEADLINE
  SEND_NOTIFICATION
  REQUIRE_SIGNATURE_TYPE
}

enum WorkflowStatus {
  IN_PROGRESS
  COMPLETED
  REJECTED
  CANCELLED
  ON_HOLD
}

enum Priority {
  LOW
  NORMAL
  HIGH
  CRITICAL
}

enum ImpactLevel {
  NONE
  LOW
  MEDIUM
  HIGH
  CRITICAL
}

enum StageStatus {
  PENDING
  IN_PROGRESS
  COMPLETED
  SKIPPED
  ESCALATED
}

enum StageOutcome {
  APPROVED
  REJECTED
  CHANGES_REQUESTED
  DELEGATED
  SKIPPED
}

enum AssignmentType {
  REQUIRED
  OPTIONAL
  OBSERVER
}

enum ApprovalAction {
  APPROVED
  REJECTED
  CHANGES_REQUESTED
  DELEGATED
  SKIPPED
}

enum WorkflowEventType {
  WORKFLOW_STARTED
  STAGE_STARTED
  STAGE_COMPLETED
  APPROVAL_GRANTED
  APPROVAL_REJECTED
  CHANGES_REQUESTED
  DELEGATED
  ESCALATED
  DEADLINE_EXTENDED
  WORKFLOW_COMPLETED
  WORKFLOW_CANCELLED
  REMINDER_SENT
  RULE_EVALUATED
  STAGE_ADDED
  STAGE_SKIPPED
}

enum TaskStatus {
  PENDING
  IN_PROGRESS
  COMPLETED
  ESCALATED
  DELEGATED
}

/// ECO Type classification
enum ECOType {
  CORRECTIVE
  IMPROVEMENT
  COST_REDUCTION
  COMPLIANCE
  CUSTOMER_REQUEST
  ENGINEERING
  EMERGENCY
}

/// ECO Priority levels
enum ECOPriority {
  LOW
  MEDIUM
  HIGH
  CRITICAL
  EMERGENCY
}

/// ECO Status lifecycle
enum ECOStatus {
  REQUESTED
  UNDER_REVIEW
  PENDING_CRB
  CRB_APPROVED
  IMPLEMENTATION
  VERIFICATION
  COMPLETED
  REJECTED
  CANCELLED
  ON_HOLD
}

/// Effectivity type definitions
enum EffectivityType {
  BY_DATE
  BY_SERIAL_NUMBER
  BY_WORK_ORDER
  BY_LOT_BATCH
  IMMEDIATE
}

/// Change Review Board decision options
enum CRBDecision {
  APPROVED
  REJECTED
  DEFERRED
  REQUEST_MORE_INFO
}

/// Document update status
enum DocUpdateStatus {
  PENDING
  IN_PROGRESS
  AWAITING_APPROVAL
  APPROVED
  COMPLETED
}

/// ECO Task type classification
enum ECOTaskType {
  DOCUMENT_UPDATE
  ROUTING_UPDATE
  BOM_UPDATE
  PART_MASTER_UPDATE
  TOOLING_CREATION
  EQUIPMENT_SETUP
  TRAINING
  VERIFICATION
  FIRST_ARTICLE
  PROCESS_VALIDATION
}

/// ECO Task status options
enum ECOTaskStatus {
  PENDING
  IN_PROGRESS
  COMPLETED
  BLOCKED
  CANCELLED
}

/// Attachment type classification
enum AttachmentType {
  SUPPORTING_DOC
  DRAWING_CURRENT
  DRAWING_PROPOSED
  CALCULATION
  TEST_RESULT
  SUPPLIER_DOC
  CUSTOMER_CORRESPONDENCE
  ANALYSIS_REPORT
  PHOTO
  OTHER
}

/// ECO Event types for audit trail
enum ECOEventType {
  ECO_CREATED
  STATUS_CHANGED
  CRB_REVIEW_SCHEDULED
  CRB_REVIEW_COMPLETED
  TASK_CREATED
  TASK_COMPLETED
  DOCUMENT_UPDATED
  EFFECTIVITY_SET
  ECO_COMPLETED
  ECO_CANCELLED
  COMMENT_ADDED
  ATTACHMENT_ADDED
}

/// ECO Relation types
enum ECORelationType {
  DEPENDS_ON
  BLOCKS
  RELATED_TO
  SUPERSEDES
  DUPLICATE_OF
  CHILD_OF
}

/// Voting rule options
enum VotingRule {
  UNANIMOUS
  MAJORITY
  SUPERMAJORITY
  CONSENSUS
}

/// Comment context types
enum CommentContextType {
  DOCUMENT
  STEP
  PARAMETER
  CHARACTERISTIC
  IMAGE
  VIDEO
  TEXT_SECTION
}

/// Comment status options
enum CommentStatus {
  OPEN
  RESOLVED
  ARCHIVED
}

/// Comment priority levels
enum CommentPriority {
  LOW
  MEDIUM
  HIGH
}

/// Reaction type options
enum ReactionType {
  LIKE
  AGREE
  DISAGREE
  HELPFUL
  QUESTION
}

/// Annotation type options
enum AnnotationType {
  ARROW
  CALLOUT
  HIGHLIGHT
  TEXT_LABEL
  FREEHAND
  RECTANGLE
  CIRCLE
  LINE
  BLUR
  STICKY_NOTE
  STRIKETHROUGH
  UNDERLINE
  STAMP
}

/// Review type options
enum ReviewType {
  TECHNICAL
  EDITORIAL
  QUALITY
  SAFETY
  COMPLIANCE
  GENERAL
}

/// Review status options
enum ReviewStatus {
  NOT_STARTED
  IN_PROGRESS
  FEEDBACK_PROVIDED
  COMPLETED
  OVERDUE
}

/// Review recommendation options
enum ReviewRecommendation {
  APPROVE
  REQUEST_CHANGES
  REJECT
  NO_RECOMMENDATION
}

/// Activity type options
enum ActivityType {
  CREATED
  EDITED
  COMMENTED
  ANNOTATED
  REVIEW_ASSIGNED
  REVIEW_COMPLETED
  APPROVED
  REJECTED
  VERSION_CREATED
  LINKED
  ECO_LINKED
  SHARED
  EXPORTED
  VIEWED
}

/// Notification type options
enum NotificationType {
  MENTION
  COMMENT_REPLY
  REVIEW_ASSIGNED
  DOCUMENT_UPDATED
  APPROVAL_GRANTED
  APPROVAL_REJECTED
  COMMENT_RESOLVED
  DEADLINE_APPROACHING
  REVIEW_COMPLETED
}

/// Conflict resolution type options
enum ResolutionType {
  ACCEPT_YOURS
  ACCEPT_THEIRS
  MANUAL_MERGE
  AUTO_MERGED
}

/// Storage class for lifecycle management
enum StorageClass {
  HOT
  WARM
  COLD
  ARCHIVE
}

/// CDN cache status
enum CacheStatus {
  CACHED
  NOT_CACHED
  INVALIDATED
  EXPIRED
}

/// File upload method
enum UploadMethod {
  DIRECT
  MULTIPART
  PRESIGNED
  RESUMABLE
}

/// File processing status
enum ProcessingStatus {
  PENDING
  IN_PROGRESS
  COMPLETED
  FAILED
  CANCELLED
}

/// File attachment types for cloud storage
enum FileAttachmentType {
  PRIMARY
  ATTACHMENT
  THUMBNAIL
  PREVIEW
  EXPORT
  BACKUP
  TEMP
}

/// Version change types
enum VersionChangeType {
  CREATE
  UPDATE
  RENAME
  METADATA
  RESTORE
  MIGRATE
}

/// Backup frequency options
enum BackupFrequency {
  REAL_TIME
  HOURLY
  DAILY
  WEEKLY
  MONTHLY
  CUSTOM
}

/// Backup types
enum BackupType {
  FULL
  INCREMENTAL
  DIFFERENTIAL
  SNAPSHOT
}

/// Backup status
enum BackupStatus {
  SCHEDULED
  IN_PROGRESS
  COMPLETED
  FAILED
  CANCELLED
  PARTIAL
}

/// File access types for logging
enum AccessType {
  READ
  WRITE
  DELETE
  METADATA
  LIST
  PREVIEW
}

/// Upload status for multipart uploads
enum UploadStatus {
  PENDING
  IN_PROGRESS
  COMPLETED
  FAILED
  CANCELLED
  EXPIRED
}

enum TimeTrackingGranularity {
  NONE
  WORK_ORDER
  OPERATION
}

enum CostingModel {
  LABOR_HOURS
  MACHINE_HOURS
  BOTH
}

enum MultiTaskingMode {
  CONCURRENT
  SPLIT_ALLOCATION
}

enum ApprovalFrequency {
  DAILY
  WEEKLY
  BIWEEKLY
  NONE
}

enum TimeType {
  DIRECT_LABOR
  INDIRECT
  MACHINE
}

enum TimeEntrySource {
  MANUAL
  KIOSK
  MOBILE
  MACHINE_AUTO
  API
  HISTORIAN
}

enum TimeEntryStatus {
  ACTIVE
  COMPLETED
  PENDING_APPROVAL
  APPROVED
  REJECTED
  EXPORTED
}

enum IndirectCategory {
  BREAK
  LUNCH
  TRAINING
  MEETING
  MAINTENANCE
  SETUP
  CLEANUP
  WAITING
  ADMINISTRATIVE
  OTHER
}

enum TimeValidationRuleType {
  MAX_DURATION
  MIN_DURATION
  MISSING_CLOCK_OUT
  CONCURRENT_ENTRIES
  OVERTIME_THRESHOLD
  INVALID_TIME_RANGE
}

/// Types of security events that can be monitored
enum SecurityEventType {
  AUTH_FAILURE
  PRIVILEGE_ESCALATION
  EMERGENCY_ACCESS
  UNUSUAL_PATTERN
  MULTIPLE_SESSIONS
  PERMISSION_DENIED
  SUSPICIOUS_IP
  SESSION_HIJACK
  BRUTE_FORCE
  ACCOUNT_LOCKOUT
  DATA_EXPORT
  ADMIN_ACTION
  SYSTEM_ACCESS
}

/// Severity levels for security events
enum SecuritySeverity {
  LOW
  MEDIUM
  HIGH
  CRITICAL
}

/// Types of audit reports that can be generated
enum ReportType {
  USER_ACCESS
  PERMISSION_CHANGES
  SECURITY_EVENTS
  SESSION_ANALYTICS
  COMPLIANCE_SOX
  COMPLIANCE_GDPR
  COMPLIANCE_ISO27001
  USAGE_ANALYTICS
  TREND_ANALYSIS
}

/// Status of report generation
enum ReportStatus {
  GENERATING
  COMPLETED
  FAILED
  EXPIRED
}

/// Types of permission changes that can occur
enum PermissionChangeType {
  ROLE_ASSIGNED
  ROLE_REMOVED
  PERMISSION_GRANTED
  PERMISSION_REVOKED
  ROLE_MODIFIED
  SITE_ACCESS_GRANTED
  SITE_ACCESS_REVOKED
  EMERGENCY_OVERRIDE
  BULK_CHANGE
}

enum SsoProviderType {
  SAML
  OIDC
  AZURE_AD
  LDAP
  INTERNAL
}

enum AuthenticationEventType {
  LOGIN
  LOGOUT
  REFRESH
  FAILURE
  PROVIDER_ERROR
  SESSION_TIMEOUT
  FORCED_LOGOUT
}

// ============================================================================
// ROLE TEMPLATE SYSTEM - GitHub Issue #125
// ============================================================================

/// Role Template Categories for Manufacturing
enum RoleTemplateCategory {
  PRODUCTION
  QUALITY
  MAINTENANCE
  MANAGEMENT
  ADMINISTRATION
  ENGINEERING
  SAFETY
  COMPLIANCE
  CUSTOM
}

/// Role Template Actions for Audit Trail
enum RoleTemplateAction {
  TEMPLATE_CREATED
  TEMPLATE_UPDATED
  TEMPLATE_DELETED
  TEMPLATE_ACTIVATED
  TEMPLATE_DEACTIVATED
  ROLE_INSTANTIATED
  ROLE_CUSTOMIZED
  PERMISSIONS_MODIFIED
  USER_ASSIGNED
  USER_REMOVED
}

/// Role Template - Master template definition for role configurations
model RoleTemplate {
  id              String                    @id @default(cuid())
  templateCode    String                    @unique
  templateName    String
  description     String?
  category        RoleTemplateCategory
  isActive        Boolean                   @default(true)
  isGlobal        Boolean                   @default(true)
  version         String                    @default("1.0.0")
  metadata        Json?                     // Manufacturing-specific configuration
  createdAt       DateTime                  @default(now())
  updatedAt       DateTime                  @updatedAt
  createdBy       String
  updatedBy       String?

  // Relationships
  permissions     RoleTemplatePermission[]
  instances       RoleTemplateInstance[]
  usageLogs       RoleTemplateUsageLog[]
  creator         User                      @relation("RoleTemplateCreator", fields: [createdBy], references: [id])
  updater         User?                     @relation("RoleTemplateUpdater", fields: [updatedBy], references: [id])

  @@index([templateCode])
  @@index([category])
  @@index([isActive])
  @@index([isGlobal])
  @@map("role_templates")
}

/// Role Template Permissions - Defines permissions included in each template
model RoleTemplatePermission {
  id           String       @id @default(cuid())
  templateId   String
  permissionId String
  isRequired   Boolean      @default(true)
  isOptional   Boolean      @default(false)
  metadata     Json?        // Additional permission context
  createdAt    DateTime     @default(now())

  // Relationships
  template     RoleTemplate @relation(fields: [templateId], references: [id], onDelete: Cascade)
  permission   Permission   @relation(fields: [permissionId], references: [id], onDelete: Cascade)

  @@unique([templateId, permissionId])
  @@index([templateId])
  @@index([permissionId])
  @@map("role_template_permissions")
}

/// Role Template Instance - Tracks when templates are instantiated into actual roles
model RoleTemplateInstance {
  id                String              @id @default(cuid())
  templateId        String
  roleId            String              @unique
  instanceName      String?
  siteId            String?
  customPermissions Json?               // Site-specific permission adjustments
  isActive          Boolean             @default(true)
  instantiatedAt    DateTime            @default(now())
  instantiatedBy    String
  metadata          Json?               // Instance-specific metadata

  // Relationships
  template          RoleTemplate        @relation(fields: [templateId], references: [id])
  role              Role                @relation(fields: [roleId], references: [id], onDelete: Cascade)
  site              Site?               @relation(fields: [siteId], references: [id])
  instantiator      User                @relation(fields: [instantiatedBy], references: [id])
  usageLogs         RoleTemplateUsageLog[]

  @@index([templateId])
  @@index([roleId])
  @@index([siteId])
  @@index([instantiatedBy])
  @@map("role_template_instances")
}

/// Role Template Usage Log - Audit trail for template operations
model RoleTemplateUsageLog {
  id            String                    @id @default(cuid())
  templateId    String?
  instanceId    String?
  action        RoleTemplateAction
  performedBy   String
  targetUserId  String?
  siteId        String?
  details       Json?
  timestamp     DateTime                  @default(now())

  // Relationships
  template      RoleTemplate?             @relation(fields: [templateId], references: [id])
  instance      RoleTemplateInstance?     @relation(fields: [instanceId], references: [id])
  performer     User                      @relation("RoleTemplateLogPerformer", fields: [performedBy], references: [id])
  targetUser    User?                     @relation("RoleTemplateLogTarget", fields: [targetUserId], references: [id])
  site          Site?                     @relation(fields: [siteId], references: [id])

  @@index([templateId])
  @@index([instanceId])
  @@index([performedBy])
  @@index([targetUserId])
  @@index([timestamp])
  @@map("role_template_usage_logs")
}

// ==============================================================================
// TORQUE MANAGEMENT SYSTEM
// Digital torque management for engine assembly operations
// ==============================================================================

/// Torque Specification - defines torque requirements for specific parts/operations
model TorqueSpecification {
  id                    String              @id @default(cuid())
  torqueSpecCode        String              @unique   /// Unique identifier for this torque spec
  name                  String                        /// Human-readable name (e.g., "Turbine Disk TD-9876 Bolts")
  description           String?                       /// Detailed description of the torque specification

  // Torque Requirements
  targetTorque          Float                         /// Target torque value (e.g., 175.0)
  tolerancePlus         Float                         /// Positive tolerance (e.g., 2.0 for +2 Nm)
  toleranceMinus        Float                         /// Negative tolerance (e.g., 2.0 for -2 Nm)
  torqueUnit            String              @default("Nm") /// Units: Nm, ft-lbs, in-lbs

  // Fastener Information
  fastenerType          String                        /// M12x1.5, 1/4-20, etc.
  fastenerGrade         String?                       /// Grade 12.9, Grade 8, etc.
  fastenerCount         Int                           /// Number of fasteners (e.g., 48 bolts)

  // Tightening Method
  tighteningMethod      TorqueMethod        @default(TORQUE_ONLY)
  numberOfPasses        Int                 @default(1)    /// Number of tightening passes
  passPercentages       Json?                         /// [30, 70, 100] for 3-pass tightening

  // Pattern and Sequence
  sequencePattern       TorquePattern       @default(LINEAR)
  customSequence        Json?                         /// Custom sequence array [1,5,3,7,2,6,4,8]

  // Part/Operation Associations
  partId                String?                       /// Associated part (optional)
  operationId           String?                       /// Associated operation (optional)
  routingOperationId    String?                       /// Associated routing operation (optional)
  workCenter            String?                       /// Work center where performed

  // Engineering and Approval
  engineerApprovedBy    String?                       /// Engineer who approved this spec
  engineerApprovedAt    DateTime?                     /// When it was approved
  revision              String              @default("A")  /// Revision level
  effectiveDate         DateTime?                     /// When this spec becomes effective
  expirationDate        DateTime?                     /// When this spec expires

  // Metadata
  isActive              Boolean             @default(true)
  createdAt             DateTime            @default(now())
  updatedAt             DateTime            @updatedAt
  createdBy             String                        /// User who created this spec

  // Relationships
  part                  Part?               @relation(fields: [partId], references: [id])
  operation             Operation?          @relation(fields: [operationId], references: [id])
  routingOperation      RoutingOperation?   @relation(fields: [routingOperationId], references: [id])
  creator               User                @relation("TorqueSpecCreator", fields: [createdBy], references: [id])
  approver              User?               @relation("TorqueSpecApprover", fields: [engineerApprovedBy], references: [id])

  // Related entities
  sequences             TorqueSequence[]
  events                TorqueEvent[]

  @@index([partId])
  @@index([operationId])
  @@index([routingOperationId])
  @@index([isActive])
  @@index([effectiveDate])
  @@map("torque_specifications")
}

/// Torque Sequence - defines the specific bolt tightening sequence and pattern
model TorqueSequence {
  id                    String              @id @default(cuid())
  torqueSpecId          String                        /// Reference to parent torque specification
  sequenceName          String                        /// Name like "Star Pattern" or "Linear Sequence"

  // Sequence Definition
  boltPositions         Json                          /// Array of bolt position definitions
  sequenceOrder         Json                          /// Order array [1,5,3,7,2,6,4,8]
  passNumber            Int                           /// Which pass this sequence applies to (1, 2, 3)
  passPercentage        Float                         /// Percentage of target torque (30, 70, 100)

  // Visual Guidance Data
  visualPattern         Json?                         /// Coordinates/visual representation data
  instructions          String?                       /// Human-readable instructions

  // Metadata
  isActive              Boolean             @default(true)
  createdAt             DateTime            @default(now())
  updatedAt             DateTime            @updatedAt

  // Relationships
  torqueSpec            TorqueSpecification @relation(fields: [torqueSpecId], references: [id], onDelete: Cascade)
  events                TorqueEvent[]

  @@index([torqueSpecId])
  @@index([passNumber])
  @@map("torque_sequences")
}

/// Torque Event - captured actual torque values from digital torque wrenches
model TorqueEvent {
  id                    String              @id @default(cuid())

  // Work Context
  workOrderId           String                        /// Work order being executed
  torqueSpecId          String                        /// Torque specification being followed
  sequenceId            String?                       /// Specific sequence step
  serialNumber          String?                       /// Serial number being assembled

  // Torque Measurement
  actualTorque          Float                         /// Actual measured torque value
  targetTorque          Float                         /// Target torque for this measurement
  tolerancePlus         Float                         /// Upper tolerance limit
  toleranceMinus        Float                         /// Lower tolerance limit
  torqueUnit            String              @default("Nm")

  // Position and Pass Info
  boltPosition          Int                           /// Which bolt/fastener (1-48)
  passNumber            Int                           /// Which tightening pass (1, 2, 3)
  passPercentage        Float                         /// Target percentage for this pass

  // Validation Results
  isInSpec              Boolean                       /// Whether torque is within specification
  deviationPercent      Float?                        /// Percentage deviation from target
  requiresRework        Boolean             @default(false)

  // Digital Tool Information
  digitalWrenchId       String?                       /// ID of the digital torque wrench used
  wrenchSerialNumber    String?                       /// Serial number of the torque wrench
  wrenchCalibrationDate DateTime?                     /// Last calibration date of the wrench

  // Operator and Timing
  operatorId            String                        /// User who performed the torque
  timestamp             DateTime            @default(now()) /// When the torque was applied
  duration              Int?                          /// How long the operation took (seconds)

  // Quality and Approval
  supervisorReviewId    String?                       /// Supervisor who reviewed (for out-of-spec)
  supervisorReviewAt    DateTime?                     /// When supervisor reviewed
  reviewComments        String?                       /// Comments from supervisor review
  reworkRequired        Boolean             @default(false)
  reworkCompleted       Boolean             @default(false)
  reworkBy              String?                       /// User who performed rework
  reworkAt              DateTime?                     /// When rework was completed

  // Metadata
  createdAt             DateTime            @default(now())
  updatedAt             DateTime            @updatedAt

  // Relationships
  workOrder             WorkOrder           @relation(fields: [workOrderId], references: [id])
  torqueSpec            TorqueSpecification @relation(fields: [torqueSpecId], references: [id])
  sequence              TorqueSequence?     @relation(fields: [sequenceId], references: [id])
  operator              User                @relation("TorqueEventOperator", fields: [operatorId], references: [id])
  supervisorReviewer    User?               @relation("TorqueEventSupervisor", fields: [supervisorReviewId], references: [id])
  reworkUser            User?               @relation("TorqueEventRework", fields: [reworkBy], references: [id])

  @@index([workOrderId])
  @@index([torqueSpecId])
  @@index([operatorId])
  @@index([timestamp])
  @@index([isInSpec])
  @@index([serialNumber])
  @@index([boltPosition, passNumber])
  @@map("torque_events")
}

/// Torque Method - how torque is applied
enum TorqueMethod {
  TORQUE_ONLY       /// Standard torque-only method
  TORQUE_ANGLE      /// Torque plus angle method
  TORQUE_TO_YIELD   /// Torque-to-yield method
  ANGLE_ONLY        /// Angle-only method (after snug tight)
}

/// Torque Pattern - bolt tightening sequence pattern
enum TorquePattern {
  LINEAR            /// Sequential: 1, 2, 3, 4, 5, 6, 7, 8
  STAR              /// Star pattern: 1, 5, 3, 7, 2, 6, 4, 8 (opposing bolts)
  SPIRAL            /// Spiral pattern: outward spiral from center
  CROSS             /// Cross pattern: cross-wise tightening
  CUSTOM            /// Custom sequence defined in customSequence field
}

/// Unit types for different measurement categories
enum UnitType {
  QUANTITY        // Count/Each
  MASS           // Weight measurements
  LENGTH         // Distance/dimensional measurements
  VOLUME         // Volume/capacity measurements
  AREA           // Surface area measurements
  TIME           // Time duration measurements
  TEMPERATURE    // Temperature measurements
  PRESSURE       // Pressure measurements
  FORCE          // Force measurements
  ENERGY         // Energy measurements
  POWER          // Power measurements
  VELOCITY       // Speed measurements
  ANGLE          // Angular measurements
  OTHER          // Other measurement types
}

/// System of measurement classification
enum SystemOfMeasure {
  METRIC         // Metric system (SI)
  IMPERIAL       // Imperial/US customary system
  SI             // International System of Units
  OTHER          // Other measurement systems
}

// ============================================================================
// LIFE-LIMITED PARTS (LLP) SYSTEM
// ============================================================================

/// LLP criticality levels for safety classification
enum LLPCriticalityLevel {
  SAFETY_CRITICAL     // Must be retired at exact limit - catastrophic failure risk
  MONITORED          // Closely monitored but some tolerance allowed
  TRACKED            // Tracked for maintenance planning
}

/// LLP retirement criteria types
enum LLPRetirementType {
  CYCLES_OR_TIME     // Whichever occurs first (typical)
  CYCLES_ONLY        // Cycles-based retirement only
  TIME_ONLY          // Calendar time-based retirement only
  CYCLES_AND_TIME    // Both must be met
}

/// LLP status for tracking current state
enum LLPStatus {
  ACTIVE             // Currently in service
  RETIRED            // Permanently retired from service
  QUARANTINED        // Temporarily removed pending investigation
  UNDER_REPAIR       // In shop for maintenance/repair
  AWAITING_INSTALL   // Ready for installation
  SCRAPPED           // Destroyed/disposed
}

/// LLP alert severity levels
enum LLPAlertSeverity {
  INFO               // Informational (>80% life remaining)
  WARNING            // Warning (80-90% life consumed)
  CRITICAL           // Critical (90-95% life consumed)
  URGENT             // Urgent (95-100% life consumed)
  EXPIRED            // Past retirement limit
}

/// LLP certification document types
enum LLPCertificationType {
  FORM_1             // Authorized Release Certificate
  MATERIAL_CERT      // Material certification
  TEST_REPORT        // Test results (tensile, hardness, etc.)
  TRACEABILITY_CERT  // OEM traceability certificate
  HEAT_LOT_CERT      // Heat lot certification
  NDT_REPORT         // Non-destructive testing report
  OEM_CERT           // Original equipment manufacturer certification
}

/// Life-Limited Parts life history tracking - complete back-to-birth record
model LLPLifeHistory {
  id                    String               @id @default(cuid())
  serializedPartId      String
  eventType             String               // INSTALL, REMOVE, REPAIR, INSPECT, MANUFACTURE
  eventDate             DateTime
  cyclesAtEvent         Int?                 // Total cycles at this event
  hoursAtEvent          Float?               // Total flight hours at this event
  parentAssemblyId      String?              // Which engine/assembly installed in
  parentSerialNumber    String?              // Serial number of parent assembly
  workOrderId           String?              // Associated work order
  operationId           String?              // Specific operation
  performedBy           String?              // Technician/operator
  location              String?              // Where event occurred
  notes                 String?              // Event-specific notes
  certificationUrls     String[]             // Links to certification documents
  inspectionResults     Json?                // Inspection findings (JSON)
  repairDetails         Json?                // Repair work performed (JSON)
  metadata              Json?                // Additional event metadata
  createdAt             DateTime             @default(now())
  updatedAt             DateTime             @updatedAt

  serializedPart        SerializedPart       @relation(fields: [serializedPartId], references: [id], onDelete: Cascade)

  @@index([serializedPartId])
  @@index([eventDate])
  @@index([eventType])
  @@index([parentAssemblyId])
  @@map("llp_life_history")
}

/// LLP alert management for retirement and inspection notifications
model LLPAlert {
  id                    String               @id @default(cuid())
  serializedPartId      String
  alertType             String               // RETIREMENT_WARNING, INSPECTION_DUE, RETIRED
  severity              LLPAlertSeverity
  triggerCycles         Int?                 // Cycles that triggered the alert
  triggerDate           DateTime?            // Date that triggered the alert
  thresholdPercentage   Float?               // Percentage of life consumed (0-100)
  message               String               // Alert message
  isActive              Boolean              @default(true)
  acknowledgedBy        String?              // Who acknowledged the alert
  acknowledgedAt        DateTime?            // When acknowledged
  resolvedBy            String?              // Who resolved the alert
  resolvedAt            DateTime?            // When resolved
  actionRequired        String?              // Required action description
  dueDate               DateTime?            // When action is due
  escalationLevel       Int                  @default(1)
  notificationsSent     Int                  @default(0)
  metadata              Json?                // Additional alert data
  createdAt             DateTime             @default(now())
  updatedAt             DateTime             @updatedAt

  serializedPart        SerializedPart       @relation(fields: [serializedPartId], references: [id], onDelete: Cascade)

  @@index([serializedPartId])
  @@index([severity])
  @@index([isActive])
  @@index([dueDate])
  @@index([alertType])
  @@map("llp_alerts")
}

/// LLP certification document storage and management
model LLPCertification {
  id                    String               @id @default(cuid())
  serializedPartId      String
  certificationType     LLPCertificationType
  documentName          String               // Original document name
  documentUrl           String               // Storage URL/path
  documentHash          String?              // Document integrity hash
  issuedBy              String?              // Issuing organization
  issuedDate            DateTime?            // When certificate was issued
  expirationDate        DateTime?            // When certificate expires
  certificationNumber   String?              // Certificate number
  batchNumber           String?              // Heat lot/batch number
  testResults           Json?                // Test data (JSON)
  complianceStandards   String[]             // Applicable standards (FAA, EASA, etc.)
  verifiedBy            String?              // Who verified the document
  verifiedAt            DateTime?            // When verified
  isActive              Boolean              @default(true)
  notes                 String?              // Additional notes
  metadata              Json?                // Additional certification data
  createdAt             DateTime             @default(now())
  updatedAt             DateTime             @updatedAt

  serializedPart        SerializedPart       @relation(fields: [serializedPartId], references: [id], onDelete: Cascade)

  @@index([serializedPartId])
  @@index([certificationType])
  @@index([issuedDate])
  @@index([expirationDate])
  @@index([isActive])
  @@map("llp_certifications")
}

// =============================================================================
// KITTING & MATERIAL STAGING SYSTEM
// =============================================================================

model Kit {
  id                 String           @id @default(cuid())
  kitNumber          String           @unique
  kitName            String?
  workOrderId        String
  operationId        String?
  assemblyStage      String?          // Fan, Compressor, Combustor, Turbine, Integration
  workCellId         String?
  status             KitStatus        @default(PLANNED)
  priority           KitPriority      @default(NORMAL)

  // Staging information
  stagingLocationId  String?
  stagedAt           DateTime?
  stagedById         String?

  // Issue tracking
  issuedAt           DateTime?
  issuedById         String?
  issuedToId         String?

  // Consumption tracking
  isPartiallyConsumed Boolean         @default(false)
  completionPercent   Float?          @default(0)

  // Return processing
  returnedAt         DateTime?
  returnedById       String?
  returnReason       String?

  // Vendor kitting
  isVendorKit        Boolean          @default(false)
  vendorId           String?
  vendorKitNumber    String?
  vendorReceivedAt   DateTime?

  // Planning and generation
  autoGenerated      Boolean          @default(false)
  generatedFromBOM   Boolean          @default(false)
  scrapFactor        Float?           @default(0.05)  // 5% default scrap allowance

  // Scheduling
  requiredByDate     DateTime?
  plannedStageDate   DateTime?
  plannedIssueDate   DateTime?

  // Audit and compliance
  notes              String?
  createdAt          DateTime         @default(now())
  updatedAt          DateTime         @updatedAt
  createdById        String

  // Relationships
  workOrder          WorkOrder        @relation(fields: [workOrderId], references: [id])
  operation          Operation?       @relation(fields: [operationId], references: [id])
  stagingLocation    StagingLocation? @relation(fields: [stagingLocationId], references: [id])
  createdBy          User             @relation("KitCreatedBy", fields: [createdById], references: [id])
  stagedBy           User?            @relation("KitStagedBy", fields: [stagedById], references: [id])
  issuedBy           User?            @relation("KitIssuedBy", fields: [issuedById], references: [id])
  issuedTo           User?            @relation("KitIssuedTo", fields: [issuedToId], references: [id])
  returnedBy         User?            @relation("KitReturnedBy", fields: [returnedById], references: [id])

  // Child relationships
  kitItems           KitItem[]
  statusHistory      KitStatusHistory[]
  shortageAlerts     KitShortageAlert[]
  vendorKits         VendorKit[]

  @@index([workOrderId])
  @@index([status])
  @@index([stagingLocationId])
  @@index([requiredByDate])
  @@index([operationId])
  @@map("kits")
}

model KitItem {
  id                 String            @id @default(cuid())
  kitId              String
  partId             String?           // For parts
  materialLotId      String?           // For specific material lots
  inventoryId        String?           // For general inventory
  toolId             String?           // For tools and equipment

  // Quantity information
  requiredQuantity   Float
  stagedQuantity     Float             @default(0)
  issuedQuantity     Float             @default(0)
  consumedQuantity   Float             @default(0)
  returnedQuantity   Float             @default(0)
  shortageQuantity   Float             @default(0)

  unitOfMeasure      String
  unitOfMeasureId    String?           // FK to UnitOfMeasure

  // BOM reference
  bomItemId          String?           // Reference to source BOM item
  sequence           Int?              // Picking sequence
  findNumber         String?           // Engineering find number
  referenceDesignator String?          // Component reference

  // Status tracking
  status             KitItemStatus     @default(PLANNED)
  isPicked           Boolean           @default(false)
  isStaged           Boolean           @default(false)
  isIssued           Boolean           @default(false)

  // Location tracking
  pickLocationId     String?
  stagedLocationId   String?

  // Special handling
  isCritical         Boolean           @default(false)
  isHazardous        Boolean           @default(false)
  specialInstructions String?

  // Vendor information
  preferredSupplierId String?
  supplierPartNumber  String?

  // Audit
  notes              String?
  createdAt          DateTime          @default(now())
  updatedAt          DateTime          @updatedAt

  // Relationships
  kit                Kit               @relation(fields: [kitId], references: [id], onDelete: Cascade)
  part               Part?             @relation(fields: [partId], references: [id])
  materialLot        MaterialLot?      @relation(fields: [materialLotId], references: [id])
  inventory          Inventory?        @relation(fields: [inventoryId], references: [id])
  bomItem            BOMItem?          @relation(fields: [bomItemId], references: [id])
  unitOfMeasureRef   UnitOfMeasure?    @relation("KitItemUOM", fields: [unitOfMeasureId], references: [id])

  @@index([kitId])
  @@index([partId])
  @@index([status])
  @@index([isPicked])
  @@index([isStaged])
  @@map("kit_items")
}

model StagingLocation {
  id                 String              @id @default(cuid())
  locationCode       String              @unique
  locationName       String
  description        String?

  // Physical characteristics
  areaId             String?
  zoneCode           String?
  coordinates        String?             // Physical coordinates (x,y,z or GPS)
  maxCapacity        Int?                // Max number of kits
  currentOccupancy   Int                 @default(0)

  // Location type and capabilities
  locationType       StagingLocationType @default(GENERAL)
  securityLevel      SecurityLevel       @default(STANDARD)
  hasClimateControl  Boolean             @default(false)
  hasSecurityCamera  Boolean             @default(false)
  hasAccessControl   Boolean             @default(false)

  // Work cell proximity
  nearWorkCells      String[]            // Array of work cell IDs for optimization
  proximityScore     Float?              // Distance-based scoring for assignment

  // Environmental conditions
  temperatureMin     Float?
  temperatureMax     Float?
  humidityMax        Float?
  isCleanRoom        Boolean             @default(false)
  esdProtected       Boolean             @default(false)

  // Operational status
  isActive           Boolean             @default(true)
  isAvailable        Boolean             @default(true)
  maintenanceMode    Boolean             @default(false)

  // Barcode/RFID integration
  barcodeId          String?
  rfidTagId          String?

  // Audit
  createdAt          DateTime            @default(now())
  updatedAt          DateTime            @updatedAt

  // Relationships
  area               Area?               @relation(fields: [areaId], references: [id])
  kits               Kit[]

  @@index([areaId])
  @@index([locationType])
  @@index([isActive])
  @@index([isAvailable])
  @@map("staging_locations")
}

model KitStatusHistory {
  id              String      @id @default(cuid())
  kitId           String
  fromStatus      KitStatus?
  toStatus        KitStatus
  changedAt       DateTime    @default(now())
  changedById     String
  reason          String?
  notes           String?

  kit             Kit         @relation(fields: [kitId], references: [id], onDelete: Cascade)
  changedBy       User        @relation("KitStatusChanged", fields: [changedById], references: [id])

  @@index([kitId])
  @@index([changedAt])
  @@map("kit_status_history")
}

model KitShortageAlert {
  id              String           @id @default(cuid())
  kitId           String
  kitItemId       String?
  partId          String
  shortageQuantity Float
  requiredByDate  DateTime?
  priority        AlertPriority    @default(NORMAL)
  status          AlertStatus      @default(OPEN)

  // Alert details
  alertMessage    String
  actionRequired  String?
  assignedToId    String?

  // Resolution
  resolvedAt      DateTime?
  resolvedById    String?
  resolution      String?

  createdAt       DateTime         @default(now())
  updatedAt       DateTime         @updatedAt

  kit             Kit              @relation(fields: [kitId], references: [id], onDelete: Cascade)
  part            Part             @relation(fields: [partId], references: [id])
  assignedTo      User?            @relation("ShortageAssigned", fields: [assignedToId], references: [id])
  resolvedBy      User?            @relation("ShortageResolved", fields: [resolvedById], references: [id])

  @@index([kitId])
  @@index([status])
  @@index([priority])
  @@index([requiredByDate])
  @@map("kit_shortage_alerts")
}

// Kitting System Enums
enum KitStatus {
  PLANNED           // Kit created but not yet staged
  STAGING           // Being picked and staged
  STAGED            // Ready for issue at staging location
  ISSUED            // Issued to production
  PARTIAL           // Partially consumed
  CONSUMED          // Fully consumed
  RETURNED          // Returned unused materials
  CANCELLED         // Kit cancelled
  ON_HOLD           // Temporarily on hold
}

enum KitPriority {
  LOW
  NORMAL
  HIGH
  URGENT
  CRITICAL
}

enum KitItemStatus {
  PLANNED           // Item identified but not yet picked
  PICKING           // Being picked from inventory
  PICKED            // Picked and ready for staging
  STAGED            // Staged at kit location
  ISSUED            // Issued with kit
  CONSUMED          // Used in production
  RETURNED          // Returned unused
  SHORT             // Shortage identified
  SUBSTITUTED       // Substituted with alternate part
}

enum StagingLocationType {
  GENERAL           // General purpose staging
  CLEAN_ROOM        // Clean room environment
  HAZMAT            // Hazardous materials
  TOOL_CRIB         // Tool and equipment staging
  VENDOR_KIT        // Vendor-supplied kits
  QUARANTINE        // Quarantine area
  HIGH_VALUE        // High-value items
  BULK_MATERIAL     // Bulk materials
}

enum SecurityLevel {
  OPEN              // Open access
  STANDARD          // Standard security
  RESTRICTED        // Restricted access
  CLASSIFIED        // Classified/secure area
}

enum AlertPriority {
  LOW
  NORMAL
  HIGH
  URGENT
  CRITICAL
}

enum AlertStatus {
  OPEN
  ASSIGNED
  IN_PROGRESS
  RESOLVED
  CLOSED
  CANCELLED
}

// Vendor Kitting Support Models (GitHub Issue #229)

model Vendor {
  id                    String                     @id @default(cuid())
  code                  String                     @unique
  name                  String
  contactEmail          String?
  contactPhone          String?
  address               String?
  qualityRating         Float                      @default(0.0) // 0-100 scale
  onTimeDeliveryRate    Float                      @default(0.0) // 0-100 percentage
  certifications        String[]                   // AS9100, NADCAP, etc.
  approvedParts         String[]                   // Approved part numbers
  isActive              Boolean                    @default(true)
  preferredVendor       Boolean                    @default(false)
  contractStartDate     DateTime?
  contractEndDate       DateTime?
  notes                 String?
  createdAt             DateTime                   @default(now())
  updatedAt             DateTime                   @updatedAt

  // Relationships
  vendorKits            VendorKit[]
  performanceMetrics    VendorPerformanceMetric[]

  @@index([code])
  @@index([isActive])
  @@index([preferredVendor])
  @@map("vendors")
}

model VendorKit {
  id                    String                     @id @default(cuid())
  vendorId              String
  vendorKitNumber       String                     // Vendor's internal kit ID
  kitId                 String?                    // Link to internal Kit if applicable
  requestId             String                     @unique // Unique request identifier
  partNumbers           String[]                   // Parts included in this vendor kit
  quantityOrdered       Int
  quantityReceived      Int                        @default(0)
  unitCost              Float?
  totalCost             Float?
  currency              String                     @default("USD")
  status                VendorKitStatus            @default(REQUESTED)
  priority              VendorKitPriority          @default(NORMAL)
  requiredDate          DateTime
  promisedDate          DateTime?
  actualShipDate        DateTime?
  actualReceiveDate     DateTime?
  trackingNumber        String?
  shippingMethod        String?
  deliveryNotes         String?
  qualityRequirements   String?                    // Special quality or certification requirements
  createdAt             DateTime                   @default(now())
  updatedAt             DateTime                   @updatedAt

  // Relationships
  vendor                Vendor                     @relation(fields: [vendorId], references: [id])
  kit                   Kit?                       @relation(fields: [kitId], references: [id])
  items                 VendorKitItem[]
  inspections           VendorKitInspection[]
  history               VendorKitHistory[]

  @@index([vendorId])
  @@index([kitId])
  @@index([status])
  @@index([requiredDate])
  @@index([requestId])
  @@map("vendor_kits")
}

model VendorKitItem {
  id                    String                     @id @default(cuid())
  vendorKitId           String
  partId                String
  partNumber            String                     // Vendor's part number (may differ from internal)
  description           String?
  quantityOrdered       Float
  quantityReceived      Float                      @default(0)
  unitOfMeasure         String
  unitOfMeasureId       String?
  unitCost              Float?
  totalCost             Float?
  lotNumber             String?
  serialNumbers         String[]                   // For serialized parts
  certificationRequired Boolean                    @default(false)
  inspectionRequired    Boolean                    @default(false)
  status                VendorKitItemStatus        @default(ORDERED)
  notes                 String?
  createdAt             DateTime                   @default(now())
  updatedAt             DateTime                   @updatedAt

  // Relationships
  vendorKit             VendorKit                  @relation(fields: [vendorKitId], references: [id])
  part                  Part                       @relation(fields: [partId], references: [id])
  unitOfMeasureRef      UnitOfMeasure?             @relation("VendorKitItemUOM", fields: [unitOfMeasureId], references: [id])

  @@index([vendorKitId])
  @@index([partId])
  @@index([status])
  @@index([unitOfMeasureId])
  @@map("vendor_kit_items")
}

model VendorKitInspection {
  id                    String                     @id @default(cuid())
  vendorKitId           String
  inspectorId           String?
  inspectionType        VendorInspectionType
  inspectionDate        DateTime                   @default(now())
  result                VendorInspectionResult
  conformingQuantity    Int                        @default(0)
  nonConformingQuantity Int                        @default(0)
  notes                 String?
  correctionRequired    Boolean                    @default(false)
  correctionNotes       String?
  certificatesReceived  Boolean                    @default(false)
  attachments           String[]                   // File paths or URLs
  createdAt             DateTime                   @default(now())
  updatedAt             DateTime                   @updatedAt

  // Relationships
  vendorKit             VendorKit                  @relation(fields: [vendorKitId], references: [id])
  inspector             User?                      @relation(fields: [inspectorId], references: [id])

  @@index([vendorKitId])
  @@index([inspectorId])
  @@index([inspectionDate])
  @@index([result])
  @@map("vendor_kit_inspections")
}

model VendorKitHistory {
  id                    String                     @id @default(cuid())
  vendorKitId           String
  userId                String?
  action                VendorKitAction
  fromStatus            VendorKitStatus?
  toStatus              VendorKitStatus?
  notes                 String?
  timestamp             DateTime                   @default(now())
  metadata              Json?                      // Additional context data

  // Relationships
  vendorKit             VendorKit                  @relation(fields: [vendorKitId], references: [id])
  user                  User?                      @relation(fields: [userId], references: [id])

  @@index([vendorKitId])
  @@index([userId])
  @@index([timestamp])
  @@index([action])
  @@map("vendor_kit_history")
}

model VendorPerformanceMetric {
  id                    String                     @id @default(cuid())
  vendorId              String
  metricType            VendorMetricType
  metricPeriod          DateTime                   // Start of measurement period
  periodType            VendorMetricPeriod         @default(MONTHLY)
  value                 Float
  target                Float?
  unit                  String?                    // %, days, count, etc.
  notes                 String?
  calculatedAt          DateTime                   @default(now())

  // Relationships
  vendor                Vendor                     @relation(fields: [vendorId], references: [id])

  @@index([vendorId])
  @@index([metricType])
  @@index([metricPeriod])
  @@index([periodType])
  @@map("vendor_performance_metrics")
}

// Vendor Kitting Enums

enum VendorKitStatus {
  REQUESTED
  ACKNOWLEDGED
  IN_PRODUCTION
  SHIPPED
  RECEIVED
  INSPECTING
  ACCEPTED
  REJECTED
  CANCELLED
}

enum VendorKitPriority {
  LOW
  NORMAL
  HIGH
  URGENT
  EXPEDITE
}

enum VendorKitItemStatus {
  ORDERED
  CONFIRMED
  IN_PRODUCTION
  SHIPPED
  RECEIVED
  INSPECTED
  ACCEPTED
  REJECTED
}

enum VendorInspectionType {
  RECEIVING
  FIRST_ARTICLE
  SAMPLING
  FULL_INSPECTION
  CERTIFICATION_REVIEW
  DIMENSIONAL
  MATERIAL_VERIFICATION
}

enum VendorInspectionResult {
  PASS
  PASS_WITH_DEVIATION
  FAIL
  PENDING
  WAIVED
}

enum VendorKitAction {
  CREATED
  REQUESTED
  ACKNOWLEDGED
  PRODUCTION_STARTED
  SHIPPED
  RECEIVED
  INSPECTION_STARTED
  INSPECTION_COMPLETED
  ACCEPTED
  REJECTED
  CANCELLED
  STATUS_UPDATED
  NOTES_ADDED
}

enum VendorMetricType {
  ON_TIME_DELIVERY
  QUALITY_RATING
  COST_PERFORMANCE
  LEAD_TIME
  DEFECT_RATE
  DELIVERY_PERFORMANCE
  RESPONSIVENESS
  CERTIFICATION_COMPLIANCE
}

enum VendorMetricPeriod {
  WEEKLY
  MONTHLY
  QUARTERLY
  YEARLY
}

// ============================================================================
<<<<<<< HEAD
// BUILD RECORD & ELECTRONIC BUILD BOOK ENUMS
// ============================================================================

enum BuildRecordStatus {
  DRAFT               // Build record created but not started
  ACTIVE              // Build in progress
  ON_HOLD             // Build temporarily stopped
  COMPLETE            // Build completed, pending final approval
  APPROVED            // Build approved and finalized
  CANCELLED           // Build cancelled
  REWORK_REQUIRED     // Build requires rework
}

enum FinalDisposition {
  ACCEPTED            // Engine accepted for delivery
  REJECTED            // Engine rejected, cannot be delivered
  REWORK_REQUIRED     // Engine requires rework before acceptance
  CONDITIONAL_ACCEPT  // Accepted with conditions/limitations
  CUSTOMER_HOLD       // Customer-requested hold
}

enum OperationStatus {
  NOT_STARTED         // Operation not yet started
  IN_PROGRESS         // Operation currently being performed
  COMPLETE            // Operation completed successfully
  ON_HOLD             // Operation temporarily stopped
  SKIPPED             // Operation skipped with approval
  FAILED              // Operation failed, requires attention
  REWORK              // Operation requires rework
}

enum DeviationType {
  PART_SUBSTITUTION   // Different part used than specified
  DIMENSION_DEVIATION // Dimensional measurements out of spec
  PROCESS_DEVIATION   // Process performed differently than specified
  MATERIAL_DEVIATION  // Different material used
  TOOL_DEVIATION      // Different tool/fixture used
  SEQUENCE_DEVIATION  // Operations performed in different sequence
  SPECIFICATION_DEVIATION // Spec requirements not met
  DOCUMENTATION_DEVIATION // Missing or incorrect documentation
  QUALITY_DEVIATION   // Quality standards not met
  TIME_DEVIATION      // Significant time variance from plan
  ENVIRONMENTAL_DEVIATION // Environmental conditions outside spec
  SAFETY_DEVIATION    // Safety procedures not followed
  OTHER               // Other type of deviation
}

enum DeviationCategory {
  CRITICAL            // Critical deviation affecting safety/performance
  MAJOR               // Major deviation affecting functionality
  MINOR               // Minor deviation with minimal impact
  COSMETIC            // Cosmetic deviation with no functional impact
}

enum DeviationSeverity {
  LOW                 // Low impact, minimal concern
  MEDIUM              // Medium impact, requires attention
  HIGH                // High impact, requires immediate action
  CRITICAL            // Critical impact, stop work until resolved
}

enum DeviationStatus {
  OPEN                // Deviation identified, awaiting review
  UNDER_REVIEW        // Deviation being reviewed by engineering
  APPROVED            // Deviation approved for use-as-is
  REJECTED            // Deviation rejected, corrective action required
  CLOSED              // Deviation resolved and closed
  ESCALATED           // Deviation escalated to higher authority
}

enum DeviationDisposition {
  USE_AS_IS           // Use the deviated item as-is
  REPAIR              // Repair the deviated item
  REWORK              // Rework the deviated item
  SCRAP               // Scrap the deviated item
  RETURN_TO_VENDOR    // Return item to vendor
  CONDITIONAL_ACCEPT  // Accept with conditions
  WAIVER              // Grant waiver for deviation
  ENGINEERING_REVIEW  // Requires engineering evaluation
}

enum PhotoType {
  BEFORE              // Before operation photo
  AFTER               // After operation photo
  INSPECTION          // Quality inspection photo
  DEVIATION           // Deviation documentation photo
  ASSEMBLY            // Assembly progress photo
  DAMAGE              // Damage documentation photo
  REPAIR              // Repair documentation photo
  CALIBRATION         // Calibration verification photo
  SETUP               // Setup/configuration photo
  TOOLING             // Tooling/fixture photo
  MATERIAL_CERT       // Material certification photo
  SERIAL_NUMBER       // Serial number documentation photo
  TORQUE_VERIFICATION // Torque verification photo
  DIMENSIONAL         // Dimensional inspection photo
  FUNCTIONAL_TEST     // Functional test photo
  FINAL_ASSEMBLY      // Final assembly photo
  PACKAGING           // Packaging photo
  GENERAL             // General documentation photo
}

enum BuildRecordDocumentType {
  MATERIAL_CERT       // Material certification
  TEST_REPORT         // Test report
  CALIBRATION_CERT    // Calibration certificate
  INSPECTION_REPORT   // Inspection report
  NCR_DOCUMENT        // Non-conformance report
  ENGINEERING_DRAWING // Engineering drawing
  WORK_INSTRUCTION    // Work instruction
  PROCESS_SPEC        // Process specification
  QUALITY_PLAN        // Quality plan
  VENDOR_CERT         // Vendor certification
  HEAT_TREAT_CERT     // Heat treatment certificate
  CHEMICAL_ANALYSIS   // Chemical analysis report
  DIMENSIONAL_REPORT  // Dimensional inspection report
  FUNCTIONAL_TEST     // Functional test report
  TORQUE_CHART        // Torque verification chart
  PHOTO_PACKAGE       // Photo documentation package
  BUILD_RECORD        // Build record document
  SHIPPING_DOCUMENT   // Shipping documentation
  CUSTOMER_SPEC       // Customer specification
  REGULATORY_CERT     // Regulatory certification
  OTHER               // Other document type
}

enum BuildSignatureType {
  OPERATOR            // Operator signature
  INSPECTOR           // Quality inspector signature
  ENGINEER            // Engineering signature
  QUALITY             // Quality manager signature
  SUPERVISOR          // Supervisor signature
  CUSTOMER            // Customer signature
  REGULATORY          // Regulatory authority signature
  FINAL_APPROVAL      // Final build approval signature
}

enum SignatureLevel {
  OPERATION           // Operation-level signature
  BUILD_RECORD        // Build record level signature
  FINAL_APPROVAL      // Final approval signature
  DEVIATION_APPROVAL  // Deviation approval signature
  QUALITY_RELEASE     // Quality release signature
  CUSTOMER_ACCEPTANCE // Customer acceptance signature
=======
// Saviynt Identity Governance Integration Models (Issue #204)
// ============================================================================

model SaviyntUserMapping {
  id              String    @id @default(cuid())
  userId          String    @unique // FK to User
  saviyntUserId   String    @unique
  saviyntUsername String    @unique
  provisionedAt   DateTime  @default(now())
  lastSyncAt      DateTime?
  syncStatus      SaviyntSyncStatus @default(PENDING)
  attributes      Json?     // Additional user attributes from Saviynt
  isActive        Boolean   @default(true)
  createdAt       DateTime  @default(now())
  updatedAt       DateTime  @updatedAt
  user            User      @relation(fields: [userId], references: [id], onDelete: Cascade)

  @@index([userId])
  @@index([saviyntUserId])
  @@index([syncStatus])
  @@index([lastSyncAt])
  @@map("saviynt_user_mappings")
}

model SaviyntRoleMapping {
  id                String    @id @default(cuid())
  roleId            String    // FK to Role
  saviyntRoleId     String
  saviyntRoleName   String
  mappingType       SaviyntMappingType @default(AUTOMATIC)
  conditions        Json?     // Mapping conditions and rules
  isActive          Boolean   @default(true)
  lastSyncAt        DateTime?
  createdAt         DateTime  @default(now())
  updatedAt         DateTime  @updatedAt
  role              Role      @relation(fields: [roleId], references: [id], onDelete: Cascade)

  @@unique([roleId, saviyntRoleId])
  @@index([roleId])
  @@index([saviyntRoleId])
  @@index([mappingType])
  @@map("saviynt_role_mappings")
}

model SaviyntSyncLog {
  id               String    @id @default(cuid())
  syncType         SaviyntSyncType
  entityType       SaviyntEntityType
  entityId         String?   // User ID, Role ID, etc.
  saviyntEntityId  String?   // Corresponding Saviynt entity ID
  operation        SaviyntOperation
  status           SaviyntSyncStatus
  requestPayload   Json?
  responsePayload  Json?
  errorMessage     String?
  errorCode        String?
  retryCount       Int       @default(0)
  startedAt        DateTime  @default(now())
  completedAt      DateTime?
  duration         Int?      // Duration in milliseconds
  triggeredBy      String    // User ID or system process
  syncBatchId      String?   // Group related sync operations

  @@index([syncType])
  @@index([entityType])
  @@index([status])
  @@index([startedAt])
  @@index([syncBatchId])
  @@map("saviynt_sync_logs")
}

model SaviyntWebhookEvent {
  id              String    @id @default(cuid())
  eventType       String    // Saviynt event type
  eventSubtype    String?   // Additional event classification
  entityType      SaviyntEntityType
  entityId        String    // Saviynt entity ID
  eventPayload    Json      // Full webhook payload
  processedAt     DateTime?
  processingStatus SaviyntSyncStatus @default(PENDING)
  errorMessage    String?
  mesEntityId     String?   // Corresponding MES entity ID after processing
  retryCount      Int       @default(0)
  receivedAt      DateTime  @default(now())

  @@index([eventType])
  @@index([entityType])
  @@index([processingStatus])
  @@index([receivedAt])
  @@map("saviynt_webhook_events")
}

model SaviyntAccessCertification {
  id                    String    @id @default(cuid())
  certificationId       String    @unique // Saviynt certification ID
  campaignName          String
  certificationName     String
  entityType            SaviyntEntityType
  entityId              String    // User ID, Role ID, etc.
  saviyntEntityId       String    // Corresponding Saviynt entity
  accessType            String    // Type of access being certified
  accessDetails         Json      // Detailed access information
  certifier             String    // Who needs to certify
  certifierType         String    // Manager, Security, etc.
  status                SaviyntCertificationStatus @default(PENDING)
  dueDate               DateTime
  certifiedAt           DateTime?
  certifiedBy           String?   // Actual certifier
  certificationDecision String?   // APPROVE, REVOKE, etc.
  comments              String?
  riskScore             Float?
  createdAt             DateTime  @default(now())
  updatedAt             DateTime  @updatedAt

  @@index([certificationId])
  @@index([entityType])
  @@index([status])
  @@index([dueDate])
  @@index([certifier])
  @@map("saviynt_access_certifications")
}

model SaviyntConfiguration {
  id                String    @id @default(cuid())
  configKey         String    @unique
  configValue       Json
  description       String?
  isEncrypted       Boolean   @default(false)
  lastModifiedBy    String
  createdAt         DateTime  @default(now())
  updatedAt         DateTime  @updatedAt

  @@index([configKey])
  @@map("saviynt_configurations")
}

// Saviynt Integration Enums

enum SaviyntSyncStatus {
  PENDING
  IN_PROGRESS
  COMPLETED
  FAILED
  PARTIAL
  SKIPPED
}

enum SaviyntSyncType {
  SCHEDULED
  REAL_TIME
  MANUAL
  WEBHOOK
  BULK_IMPORT
}

enum SaviyntEntityType {
  USER
  ROLE
  ACCOUNT
  ENTITLEMENT
  APPLICATION
  ORGANIZATION
}

enum SaviyntOperation {
  CREATE
  UPDATE
  DELETE
  PROVISION
  DEPROVISION
  SYNC
  VALIDATE
}

enum SaviyntMappingType {
  AUTOMATIC
  MANUAL
  CONDITIONAL
  HYBRID
}

enum SaviyntCertificationStatus {
  PENDING
  APPROVED
  REJECTED
  EXPIRED
  CANCELLED
}

// ============================================================================
// OAuth 2.0/OpenID Connect (OIDC) Integration (Issue #132)
// ============================================================================

/// OAuth 2.0/OpenID Connect Configuration
/// Dedicated OIDC provider configuration separate from generic SSO
model OidcConfig {
  id                    String      @id @default(cuid())
  name                  String      @unique
  clientId              String
  clientSecret          String
  issuer                String
  discoveryUrl          String?
  authorizationEndpoint String?
  tokenEndpoint         String?
  userinfoEndpoint      String?
  jwksUri               String?
  scopes                String[]    @default(["openid", "profile", "email"])
  responseType          String      @default("code")
  responseMode          String      @default("query")
  usePkce               Boolean     @default(true)
  claimsMapping         Json?
  groupClaimsPath       String?
  isActive              Boolean     @default(true)
  createdAt             DateTime    @default(now())
  updatedAt             DateTime    @updatedAt

  // Relations
  sessions              OidcSession[]
  authStates            OidcAuthState[]

  @@index([isActive])
  @@map("oidc_configs")
}

/// OAuth User Sessions
/// Track OIDC authentication sessions and tokens
model OidcSession {
  id                String     @id @default(cuid())
  userId            String
  sub               String
  accessToken       String?
  refreshToken      String?
  idToken           String?
  tokenType         String     @default("Bearer")
  expiresAt         DateTime?
  refreshExpiresAt  DateTime?
  configId          String
  scopes            String[]
  createdAt         DateTime   @default(now())

  // Relations
  user              User       @relation(fields: [userId], references: [id], onDelete: Cascade)
  config            OidcConfig @relation(fields: [configId], references: [id], onDelete: Cascade)

  @@index([userId])
  @@index([configId])
  @@index([expiresAt])
  @@map("oidc_sessions")
}

/// Authorization State Tracking
/// PKCE and CSRF protection for OAuth flows
model OidcAuthState {
  id            String     @id @default(cuid())
  state         String     @unique
  codeVerifier  String?
  nonce         String?
  redirectUri   String?
  configId      String
  expiresAt     DateTime   @default(now())
  createdAt     DateTime   @default(now())

  // Relations
  config        OidcConfig @relation(fields: [configId], references: [id], onDelete: Cascade)

  @@index([state])
  @@index([configId])
  @@index([expiresAt])
  @@map("oidc_auth_states")
>>>>>>> ab925836
}<|MERGE_RESOLUTION|>--- conflicted
+++ resolved
@@ -8105,7 +8105,6 @@
 }
 
 // ============================================================================
-<<<<<<< HEAD
 // BUILD RECORD & ELECTRONIC BUILD BOOK ENUMS
 // ============================================================================
 
@@ -8250,7 +8249,6 @@
   DEVIATION_APPROVAL  // Deviation approval signature
   QUALITY_RELEASE     // Quality release signature
   CUSTOMER_ACCEPTANCE // Customer acceptance signature
-=======
 // Saviynt Identity Governance Integration Models (Issue #204)
 // ============================================================================
 
@@ -8520,5 +8518,4 @@
   @@index([configId])
   @@index([expiresAt])
   @@map("oidc_auth_states")
->>>>>>> ab925836
 }