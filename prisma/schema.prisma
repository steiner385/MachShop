generator client {
  provider = "prisma-client-js"
}

generator erd {
  provider = "prisma-erd-generator"
  output   = "../docs/erd.md"
  theme    = "default"
}

generator markdown {
  provider = "prisma-markdown"
  output   = "../docs/generated/prisma-markdown"
  title    = "MachShop MES Schema Documentation"
}

datasource db {
  provider = "postgresql"
  url      = env("DATABASE_URL")
}

model Enterprise {
  id             String   @id @default(cuid())
  enterpriseCode String   @unique
  enterpriseName String
  description    String?
  headquarters   String?
  isActive       Boolean  @default(true)
  createdAt      DateTime @default(now())
  updatedAt      DateTime @updatedAt
  sites          Site[]

  @@map("enterprises")
}

model Site {
  id                        String                     @id @default(cuid())
  siteCode                  String                     @unique
  siteName                  String
  location                  String?
  enterpriseId              String?
  isActive                  Boolean                    @default(true)
  createdAt                 DateTime                   @default(now())
  updatedAt                 DateTime                   @updatedAt
  areas                     Area[]
  auditReports              AuditReport[]
  equipment                 Equipment[]
  indirectCostCodes         IndirectCostCode[]
  ncrs                      NCR[]
  operations                Operation[]
  partAvailability          PartSiteAvailability[]
  permissionChangeLogs      PermissionChangeLog[]
  permissionUsageLogs       PermissionUsageLog[]
  productionSchedules       ProductionSchedule[]
  routingTemplates          RoutingTemplate[]
  routings                  Routing[]
  securityEvents            SecurityEvent[]
  enterprise                Enterprise?                @relation(fields: [enterpriseId], references: [id])
  timeTrackingConfiguration TimeTrackingConfiguration?
  userSiteRoles             UserSiteRole[]
  workOrders                WorkOrder[]

  // Role Template relationships
  roleTemplateInstances     RoleTemplateInstance[]
  roleTemplateUsageLogs     RoleTemplateUsageLog[]

  // Time Entry Management Relations (Issue #51)
  autoStopConfiguration     AutoStopConfiguration?

  // Location Management Relations (Issue #207)
  locations                 Location[]

  // Temporal permissions audit trail
  temporalAccessLogs        TemporalAccessLog[]

  // Department Management Relations (Issue #209)
  departments               Department[]

  // Workflow Configuration Relations (Issue #40)
  workflowConfiguration     SiteWorkflowConfiguration? @relation("SiteWorkflowConfig")

  // Andon System Relations (Issue #171)
  andonAlerts               AndonAlert[]
  andonIssueTypes           AndonIssueType[]
  andonEscalationRules      AndonEscalationRule[]
  andonSiteConfigurations   AndonSiteConfiguration[]
  andonNotificationTemplates AndonNotificationTemplate[]
  andonSystemSettings       AndonSystemSettings[]

  // Serial Number Format Configuration Relations (Issue #149)
  serialNumberFormatConfigs SerialNumberFormatConfig[]

  // NCR Workflow Configuration Relations (Issue #55)
  ncrWorkflowConfigs NCRWorkflowConfig[] @relation("NCRWorkflowConfigs")

  // Plugin System Relations (Issue #75)
  plugins               Plugin[]

  // Plugin Registry Relations (Issue #79)
  pluginInstallations   PluginInstallation[]

  @@index([enterpriseId])
  @@map("sites")
}

model Area {
  id          String       @id @default(cuid())
  areaCode    String       @unique
  areaName    String
  description String?
  siteId      String
  isActive    Boolean      @default(true)
  createdAt   DateTime     @default(now())
  updatedAt   DateTime     @updatedAt
  site        Site         @relation(fields: [siteId], references: [id])
  equipment   Equipment[]
  workCenters WorkCenter[]
  stagingLocations StagingLocation[]
  locations   Location[]

  // Andon System Relations (Issue #171)
  andonAlerts AndonAlert[]

  @@index([siteId])
  @@map("areas")
}

model Department {
  id                String      @id @default(cuid())
  departmentCode    String      @unique   // e.g., "ENG", "QA", "PROD", "MFG"
  departmentName    String                 // e.g., "Engineering", "Quality Assurance"
  description       String?

  // Organizational hierarchy
  parentDepartmentId String?
  parentDepartment  Department? @relation("DepartmentHierarchy", fields: [parentDepartmentId], references: [id])
  childDepartments  Department[] @relation("DepartmentHierarchy")

  // Optional associations
  siteId            String?
  site              Site?       @relation(fields: [siteId], references: [id])

  // Cost center tracking
  costCenter        String?
  budgetCode        String?

  // Department manager
  managerId         String?     @unique
  manager           User?       @relation("DepartmentManager", fields: [managerId], references: [id])

  isActive          Boolean     @default(true)
  createdAt         DateTime    @default(now())
  updatedAt         DateTime    @updatedAt

  // Relations back to entities
  users                       User[]                  @relation("UserDepartment")
  personnelInfoExchanges      PersonnelInfoExchange[] @relation("PersonnelDepartment")
  ecoRequestorDepts           EngineeringChangeOrder[] @relation("ECORequestorDept")
  ecoTaskAssignments          ECOTask[]               @relation("ECOTaskDept")
  icdChangeRequestDepts       ICDChangeRequest[]      @relation("ICDChangeRequestDept")

  @@index([departmentCode])
  @@index([siteId])
  @@index([parentDepartmentId])
  @@index([managerId])
  @@map("departments")
}

model User {
  id                        String                          @id @default(cuid())
  username                  String                          @unique
  email                     String                          @unique
  firstName                 String?
  lastName                  String?
  passwordHash              String
  isActive                  Boolean                         @default(true)
  roles                     String[]
  permissions               String[]
  lastLoginAt               DateTime?
  createdAt                 DateTime                        @default(now())
  updatedAt                 DateTime                        @updatedAt
  employeeNumber            String?                         @unique
  personnelClassId          String?
  hireDate                  DateTime?
  terminationDate           DateTime?
  phone                     String?
  emergencyContact          String?
  emergencyPhone            String?
  department                String?
  departmentId              String?
  supervisorId              String?
  costCenter                String?
  laborRate                 Float?
  auditLogs                 AuditLog[]
  generatedAuditReports     AuditReport[]

  // Role Template relationships
  createdRoleTemplates      RoleTemplate[]              @relation("RoleTemplateCreator")
  updatedRoleTemplates      RoleTemplate[]              @relation("RoleTemplateUpdater")
  instantiatedTemplates     RoleTemplateInstance[]
  templateUsageLogsAsPerformer RoleTemplateUsageLog[]   @relation("RoleTemplateLogPerformer")
  templateUsageLogsAsTarget    RoleTemplateUsageLog[]   @relation("RoleTemplateLogTarget")
  authenticationEvents      AuthenticationEvent[]
  dispatchedWorkOrders      DispatchLog[]                   @relation("DispatchAssignedTo")
  createdDocumentTemplates  DocumentTemplate[]              @relation("DocumentTemplateCreatedBy")
  updatedDocumentTemplates  DocumentTemplate[]              @relation("DocumentTemplateUpdatedBy")
  invalidatedSignatures     ElectronicSignature[]           @relation("ElectronicSignatureInvalidatedBy")
  electronicSignatures      ElectronicSignature[]           @relation("ElectronicSignatureUser")
  equipmentLogs             EquipmentLog[]
  inspectionExecutions      InspectionExecution[]           @relation("InspectionExecutionInspector")
  approvedInspectionPlans   InspectionPlan[]                @relation("InspectionPlanApprovedBy")
  createdInspectionPlans    InspectionPlan[]                @relation("InspectionPlanCreatedBy")
  updatedInspectionPlans    InspectionPlan[]                @relation("InspectionPlanUpdatedBy")
  laborTimeEntries          LaborTimeEntry[]
  assignedNcrs              NCR[]                           @relation("AssignedTo")
  ncrReports                NCR[]                           @relation("CreatedBy")
  permissionChangesChanger  PermissionChangeLog[]           @relation("PermissionChangeChanger")
  permissionChangesTarget   PermissionChangeLog[]           @relation("PermissionChangeTarget")
  permissionUsageLogs       PermissionUsageLog[]
  availability              PersonnelAvailability[]
  certifications            PersonnelCertification[]
  skills                    PersonnelSkillAssignment[]
  workCenterAssignments     PersonnelWorkCenterAssignment[]
  qualityInspections        QualityInspection[]
  routingTemplates          RoutingTemplate[]
  resolvedSecurityEvents    SecurityEvent[]                 @relation("SecurityEventResolvedBy")
  securityEvents            SecurityEvent[]
  completedSetupExecutions  SetupExecution[]                @relation("SetupExecutionCompletedBy")
  startedSetupExecutions    SetupExecution[]                @relation("SetupExecutionStartedBy")
  approvedSetupSheets       SetupSheet[]                    @relation("SetupSheetApprovedBy")
  createdSetupSheets        SetupSheet[]                    @relation("SetupSheetCreatedBy")
  updatedSetupSheets        SetupSheet[]                    @relation("SetupSheetUpdatedBy")
  sopAcknowledgments        SOPAcknowledgment[]             @relation("SOPAcknowledgmentUser")
  sopAudits                 SOPAudit[]                      @relation("SOPAuditAuditor")
  ssoSessions               SsoSession[]
  approvedSOPs              StandardOperatingProcedure[]    @relation("SOPApprovedBy")
  createdSOPs               StandardOperatingProcedure[]    @relation("SOPCreatedBy")
  updatedSOPs               StandardOperatingProcedure[]    @relation("SOPUpdatedBy")
  toolCalibrationRecords    ToolCalibrationRecord[]         @relation("ToolCalibrationPerformedBy")
  approvedToolDrawings      ToolDrawing[]                   @relation("ToolDrawingApprovedBy")
  createdToolDrawings       ToolDrawing[]                   @relation("ToolDrawingCreatedBy")
  updatedToolDrawings       ToolDrawing[]                   @relation("ToolDrawingUpdatedBy")
  toolMaintenanceRecords    ToolMaintenanceRecord[]         @relation("ToolMaintenancePerformedBy")
  toolUsageLogs             ToolUsageLog[]                  @relation("ToolUsageLogUsedBy")
  userRoles                 UserRole[]
  userSessionLogs           UserSessionLog[]
  userSiteRoles             UserSiteRole[]
  personnelClass            PersonnelClass?                 @relation(fields: [personnelClassId], references: [id])
  supervisor                User?                           @relation("SupervisorRelation", fields: [supervisorId], references: [id])
  subordinates              User[]                          @relation("SupervisorRelation")
  departmentRelation        Department?                     @relation("UserDepartment", fields: [departmentId], references: [id])
  workInstructionExecutions WorkInstructionExecution[]      @relation("WIExecutionOperator")
  signedStepExecutions      WorkInstructionStepExecution[]  @relation("WIStepExecutionSignedBy")
  approvedWorkInstructions  WorkInstruction[]               @relation("WorkInstructionApprovedBy")
  createdWorkInstructions   WorkInstruction[]               @relation("WorkInstructionCreatedBy")
  updatedWorkInstructions   WorkInstruction[]               @relation("WorkInstructionUpdatedBy")
  assignedWorkOrders        WorkOrder[]                     @relation("AssignedTo")
  createdWorkOrders         WorkOrder[]                     @relation("CreatedBy")
  workPerformanceRecords    WorkPerformance[]               @relation("WorkPerformancePersonnel")

  // Torque Management relationships
  createdTorqueSpecs        TorqueSpecification[]           @relation("TorqueSpecCreator")
  approvedTorqueSpecs       TorqueSpecification[]           @relation("TorqueSpecApprover")
  torqueEventOperations     TorqueEvent[]                   @relation("TorqueEventOperator")
  torqueEventSupervisions   TorqueEvent[]                   @relation("TorqueEventSupervisor")
  torqueEventReworks        TorqueEvent[]                   @relation("TorqueEventRework")

  // Kitting System relationships
  kitsCreated               Kit[]                           @relation("KitCreatedBy")
  kitsStaged                Kit[]                           @relation("KitStagedBy")
  kitsIssued                Kit[]                           @relation("KitIssuedBy")
  vendorKitInspections      VendorKitInspection[]
  vendorKitHistory          VendorKitHistory[]
  kitsReceived              Kit[]                           @relation("KitIssuedTo")
  kitsReturned              Kit[]                           @relation("KitReturnedBy")
  kitStatusChanges          KitStatusHistory[]              @relation("KitStatusChanged")
  shortageAlertsAssigned    KitShortageAlert[]              @relation("ShortageAssigned")
  shortageAlertsResolved    KitShortageAlert[]              @relation("ShortageResolved")

  // Expedite workflow relationships
  expeditRequestsCreated    ExpeditRequest[]                @relation("ExpeditRequestedBy")
  expeditRequestsApproved   ExpeditRequest[]                @relation("ExpeditApprovedBy")
  supplierCommunicationsSent SupplierCommunication[]
  shortageResolutionsCreated ShortageResolution[]
  expeditStatusChanges      ExpeditStatusHistory[]

  // OAuth/OIDC relationships
  oidcSessions              OidcSession[]
  // SAML relationships
  samlSessions              SamlSession[]

  // Saviynt Identity Governance relationships
  saviyntUserMapping        SaviyntUserMapping?

  // Build Record Relationships
  buildRecordsCreated       BuildRecord[]                   @relation("BuildRecordCreatedBy")
  buildRecordsAssigned      BuildRecord[]                   @relation("BuildRecordAssignedTo")
  buildRecordsQualityApproved BuildRecord[]                 @relation("BuildRecordQualityApprover")
  buildRecordsEngineeringApproved BuildRecord[]             @relation("BuildRecordEngineeringApprover")
  operationOperator         BuildRecordOperation[]          @relation("OperationOperator")
  operationInspector        BuildRecordOperation[]          @relation("OperationInspector")
  operationEngineeringApprover BuildRecordOperation[]       @relation("OperationEngineeringApprover")
  deviationsDetected        BuildDeviation[]                @relation("DeviationDetectedBy")
  deviationsEngineeringApproved BuildDeviation[]            @relation("DeviationEngineeringApprover")
  deviationsQualityApproved BuildDeviation[]               @relation("DeviationQualityApprover")
  deviationsClosed          BuildDeviation[]                @relation("DeviationClosedBy")
  photosCaptured            BuildRecordPhoto[]              @relation("PhotoCapturedBy")
  photosApproved            BuildRecordPhoto[]              @relation("PhotoApprovedBy")
  photosRejected            BuildRecordPhoto[]              @relation("PhotoRejectedBy")
  documentsUploaded         BuildRecordDocument[]           @relation("DocumentUploadedBy")
  documentsApproved         BuildRecordDocument[]           @relation("DocumentApprovedBy")
  statusChanges             BuildRecordStatusHistory[]      @relation("StatusChangedBy")
  buildRecordSignatures     BuildRecordSignature[]          @relation("BuildRecordSigner")
  buildRecordInvalidatedSignatures BuildRecordSignature[]    @relation("BuildRecordSignatureInvalidator")

  // Time Entry Management Relations (Issue #51)
  timeEntryEditsCreated     TimeEntryEdit[]                 @relation("TimeEntryEditEditor")
  timeEntryEditsApproved    TimeEntryEdit[]                 @relation("TimeEntryEditApprover")
  timeEntryApprovals        TimeEntryApproval[]
  timeEntryBatchesSubmitted TimeEntryBatch[]                @relation("TimeEntryBatchEmployee")
  timeEntryBatchesApproved  TimeEntryBatch[]                @relation("TimeEntryBatchApprover")
  timeEntryLocks            TimeEntryLock[]

  // Part Interchangeability Framework relationships
  createdInterchangeabilityGroups PartInterchangeabilityGroup[] @relation("InterchangeabilityGroupCreator")
  createdPartSubstitutions  PartSubstitution[]              @relation("PartSubstitutionCreator")
  requestedApprovals        InterchangeabilityApproval[]    @relation("ApprovalRequester")
  approvedApprovals         InterchangeabilityApproval[]    @relation("ApprovalApprover")
  approvedSubstitutions     WorkOrderPartSubstitution[]     @relation("SubstitutionApprover")
  createdSubstitutions      WorkOrderPartSubstitution[]     @relation("SubstitutionCreator")
  auditLogActions           InterchangeabilityAuditLog[]    @relation("AuditLogPerformer")

  // Temporal permissions audit trail
  temporalAccessLogs        TemporalAccessLog[]

  // Department Management Relations (Issue #209)
  managedDepartments             Department[]              @relation("DepartmentManager")

  // Equipment & Maintenance Management Relations (Issue #94)
  assignedMaintenanceWorkOrders  MaintenanceWorkOrder[]    @relation("MaintenanceWorkOrderAssignedTo")
  createdMaintenanceWorkOrders   MaintenanceWorkOrder[]    @relation("MaintenanceWorkOrderCreatedBy")
  updatedMaintenanceWorkOrders   MaintenanceWorkOrder[]    @relation("MaintenanceWorkOrderUpdatedBy")
  laborEntries                   LaborEntry[]              @relation("LaborEntryTechnician")
  reportedDowntimeEvents         DowntimeEvent[]           @relation("DowntimeEventReportedBy")

  // Andon System Relations (Issue #171)
  andonAlertsRaised         AndonAlert[]                    @relation("AndonAlertsRaised")
  andonAlertsAssigned       AndonAlert[]                    @relation("AndonAlertsAssigned")
  andonAlertsResolved       AndonAlert[]                    @relation("AndonAlertsResolved")
  andonIssueTypes           AndonIssueType[]
  andonEscalationRules      AndonEscalationRule[]
  andonConfigurations       AndonConfiguration[]
  andonSiteConfigurations   AndonSiteConfiguration[]
  andonSystemSettings       AndonSystemSettings[]

  // QMS Compliance Framework Relations (Issue #102)
  documentsApprovedBy       ControlledDocument[]            @relation("DocumentApprovedBy")
  documentDistribution      ControlledDocument[]            @relation("DocumentDistribution")
  documentsCreated          ControlledDocument[]            @relation("DocumentCreatedBy")
  documentApprovalsGiven    DocumentApproval[]
  coursesCreated            TrainingCourse[]                @relation("CourseCreatedBy")
  trainingRecordsAsTrainee  TrainingRecord[]                @relation("TrainingRecordTrainee")
  trainingRecordsAsInstructor TrainingRecord[]              @relation("TrainingRecordInstructor")

  // QMS Phase 2: Audit, CAPA, Management Review, Change Management
  auditsLead                InternalAudit[]                 @relation("AuditLeadAuditor")
  auditsAsAuditee           InternalAudit[]                 @relation("Auditee")
  auditsClosed              InternalAudit[]                 @relation("AuditClosedBy")
  auditsCreated             InternalAudit[]                 @relation("AuditCreatedBy")
  findingsVerified          AuditFinding[]
  capasAssigned             CorrectiveAction[]              @relation("CAAssignedTo")
  capasVerified             CorrectiveAction[]              @relation("CAVerifiedBy")
  capasCreated              CorrectiveAction[]              @relation("CACreatedBy")
  caAuditTrail              CorrectiveActionAudit[]
  caApprovalsApproved       CAApprovalRequest[]
  caApprovalsRequested      CAApprovalRequest[]             @relation("CAApprovalRequester")
  reviewsChaired            ManagementReview[]              @relation("ReviewChairperson")
  reviewActionsAssigned     ManagementReviewAction[]
  reviewsCreated            ManagementReview[]              @relation("ReviewCreatedBy")
  changesApproved           ChangeRequest[]                 @relation("ChangeApprovedBy")
  changesCreated            ChangeRequest[]                 @relation("ChangeCreatedBy")

  @@index([employeeNumber])
  @@index([personnelClassId])
  @@index([supervisorId])
  @@index([departmentId])
  @@map("users")
}

model PersonnelClass {
  id             String                   @id @default(cuid())
  classCode      String                   @unique
  className      String
  description    String?
  level          Int
  parentClassId  String?
  isActive       Boolean                  @default(true)
  createdAt      DateTime                 @default(now())
  updatedAt      DateTime                 @updatedAt
  parentClass    PersonnelClass?          @relation("PersonnelClassHierarchy", fields: [parentClassId], references: [id])
  childClasses   PersonnelClass[]         @relation("PersonnelClassHierarchy")
  qualifications PersonnelQualification[]
  personnel      User[]

  @@index([parentClassId])
  @@index([level])
  @@map("personnel_classes")
}

model PersonnelQualification {
  id                   String                   @id @default(cuid())
  qualificationCode    String                   @unique
  qualificationName    String
  description          String?
  qualificationType    QualificationType
  issuingOrganization  String?
  validityPeriodMonths Int?
  requiresRenewal      Boolean                  @default(false)
  personnelClassId     String?
  isActive             Boolean                  @default(true)
  createdAt            DateTime                 @default(now())
  updatedAt            DateTime                 @updatedAt
  certifications       PersonnelCertification[]
  personnelClass       PersonnelClass?          @relation(fields: [personnelClassId], references: [id])

  @@index([personnelClassId])
  @@index([qualificationType])
  @@map("personnel_qualifications")
}

model PersonnelCertification {
  id                  String                 @id @default(cuid())
  personnelId         String
  qualificationId     String
  certificationNumber String?
  issuedDate          DateTime
  expirationDate      DateTime?
  status              CertificationStatus    @default(ACTIVE)
  attachmentUrls      String[]
  verifiedBy          String?
  verifiedAt          DateTime?
  notes               String?
  createdAt           DateTime               @default(now())
  updatedAt           DateTime               @updatedAt
  personnel           User                   @relation(fields: [personnelId], references: [id])
  qualification       PersonnelQualification @relation(fields: [qualificationId], references: [id])

  @@unique([personnelId, qualificationId])
  @@index([personnelId])
  @@index([qualificationId])
  @@index([expirationDate])
  @@index([status])
  @@map("personnel_certifications")
}

model PersonnelSkill {
  id               String                     @id @default(cuid())
  skillCode        String                     @unique
  skillName        String
  description      String?
  skillCategory    SkillCategory
  isActive         Boolean                    @default(true)
  createdAt        DateTime                   @default(now())
  updatedAt        DateTime                   @updatedAt
  skillAssignments PersonnelSkillAssignment[]

  @@index([skillCategory])
  @@map("personnel_skills")
}

model PersonnelSkillAssignment {
  id              String          @id @default(cuid())
  personnelId     String
  skillId         String
  competencyLevel CompetencyLevel
  assessedBy      String?
  assessedAt      DateTime?
  lastUsedDate    DateTime?
  certifiedDate   DateTime?
  notes           String?
  createdAt       DateTime        @default(now())
  updatedAt       DateTime        @updatedAt
  personnel       User            @relation(fields: [personnelId], references: [id])
  skill           PersonnelSkill  @relation(fields: [skillId], references: [id])

  @@unique([personnelId, skillId])
  @@index([personnelId])
  @@index([skillId])
  @@index([competencyLevel])
  @@map("personnel_skill_assignments")
}

model PersonnelWorkCenterAssignment {
  id            String     @id @default(cuid())
  personnelId   String
  workCenterId  String
  isPrimary     Boolean    @default(false)
  effectiveDate DateTime   @default(now())
  endDate       DateTime?
  certifiedDate DateTime?
  notes         String?
  createdAt     DateTime   @default(now())
  updatedAt     DateTime   @updatedAt
  personnel     User       @relation(fields: [personnelId], references: [id])
  workCenter    WorkCenter @relation(fields: [workCenterId], references: [id])

  @@unique([personnelId, workCenterId])
  @@index([personnelId])
  @@index([workCenterId])
  @@index([effectiveDate])
  @@map("personnel_work_center_assignments")
}

model PersonnelAvailability {
  id               String           @id @default(cuid())
  personnelId      String
  availabilityType AvailabilityType
  startDateTime    DateTime
  endDateTime      DateTime
  shiftCode        String?
  isRecurring      Boolean          @default(false)
  recurrenceRule   String?
  reason           String?
  approvedBy       String?
  approvedAt       DateTime?
  notes            String?
  createdAt        DateTime         @default(now())
  updatedAt        DateTime         @updatedAt
  personnel        User             @relation(fields: [personnelId], references: [id])

  @@index([personnelId])
  @@index([startDateTime])
  @@index([availabilityType])
  @@map("personnel_availability")
}

/// Unit of Measure lookup table for standardizing measurement units across the system
model UnitOfMeasure {
  id                       String            @id @default(cuid())
  code                     String            @unique      // e.g., "EA", "KG", "LB", "M", "FT"
  name                     String                         // e.g., "Each", "Kilogram", "Pound"
  description              String?                        // Detailed description
  unitType                 UnitType                       // Category of measurement
  systemOfMeasure          SystemOfMeasure               // Metric, Imperial, etc.
  isBaseUnit               Boolean           @default(false) // True if this is the base unit for conversions
  conversionFactor         Decimal?                       // Factor to convert to base unit
  baseUnitId               String?                        // Reference to base unit for conversions
  symbol                   String?                        // e.g., "kg", "lb", "m"
  isActive                 Boolean           @default(true)
  sortOrder                Int?                           // For consistent display ordering
  createdAt                DateTime          @default(now())
  updatedAt                DateTime          @updatedAt

  // Self-referential relation for unit conversions
  baseUnit                 UnitOfMeasure?    @relation("UnitConversions", fields: [baseUnitId], references: [id])
  derivedUnits             UnitOfMeasure[]   @relation("UnitConversions")

  // Relations to entities using this UOM - only implemented models
  materialDefinitionsBase     MaterialDefinition[]        @relation("MaterialDefinitionBaseUOM")
  materialDefinitionsAlt      MaterialDefinition[]        @relation("MaterialDefinitionAlternateUOM")
  materialProperties          MaterialProperty[]          @relation("MaterialPropertyUOM")
  materialLots                MaterialLot[]               @relation("MaterialLotUOM")
  materialSublots             MaterialSublot[]            @relation("MaterialSublotUOM")
  materialLotGenealogies      MaterialLotGenealogy[]      @relation("MaterialLotGenealogyUOM")
  materialStateHistories      MaterialStateHistory[]      @relation("MaterialStateHistoryUOM")
  operationParameters         OperationParameter[]        @relation("OperationParameterUOM")
  materialOperationSpecs      MaterialOperationSpecification[] @relation("MaterialOperationSpecificationUOM")
  parts                       Part[]                      @relation("PartUOM")
  bomItems                    BOMItem[]                   @relation("BOMItemUOM")
  routingStepParameters       RoutingStepParameter[]      @relation("RoutingStepParameterUOM")
  scheduleEntries             ScheduleEntry[]             @relation("ScheduleEntryUOM")
  qualityCharacteristics      QualityCharacteristic[]     @relation("QualityCharacteristicUOM")
  productSpecifications       ProductSpecification[]      @relation("ProductSpecificationUOM")
  scheduleConstraints         ScheduleConstraint[]        @relation("ScheduleConstraintUOM")
  inventories                 Inventory[]                 @relation("InventoryUOM")
  materialTransactions        MaterialTransaction[]       @relation("MaterialTransactionUOM")
  kitItems                    KitItem[]                   @relation("KitItemUOM")
  vendorKitItems              VendorKitItem[]             @relation("VendorKitItemUOM")
  locationCapacityUnits       Location[]                  @relation("LocationCapacityUOM")
  locationDimensionUnits      Location[]                  @relation("LocationDimensionUOM")

  @@index([code])
  @@index([unitType])
  @@index([systemOfMeasure])
  @@index([isActive])
  @@map("units_of_measure")
}

model MaterialClass {
  id                     String               @id @default(cuid())
  classCode              String               @unique
  className              String
  description            String?
  level                  Int
  parentClassId          String?
  requiresLotTracking    Boolean              @default(true)
  requiresSerialTracking Boolean              @default(false)
  requiresExpirationDate Boolean              @default(false)
  shelfLifeDays          Int?
  storageRequirements    String?
  handlingInstructions   String?
  isActive               Boolean              @default(true)
  createdAt              DateTime             @default(now())
  updatedAt              DateTime             @updatedAt
  parentClass            MaterialClass?       @relation("MaterialClassHierarchy", fields: [parentClassId], references: [id])
  childClasses           MaterialClass[]      @relation("MaterialClassHierarchy")
  materials              MaterialDefinition[]

  @@index([parentClassId])
  @@index([level])
  @@map("material_classes")
}

model MaterialDefinition {
  id                     String               @id @default(cuid())
  materialNumber         String               @unique
  materialName           String
  description            String?
  materialClassId        String
  baseUnitOfMeasure      String
  alternateUnitOfMeasure String?
  baseUnitOfMeasureId    String?              // FK to UnitOfMeasure
  alternateUnitOfMeasureId String?            // FK to UnitOfMeasure
  conversionFactor       Float?
  materialType           MaterialType
  materialGrade          String?
  specification          String?
  minimumStock           Float?
  reorderPoint           Float?
  reorderQuantity        Float?
  leadTimeDays           Int?
  requiresLotTracking    Boolean              @default(true)
  lotNumberFormat        String?
  defaultShelfLifeDays   Int?
  standardCost           Float?
  currency               String?              @default("USD")    // Legacy field (to be deprecated)
  currencyId             String?                                 // FK to Currency
  requiresInspection     Boolean              @default(false)
  inspectionFrequency    String?
  primarySupplierId      String?
  supplierPartNumber     String?
  drawingNumber          String?
  revision               String?
  msdsUrl                String?
  imageUrl               String?
  isActive               Boolean              @default(true)
  isPhantom              Boolean              @default(false)
  isObsolete             Boolean              @default(false)
  obsoleteDate           DateTime?
  replacementMaterialId  String?
  createdAt              DateTime             @default(now())
  updatedAt              DateTime             @updatedAt
  materialClass          MaterialClass        @relation(fields: [materialClassId], references: [id])
  replacementMaterial    MaterialDefinition?  @relation("MaterialReplacement", fields: [replacementMaterialId], references: [id])
  replacedMaterials      MaterialDefinition[] @relation("MaterialReplacement")
  baseUnitOfMeasureRef   UnitOfMeasure?       @relation("MaterialDefinitionBaseUOM", fields: [baseUnitOfMeasureId], references: [id])
  alternateUnitOfMeasureRef UnitOfMeasure?    @relation("MaterialDefinitionAlternateUOM", fields: [alternateUnitOfMeasureId], references: [id])
  currencyRef            Currency?            @relation("MaterialDefinitionCurrency", fields: [currencyId], references: [id])
  lots                   MaterialLot[]
  properties             MaterialProperty[]

  @@index([materialClassId])
  @@index([materialType])
  @@index([isActive])
  @@index([baseUnitOfMeasureId])
  @@index([alternateUnitOfMeasureId])
  @@index([materialNumber])
  @@map("material_definitions")
}

model MaterialProperty {
  id            String               @id @default(cuid())
  materialId    String
  propertyName  String
  propertyType  MaterialPropertyType
  propertyValue String
  propertyUnit  String?
  propertyUnitId String?              // FK to UnitOfMeasure
  testMethod    String?
  nominalValue  Float?
  minValue      Float?
  maxValue      Float?
  isRequired    Boolean              @default(false)
  isCritical    Boolean              @default(false)
  notes         String?
  createdAt     DateTime             @default(now())
  updatedAt     DateTime             @updatedAt
  material      MaterialDefinition   @relation(fields: [materialId], references: [id])
  unitOfMeasureRef UnitOfMeasure?    @relation("MaterialPropertyUOM", fields: [propertyUnitId], references: [id])

  @@unique([materialId, propertyName])
  @@index([materialId])
  @@index([propertyUnitId])
  @@index([propertyType])
  @@map("material_properties")
}

model MaterialLot {
  id                  String                 @id @default(cuid())
  persistentUuid      String?                @default(uuid()) // Material traceability UUID for supply chain tracking
  lotNumber           String                 @unique
  materialId          String
  supplierLotNumber   String?
  purchaseOrderNumber String?
  heatNumber          String?
  serialNumber        String?
  originalQuantity    Float
  currentQuantity     Float
  unitOfMeasure       String
  unitOfMeasureId     String?              // FK to UnitOfMeasure
  location            String?              // Legacy location field (to be deprecated)
  locationId          String?              // FK to Location
  warehouseId         String?
  manufactureDate     DateTime?
  receivedDate        DateTime
  expirationDate      DateTime?
  shelfLifeDays       Int?
  firstUsedDate       DateTime?
  lastUsedDate        DateTime?
  status              MaterialLotStatus      @default(AVAILABLE)
  state               MaterialLotState       @default(RECEIVED)
  isQuarantined       Boolean                @default(false)
  quarantineReason    String?
  quarantinedAt       DateTime?
  qualityStatus       QualityLotStatus       @default(PENDING)
  inspectionId        String?
  certificationUrls   String[]
  supplierId          String?
  supplierName        String?
  manufacturerId      String?
  manufacturerName    String?
  countryOfOrigin     String?
  unitCost            Float?
  totalCost           Float?
  currency            String?                @default("USD")    // Legacy field (to be deprecated)
  currencyId          String?                                   // FK to Currency
  parentLotId         String?
  isSplit             Boolean                @default(false)
  isMerged            Boolean                @default(false)
  notes               String?
  customAttributes    Json?
  createdAt           DateTime               @default(now())
  updatedAt           DateTime               @updatedAt
  genealogyAsChild    MaterialLotGenealogy[] @relation("ChildLot")
  genealogyAsParent   MaterialLotGenealogy[] @relation("ParentLot")
  material            MaterialDefinition     @relation(fields: [materialId], references: [id])
  parentLot           MaterialLot?           @relation("LotGenealogy", fields: [parentLotId], references: [id])
  childLots           MaterialLot[]          @relation("LotGenealogy")
  unitOfMeasureRef    UnitOfMeasure?         @relation("MaterialLotUOM", fields: [unitOfMeasureId], references: [id])
  locationRef         Location?              @relation(fields: [locationId], references: [id])
  currencyRef         Currency?              @relation("MaterialLotCurrency", fields: [currencyId], references: [id])
  stateHistory        MaterialStateHistory[]
  sublots             MaterialSublot[]
  kitItems            KitItem[]

  @@index([materialId])
  @@index([lotNumber])
  @@index([persistentUuid])
  @@index([status])
  @@index([state])
  @@index([expirationDate])
  @@index([qualityStatus])
  @@index([parentLotId])
  @@index([unitOfMeasureId])
  @@map("material_lots")
}

model MaterialSublot {
  id            String              @id @default(cuid())
  sublotNumber  String              @unique
  parentLotId   String
  operationType SublotOperationType
  quantity      Float
  unitOfMeasure String
  unitOfMeasureId String?              // FK to UnitOfMeasure
  workOrderId   String?
  operationId   String?
  reservedFor   String?
  location      String?
  status        MaterialLotStatus   @default(AVAILABLE)
  isActive      Boolean             @default(true)
  splitReason   String?
  createdById   String?
  createdAt     DateTime            @default(now())
  updatedAt     DateTime            @updatedAt
  parentLot     MaterialLot         @relation(fields: [parentLotId], references: [id])
  unitOfMeasureRef UnitOfMeasure?    @relation("MaterialSublotUOM", fields: [unitOfMeasureId], references: [id])

  @@index([parentLotId])
  @@index([sublotNumber])
  @@index([workOrderId])
  @@index([unitOfMeasureId])
  @@map("material_sublots")
}

model MaterialLotGenealogy {
  id               String                @id @default(cuid())
  parentLotId      String
  childLotId       String
  relationshipType GenealogyRelationType
  quantityConsumed Float
  quantityProduced Float?
  unitOfMeasure    String
  unitOfMeasureId  String?              // FK to UnitOfMeasure
  workOrderId      String?
  operationId      String?
  processDate      DateTime
  operatorId       String?
  notes            String?
  createdAt        DateTime              @default(now())
  childLot         MaterialLot           @relation("ChildLot", fields: [childLotId], references: [id])
  parentLot        MaterialLot           @relation("ParentLot", fields: [parentLotId], references: [id])
  unitOfMeasureRef UnitOfMeasure?        @relation("MaterialLotGenealogyUOM", fields: [unitOfMeasureId], references: [id])

  @@unique([parentLotId, childLotId, processDate])
  @@index([parentLotId])
  @@index([childLotId])
  @@index([workOrderId])
  @@index([processDate])
  @@index([unitOfMeasureId])
  @@map("material_lot_genealogy")
}

model MaterialStateHistory {
  id             String              @id @default(cuid())
  lotId          String
  previousState  MaterialLotState?
  newState       MaterialLotState
  previousStatus MaterialLotStatus?
  newStatus      MaterialLotStatus?
  reason         String?
  transitionType StateTransitionType
  quantity       Float?
  unitOfMeasure  String?
  unitOfMeasureId String?              // FK to UnitOfMeasure
  workOrderId    String?
  operationId    String?
  inspectionId   String?
  changedById    String?
  changedAt      DateTime            @default(now())
  fromLocation   String?             // Legacy location field (to be deprecated)
  fromLocationId String?             // FK to Location
  toLocation     String?             // Legacy location field (to be deprecated)
  toLocationId   String?             // FK to Location
  qualityNotes   String?
  notes          String?
  metadata       Json?
  createdAt      DateTime            @default(now())
  lot            MaterialLot         @relation(fields: [lotId], references: [id])
  unitOfMeasureRef UnitOfMeasure?     @relation("MaterialStateHistoryUOM", fields: [unitOfMeasureId], references: [id])
  fromLocationRef  Location?          @relation("FromLocation", fields: [fromLocationId], references: [id])
  toLocationRef    Location?          @relation("ToLocation", fields: [toLocationId], references: [id])

  @@index([lotId])
  @@index([changedAt])
  @@index([newState])
  @@index([unitOfMeasureId])
  @@index([newStatus])
  @@map("material_state_history")
}

model Operation {
  id                        String                                @id @default(cuid())
  persistentUuid            String?                               @default(uuid()) // Operation UUID for manufacturing process traceability
  description               String?
  siteId                    String?
  isStandardOperation       Boolean                               @default(false)
  operationCode             String                                @unique
  operationName             String
  operationClassification   OperationClassification?
  standardWorkInstructionId String?
  level                     Int                                   @default(1)
  parentOperationId         String?
  operationType             OperationType
  category                  String?
  duration                  Int?
  setupTime                 Int?
  teardownTime              Int?
  minCycleTime              Int?
  maxCycleTime              Int?
  version                   String                                @default("1.0")
  effectiveDate             DateTime?
  expirationDate            DateTime?
  isActive                  Boolean                               @default(true)
  requiresApproval          Boolean                               @default(false)
  approvedBy                String?
  approvedAt                DateTime?
  createdAt                 DateTime                              @default(now())
  updatedAt                 DateTime                              @updatedAt
  bomItems                  BOMItem[]
  equipmentSpecs            EquipmentOperationSpecification[]
  materialSpecs             MaterialOperationSpecification[]
  dependencies              OperationDependency[]                 @relation("DependentOperation")
  prerequisiteFor           OperationDependency[]                 @relation("PrerequisiteOperation")
  parameters                OperationParameter[]
  parentOperation           Operation?                            @relation("OperationHierarchy", fields: [parentOperationId], references: [id])
  childOperations           Operation[]                           @relation("OperationHierarchy")
  site                      Site?                                 @relation(fields: [siteId], references: [id])
  standardWorkInstruction   WorkInstruction?                      @relation("OperationStandardWI", fields: [standardWorkInstructionId], references: [id])
  personnelSpecs            PersonnelOperationSpecification[]
  assetSpecs                PhysicalAssetOperationSpecification[]
  routingSteps              RoutingStep[]
  samplingPlans             SamplingPlan[]
  torqueSpecifications      TorqueSpecification[]
  kits                      Kit[]
  // Part Interchangeability Framework relationships
  partSubstitutions         WorkOrderPartSubstitution[]

  // Workflow Configuration Relations (Issue #40)
  workflowConfiguration     OperationWorkflowConfiguration? @relation("OperationWorkflowConfig")

  // Andon System Relations (Issue #171)
  andonAlerts AndonAlert[]

  @@index([parentOperationId])
  @@index([persistentUuid])
  @@index([operationType])
  @@index([level])
  @@index([isActive])
  @@index([siteId])
  @@index([isStandardOperation])
  @@map("operations")
}

model OperationParameter {
  id                   String            @id @default(cuid())
  operationId          String
  parameterName        String
  parameterType        ParameterType
  dataType             ParameterDataType
  defaultValue         String?
  unitOfMeasure        String?
  unitOfMeasureId      String?           // FK to UnitOfMeasure
  minValue             Float?
  maxValue             Float?
  allowedValues        String[]
  isRequired           Boolean           @default(false)
  isCritical           Boolean           @default(false)
  requiresVerification Boolean           @default(false)
  displayOrder         Int?
  notes                String?
  createdAt            DateTime          @default(now())
  updatedAt            DateTime          @updatedAt
  parameterGroupId     String?
  operation            Operation         @relation(fields: [operationId], references: [id], onDelete: Cascade)
  parameterGroup       ParameterGroup?   @relation("ParameterGrouping", fields: [parameterGroupId], references: [id])
  formula              ParameterFormula? @relation("FormulaOutput")
  limits               ParameterLimits?
  samplingPlans        SamplingPlan[]
  spcConfiguration     SPCConfiguration?
  unitOfMeasureRef     UnitOfMeasure?    @relation("OperationParameterUOM", fields: [unitOfMeasureId], references: [id])

  @@unique([operationId, parameterName])
  @@index([operationId])
  @@index([parameterType])
  @@index([unitOfMeasureId])
  @@map("operation_parameters")
}

model ParameterLimits {
  id             String             @id @default(cuid())
  parameterId    String             @unique
  engineeringMin Float?
  engineeringMax Float?
  operatingMin   Float?
  operatingMax   Float?
  LSL            Float?
  USL            Float?
  nominalValue   Float?
  highHighAlarm  Float?
  highAlarm      Float?
  lowAlarm       Float?
  lowLowAlarm    Float?
  createdAt      DateTime           @default(now())
  updatedAt      DateTime           @updatedAt
  parameter      OperationParameter @relation(fields: [parameterId], references: [id], onDelete: Cascade)

  @@map("parameter_limits")
}

model ParameterGroup {
  id            String               @id @default(cuid())
  groupName     String
  parentGroupId String?
  groupType     ParameterGroupType
  description   String?
  tags          String[]
  displayOrder  Int?
  icon          String?
  color         String?
  createdAt     DateTime             @default(now())
  updatedAt     DateTime             @updatedAt
  parameters    OperationParameter[] @relation("ParameterGrouping")
  parentGroup   ParameterGroup?      @relation("GroupHierarchy", fields: [parentGroupId], references: [id], onDelete: Cascade)
  childGroups   ParameterGroup[]     @relation("GroupHierarchy")

  @@index([parentGroupId])
  @@index([groupType])
  @@map("parameter_groups")
}

model ParameterFormula {
  id                 String             @id @default(cuid())
  formulaName        String
  outputParameterId  String             @unique
  formulaExpression  String
  formulaLanguage    FormulaLanguage    @default(JAVASCRIPT)
  inputParameterIds  String[]
  evaluationTrigger  EvaluationTrigger  @default(ON_CHANGE)
  evaluationSchedule String?
  testCases          Json?
  isActive           Boolean            @default(true)
  createdAt          DateTime           @default(now())
  updatedAt          DateTime           @updatedAt
  createdBy          String
  lastModifiedBy     String?
  outputParameter    OperationParameter @relation("FormulaOutput", fields: [outputParameterId], references: [id], onDelete: Cascade)

  @@index([outputParameterId])
  @@map("parameter_formulas")
}

model OperationDependency {
  id                      String               @id @default(cuid())
  dependentOperationId    String
  prerequisiteOperationId String
  dependencyType          DependencyType
  timingType              DependencyTimingType
  lagTime                 Int?
  leadTime                Int?
  condition               String?
  isOptional              Boolean              @default(false)
  notes                   String?
  createdAt               DateTime             @default(now())
  updatedAt               DateTime             @updatedAt
  dependentOperation      Operation            @relation("DependentOperation", fields: [dependentOperationId], references: [id], onDelete: Cascade)
  prerequisiteOperation   Operation            @relation("PrerequisiteOperation", fields: [prerequisiteOperationId], references: [id], onDelete: Cascade)

  @@unique([dependentOperationId, prerequisiteOperationId])
  @@index([dependentOperationId])
  @@index([prerequisiteOperationId])
  @@map("operation_dependencies")
}

model PersonnelOperationSpecification {
  id                     String           @id @default(cuid())
  operationId            String
  personnelClassId       String?
  skillId                String?
  minimumCompetency      CompetencyLevel?
  requiredCertifications String[]
  quantity               Int              @default(1)
  isOptional             Boolean          @default(false)
  roleName               String?
  roleDescription        String?
  notes                  String?
  createdAt              DateTime         @default(now())
  updatedAt              DateTime         @updatedAt
  operation              Operation        @relation(fields: [operationId], references: [id], onDelete: Cascade)

  @@index([operationId])
  @@index([personnelClassId])
  @@map("personnel_operation_specifications")
}

model EquipmentOperationSpecification {
  id                   String          @id @default(cuid())
  operationId          String
  equipmentClass       EquipmentClass?
  equipmentType        String?
  specificEquipmentId  String?
  requiredCapabilities String[]
  minimumCapacity      Float?
  quantity             Int             @default(1)
  isOptional           Boolean         @default(false)
  setupRequired        Boolean         @default(false)
  setupTime            Int?
  notes                String?
  createdAt            DateTime        @default(now())
  updatedAt            DateTime        @updatedAt
  operation            Operation       @relation(fields: [operationId], references: [id], onDelete: Cascade)

  @@index([operationId])
  @@index([equipmentClass])
  @@map("equipment_operation_specifications")
}

model MaterialOperationSpecification {
  id                   String          @id @default(cuid())
  operationId          String
  materialDefinitionId String?
  materialClassId      String?
  materialType         MaterialType?
  quantity             Float
  unitOfMeasure        String
  unitOfMeasureId      String?          // FK to UnitOfMeasure
  consumptionType      ConsumptionType
  requiredProperties   String[]
  qualityRequirements  String?
  isOptional           Boolean         @default(false)
  allowSubstitutes     Boolean         @default(false)
  notes                String?
  createdAt            DateTime        @default(now())
  updatedAt            DateTime        @updatedAt
  operation            Operation       @relation(fields: [operationId], references: [id], onDelete: Cascade)
  unitOfMeasureRef     UnitOfMeasure?  @relation("MaterialOperationSpecificationUOM", fields: [unitOfMeasureId], references: [id])

  @@index([operationId])
  @@index([materialDefinitionId])
  @@index([unitOfMeasureId])
  @@map("material_operation_specifications")
}

model PhysicalAssetOperationSpecification {
  id                  String            @id @default(cuid())
  operationId         String
  assetType           PhysicalAssetType
  assetCode           String?
  assetName           String
  specifications      Json?
  quantity            Int               @default(1)
  isOptional          Boolean           @default(false)
  requiresCalibration Boolean           @default(false)
  calibrationInterval Int?
  estimatedLifeCycles Int?
  notes               String?
  createdAt           DateTime          @default(now())
  updatedAt           DateTime          @updatedAt
  operation           Operation         @relation(fields: [operationId], references: [id], onDelete: Cascade)

  @@index([operationId])
  @@index([assetType])
  @@map("physical_asset_operation_specifications")
}

model Part {
  id                         String                      @id @default(cuid())
  persistentUuid             String?                     @default(uuid()) // MBE/STEP/Traceability UUID for NIST AMS 300-12 compliance
  partNumber                 String                      @unique
  partName                   String
  description                String?
  partType                   String
  productType                ProductType                 @default(MADE_TO_STOCK)
  lifecycleState             ProductLifecycleState       @default(PRODUCTION)
  unitOfMeasure              String
  unitOfMeasureId            String?                     // FK to UnitOfMeasure
  weight                     Float?
  weightUnit                 String?
  drawingNumber              String?
  revision                   String?
  cadModelUrl                String?
  releaseDate                DateTime?
  obsoleteDate               DateTime?
  replacementPartId          String?
  makeOrBuy                  String?                     @default("MAKE")
  leadTimeDays               Int?
  lotSizeMin                 Int?
  lotSizeMultiple            Int?
  standardCost               Float?
  targetCost                 Float?
  currency                   String?                     @default("USD")    // Legacy field (to be deprecated)
  currencyId                 String?                                        // FK to Currency
  isActive                   Boolean                     @default(true)
  isConfigurable             Boolean                     @default(false)
  requiresFAI                Boolean                     @default(false)
  createdAt                  DateTime                    @default(now())
  updatedAt                  DateTime                    @updatedAt
  componentItems             BOMItem[]                   @relation("ComponentPart")
  bomItems                   BOMItem[]                   @relation("ParentPart")
  equipmentMaterialMovements EquipmentMaterialMovement[]
  erpMaterialTransactions    ERPMaterialTransaction[]
  inventoryItems             Inventory[]
  siteAvailability           PartSiteAvailability[]
  replacementPart            Part?                       @relation("PartReplacement", fields: [replacementPartId], references: [id])
  replacedParts              Part[]                      @relation("PartReplacement")
  configurations             ProductConfiguration[]
  lifecycleHistory           ProductLifecycle[]
  specifications             ProductSpecification[]
  productionScheduleRequests ProductionScheduleRequest[]
  qualityPlans               QualityPlan[]
  routings                   Routing[]
  scheduleEntries            ScheduleEntry[]
  serializedParts            SerializedPart[]
  workOrders                 WorkOrder[]
  unitOfMeasureRef           UnitOfMeasure?              @relation("PartUOM", fields: [unitOfMeasureId], references: [id])
  currencyRef                Currency?                   @relation("PartCurrency", fields: [currencyId], references: [id])
  torqueSpecifications       TorqueSpecification[]
  // Part Interchangeability Framework relationships
  primarySubstitutions       PartSubstitution[]          @relation("PrimaryPartSubstitutions")
  substituteSubstitutions    PartSubstitution[]          @relation("SubstitutePartSubstitutions")
  approvals                  InterchangeabilityApproval[] @relation("PartApprovals")
  originalPartSubstitutions  WorkOrderPartSubstitution[] @relation("OriginalPartSubstitutions")
  substitutedPartSubstitutions WorkOrderPartSubstitution[] @relation("SubstitutedPartSubstitutions")

  // Life-Limited Parts (LLP) Fields
  isLifeLimited              Boolean                     @default(false)
  llpCriticalityLevel        LLPCriticalityLevel?
  llpRetirementType          LLPRetirementType?
  llpCycleLimit              Int?                        // Maximum cycles before retirement
  llpTimeLimit               Int?                        // Maximum years before retirement
  llpInspectionInterval      Int?                        // Cycles between inspections
  llpRegulatoryReference     String?                     // FAA AD, OEM bulletin, etc.
  llpCertificationRequired   Boolean                     @default(false)
  llpNotes                   String?                     // LLP-specific notes

  // Kitting System relationships
  kitItems                   KitItem[]
  shortageAlerts             KitShortageAlert[]
  vendorKitItems             VendorKitItem[]

<<<<<<< HEAD
=======
  // Expedite workflow relationships
  expeditRequests            ExpeditRequest[]
  supplierCommunications     SupplierCommunication[]
  alternativePartResolutions ShortageResolution[]         @relation("AlternativePartUsed")
  partShortageAnalytics      PartShortageAnalytics[]

>>>>>>> 941ebc59
  // ICD System relationships
  icdImplementations         ICDPartImplementation[]     @relation("PartICDImplementations")
  icdConsumptions            ICDPartConsumption[]        @relation("PartICDConsumptions")
  icdComplianceChecks        ICDComplianceCheck[]        @relation("PartICDComplianceChecks")

<<<<<<< HEAD
=======
  // Serial Number Format Assignments (Issue #149)
  serialFormatAssignments    SerialFormatPartAssignment[]

>>>>>>> 941ebc59
  @@index([productType])
  @@index([lifecycleState])
  @@index([isActive])
  @@index([partNumber])
  @@index([persistentUuid])
  @@index([unitOfMeasureId])
  @@index([isLifeLimited])
  @@index([llpCriticalityLevel])
  @@map("parts")
}

model PartSiteAvailability {
  id             String    @id @default(cuid())
  partId         String
  siteId         String
  isPreferred    Boolean   @default(false)
  isActive       Boolean   @default(true)
  leadTimeDays   Int?
  minimumLotSize Int?
  maximumLotSize Int?
  standardCost   Float?
  setupCost      Float?
  effectiveDate  DateTime?
  expirationDate DateTime?
  notes          String?
  createdAt      DateTime  @default(now())
  updatedAt      DateTime  @updatedAt
  part           Part      @relation(fields: [partId], references: [id], onDelete: Cascade)
  site           Site      @relation(fields: [siteId], references: [id], onDelete: Cascade)

  @@unique([partId, siteId])
  @@index([siteId])
  @@index([isActive])
  @@map("part_site_availability")
}

model BOMItem {
  id                  String     @id @default(cuid())
  persistentUuid      String     @unique @default(uuid()) // BOM structure UUID for configuration management
  parentPartId        String
  componentPartId     String
  quantity            Float
  unitOfMeasure       String
  unitOfMeasureId     String?    // FK to UnitOfMeasure
  scrapFactor         Float?     @default(0)
  sequence            Int?
  findNumber          String?
  referenceDesignator String?
  operationId         String?
  operationNumber     Int?
  effectiveDate       DateTime?
  obsoleteDate        DateTime?
  ecoNumber           String?
  isOptional          Boolean    @default(false)
  isCritical          Boolean    @default(false)
  notes               String?
  isActive            Boolean    @default(true)
  createdAt           DateTime   @default(now())
  updatedAt           DateTime   @updatedAt
  componentPart       Part       @relation("ComponentPart", fields: [componentPartId], references: [id])
  operation           Operation? @relation(fields: [operationId], references: [id])
  parentPart          Part       @relation("ParentPart", fields: [parentPartId], references: [id])
  unitOfMeasureRef    UnitOfMeasure? @relation("BOMItemUOM", fields: [unitOfMeasureId], references: [id])
  kitItems            KitItem[]

  @@index([parentPartId])
  @@index([componentPartId])
  @@index([persistentUuid])
  @@index([operationId])
  @@index([unitOfMeasureId])
  @@index([effectiveDate])
  @@map("bom_items")
}

model ProductSpecification {
  id                  String            @id @default(cuid())
  partId              String
  specificationName   String
  specificationType   SpecificationType
  specificationValue  String?
  nominalValue        Float?
  minValue            Float?
  maxValue            Float?
  unitOfMeasure       String?
  unitOfMeasureId     String?           // FK to UnitOfMeasure
  testMethod          String?
  inspectionFrequency String?
  isCritical          Boolean           @default(false)
  isRegulatory        Boolean           @default(false)
  documentReferences  String[]
  notes               String?
  isActive            Boolean           @default(true)
  createdAt           DateTime          @default(now())
  updatedAt           DateTime          @updatedAt
  part                Part              @relation(fields: [partId], references: [id], onDelete: Cascade)
  unitOfMeasureRef    UnitOfMeasure?    @relation("ProductSpecificationUOM", fields: [unitOfMeasureId], references: [id])

  @@index([partId])
  @@index([specificationType])
  @@index([isCritical])
  @@index([unitOfMeasureId])
  @@map("product_specifications")
}

model ProductConfiguration {
  id                String                @id @default(cuid())
  partId            String
  configurationName String
  configurationType ConfigurationType
  description       String?
  configurationCode String?
  attributes        Json?
  priceModifier     Float?                @default(0)
  costModifier      Float?                @default(0)
  leadTimeDelta     Int?                  @default(0)
  isAvailable       Boolean               @default(true)
  effectiveDate     DateTime?
  obsoleteDate      DateTime?
  isDefault         Boolean               @default(false)
  marketingName     String?
  imageUrl          String?
  isActive          Boolean               @default(true)
  createdAt         DateTime              @default(now())
  updatedAt         DateTime              @updatedAt
  options           ConfigurationOption[]
  part              Part                  @relation(fields: [partId], references: [id], onDelete: Cascade)

  @@index([partId])
  @@index([configurationType])
  @@index([isDefault])
  @@map("product_configurations")
}

model ConfigurationOption {
  id              String               @id @default(cuid())
  configurationId String
  optionName      String
  optionCode      String?
  description     String?
  optionCategory  String?
  optionValue     String?
  isRequired      Boolean              @default(false)
  isDefault       Boolean              @default(false)
  addedPartIds    String[]
  removedPartIds  String[]
  priceModifier   Float?               @default(0)
  costModifier    Float?               @default(0)
  displayOrder    Int?
  createdAt       DateTime             @default(now())
  updatedAt       DateTime             @updatedAt
  configuration   ProductConfiguration @relation(fields: [configurationId], references: [id], onDelete: Cascade)

  @@index([configurationId])
  @@map("configuration_options")
}

model ProductLifecycle {
  id                String                 @id @default(cuid())
  partId            String
  previousState     ProductLifecycleState?
  newState          ProductLifecycleState
  transitionDate    DateTime               @default(now())
  reason            String?
  ecoNumber         String?
  approvedBy        String?
  approvedAt        DateTime?
  notificationsSent Boolean                @default(false)
  impactAssessment  String?
  notes             String?
  metadata          Json?
  createdAt         DateTime               @default(now())
  part              Part                   @relation(fields: [partId], references: [id], onDelete: Cascade)

  @@index([partId])
  @@index([newState])
  @@index([transitionDate])
  @@map("product_lifecycle")
}

model WorkOrder {
  id                           String                        @id @default(cuid())
  persistentUuid               String?                       @default(uuid()) // Work order lifecycle UUID for MBE compliance
  workOrderNumber              String                        @unique
  partId                       String
  partNumber                   String?
  quantity                     Int
  quantityCompleted            Int                           @default(0)
  quantityScrapped             Int                           @default(0)
  priority                     WorkOrderPriority
  status                       WorkOrderStatus
  dueDate                      DateTime?
  customerOrder                String?
  routingId                    String?
  siteId                       String?
  createdById                  String
  assignedToId                 String?
  startedAt                    DateTime?
  actualStartDate              DateTime?
  completedAt                  DateTime?
  actualEndDate                DateTime?
  createdAt                    DateTime                      @default(now())
  updatedAt                    DateTime                      @updatedAt
  dispatchLogs                 DispatchLog[]
  equipmentCommands            EquipmentCommand[]
  equipmentDataCollections     EquipmentDataCollection[]
  equipmentMaterialMovements   EquipmentMaterialMovement[]
  erpMaterialTransactions      ERPMaterialTransaction[]
  laborTimeEntries             LaborTimeEntry[]
  machineTimeEntries           MachineTimeEntry[]
  materialTransactions         MaterialTransaction[]
  ncrs                         NCR[]
  processDataCollections       ProcessDataCollection[]
  productionPerformanceActuals ProductionPerformanceActual[]
  productionScheduleRequests   ProductionScheduleRequest[]
  variances                    ProductionVariance[]
  qifMeasurementPlans          QIFMeasurementPlan[]
  qifMeasurementResults        QIFMeasurementResult[]
  qualityInspections           QualityInspection[]
  scheduleEntry                ScheduleEntry?
  operations                   WorkOrderOperation[]
  statusHistory                WorkOrderStatusHistory[]
  assignedTo                   User?                         @relation("AssignedTo", fields: [assignedToId], references: [id])
  createdBy                    User                          @relation("CreatedBy", fields: [createdById], references: [id])
  part                         Part                          @relation(fields: [partId], references: [id])
  routing                      Routing?                      @relation(fields: [routingId], references: [id])
  site                         Site?                         @relation(fields: [siteId], references: [id])
  workPerformance              WorkPerformance[]
  torqueEvents                 TorqueEvent[]
  kits                         Kit[]
  buildRecord                  BuildRecord?
  // Part Interchangeability Framework relationships
  partSubstitutions            WorkOrderPartSubstitution[]

  // Workflow Configuration Relations (Issue #40)
  workflowConfiguration        WorkOrderWorkflowConfiguration? @relation("WorkOrderWorkflowConfig")

  // Andon System Relations (Issue #171)
  andonAlerts AndonAlert[]

  @@index([persistentUuid])
  @@map("work_orders")
}

model Routing {
  id              String                @id @default(cuid())
  persistentUuid  String?               @default(uuid()) // Routing UUID for manufacturing process sequencing
  routingNumber   String                @unique
  partId          String?
  siteId          String?
  version         String                @default("1.0")
  lifecycleState  RoutingLifecycleState @default(DRAFT)
  description     String?
  isPrimaryRoute  Boolean               @default(false)
  isActive        Boolean               @default(true)
  effectiveDate   DateTime?
  expirationDate  DateTime?
  routingType     RoutingType           @default(PRIMARY)
  alternateForId  String?
  priority        Int                   @default(1)
  approvedBy      String?
  approvedAt      DateTime?
  visualData      Json?
  createdAt       DateTime              @default(now())
  updatedAt       DateTime              @updatedAt
  createdBy       String?
  notes           String?
  operations      RoutingOperation[]
  steps           RoutingStep[]
  templateSources RoutingTemplate[]     @relation("TemplateSource")
  alternateFor    Routing?              @relation("AlternateRoutes", fields: [alternateForId], references: [id])
  alternateRoutes Routing[]             @relation("AlternateRoutes")
  part            Part?                 @relation(fields: [partId], references: [id])
  site            Site?                 @relation(fields: [siteId], references: [id])
  scheduleEntries ScheduleEntry[]
  workOrders      WorkOrder[]
  workflowConfiguration RoutingWorkflowConfiguration? @relation("RoutingWorkflowConfig")

  @@unique([partId, siteId, version])
  @@index([siteId])
  @@index([partId])
  @@index([persistentUuid])
  @@index([lifecycleState])
  @@index([isActive])
  @@index([partId, siteId, routingType])
  @@index([alternateForId])
  @@map("routings")
}

model RoutingOperation {
  id              String               @id @default(cuid())
  routingId       String
  operationNumber Int
  operationName   String
  description     String?
  setupTime       Float?
  cycleTime       Float?
  workCenterId    String?
  isActive        Boolean              @default(true)
  createdAt       DateTime             @default(now())
  updatedAt       DateTime             @updatedAt
  routing         Routing              @relation(fields: [routingId], references: [id])
  workCenter      WorkCenter?          @relation(fields: [workCenterId], references: [id])
  workOrderOps    WorkOrderOperation[]
  torqueSpecifications TorqueSpecification[]

  @@map("routing_operations")
}

model RoutingStep {
  id                   String                  @id @default(cuid())
  routingId            String
  stepNumber           Int
  operationId          String
  workCenterId         String?
  stepType             StepType                @default(PROCESS)
  controlType          ControlType?
  setupTimeOverride    Int?
  cycleTimeOverride    Int?
  teardownTimeOverride Int?
  isOptional           Boolean                 @default(false)
  isQualityInspection  Boolean                 @default(false)
  isCriticalPath       Boolean                 @default(false)
  workInstructionId    String?
  stepInstructions     String?
  notes                String?
  createdAt            DateTime                @default(now())
  updatedAt            DateTime                @updatedAt
  dependencies         RoutingStepDependency[] @relation("DependentStep")
  prerequisites        RoutingStepDependency[] @relation("PrerequisiteStep")
  parameterOverrides   RoutingStepParameter[]
  operation            Operation               @relation(fields: [operationId], references: [id])
  routing              Routing                 @relation(fields: [routingId], references: [id], onDelete: Cascade)
  workCenter           WorkCenter?             @relation(fields: [workCenterId], references: [id])
  workInstruction      WorkInstruction?        @relation("RoutingStepWorkInstruction", fields: [workInstructionId], references: [id])
  workOrderOperations  WorkOrderOperation[]

  @@unique([routingId, stepNumber])
  @@index([routingId])
  @@index([operationId])
  @@index([workCenterId])
  @@map("routing_steps")
}

model RoutingStepDependency {
  id                 String               @id @default(cuid())
  dependentStepId    String
  prerequisiteStepId String
  dependencyType     DependencyType
  timingType         DependencyTimingType
  lagTime            Int?
  leadTime           Int?
  createdAt          DateTime             @default(now())
  dependentStep      RoutingStep          @relation("DependentStep", fields: [dependentStepId], references: [id], onDelete: Cascade)
  prerequisiteStep   RoutingStep          @relation("PrerequisiteStep", fields: [prerequisiteStepId], references: [id], onDelete: Cascade)

  @@unique([dependentStepId, prerequisiteStepId])
  @@index([dependentStepId])
  @@index([prerequisiteStepId])
  @@map("routing_step_dependencies")
}

model RoutingStepParameter {
  id             String      @id @default(cuid())
  routingStepId  String
  parameterName  String
  parameterValue String
  unitOfMeasure  String?
  unitOfMeasureId String?     // FK to UnitOfMeasure
  notes          String?
  createdAt      DateTime    @default(now())
  updatedAt      DateTime    @updatedAt
  routingStep    RoutingStep @relation(fields: [routingStepId], references: [id], onDelete: Cascade)
  unitOfMeasureRef UnitOfMeasure? @relation("RoutingStepParameterUOM", fields: [unitOfMeasureId], references: [id])

  @@unique([routingStepId, parameterName])
  @@index([routingStepId])
  @@index([unitOfMeasureId])
  @@map("routing_step_parameters")
}

model RoutingTemplate {
  id              String   @id @default(cuid())
  name            String
  number          String   @unique @default(cuid())
  category        String?
  description     String?
  tags            String[]
  isPublic        Boolean  @default(false)
  isFavorite      Boolean  @default(false)
  usageCount      Int      @default(0)
  rating          Float?
  visualData      Json?
  sourceRoutingId String?
  createdById     String
  siteId          String
  createdAt       DateTime @default(now())
  updatedAt       DateTime @updatedAt
  createdBy       User     @relation(fields: [createdById], references: [id])
  site            Site     @relation(fields: [siteId], references: [id])
  sourceRouting   Routing? @relation("TemplateSource", fields: [sourceRoutingId], references: [id])

  @@index([siteId])
  @@index([createdById])
  @@index([category])
  @@index([isFavorite])
  @@map("routing_templates")
}

model WorkCenter {
  id                   String                          @id @default(cuid())
  name                 String                          @unique
  description          String?
  capacity             Float?
  areaId               String?
  isActive             Boolean                         @default(true)
  createdAt            DateTime                        @default(now())
  updatedAt            DateTime                        @updatedAt
  dispatchLogs         DispatchLog[]                   @relation("DispatchWorkCenter")
  equipment            Equipment[]
  personnelAssignments PersonnelWorkCenterAssignment[]
  operations           RoutingOperation[]
  routingSteps         RoutingStep[]
  scheduleEntries      ScheduleEntry[]
  area                 Area?                           @relation(fields: [areaId], references: [id])
  workUnits            WorkUnit[]
  buildRecordOperations BuildRecordOperation[]

  // Andon System Relations (Issue #171)
  andonAlerts AndonAlert[]

  @@index([areaId])
  @@map("work_centers")
}

model WorkUnit {
  id           String      @id @default(cuid())
  workUnitCode String      @unique
  workUnitName String
  description  String?
  workCenterId String
  isActive     Boolean     @default(true)
  createdAt    DateTime    @default(now())
  updatedAt    DateTime    @updatedAt
  equipment    Equipment[]
  workCenter   WorkCenter  @relation(fields: [workCenterId], references: [id])

  @@index([workCenterId])
  @@map("work_units")
}

model WorkOrderOperation {
  id                 String                   @id @default(cuid())
  workOrderId        String
  routingOperationId String
  status             WorkOrderOperationStatus
  quantity           Int
  quantityCompleted  Int                      @default(0)
  quantityScrap      Int                      @default(0)
  startedAt          DateTime?
  completedAt        DateTime?
  createdAt          DateTime                 @default(now())
  updatedAt          DateTime                 @updatedAt
  routingStepId      String?
  laborTimeEntries   LaborTimeEntry[]
  machineTimeEntries MachineTimeEntry[]
  variances          ProductionVariance[]
  routingOperation   RoutingOperation         @relation(fields: [routingOperationId], references: [id])
  RoutingStep        RoutingStep?             @relation(fields: [routingStepId], references: [id])
  workOrder          WorkOrder                @relation(fields: [workOrderId], references: [id])
  workPerformance    WorkPerformance[]
  buildRecordOperations BuildRecordOperation[]

  @@map("work_order_operations")
}

model ProductionSchedule {
  id               String                 @id @default(cuid())
  scheduleNumber   String                 @unique
  scheduleName     String
  description      String?
  periodStart      DateTime
  periodEnd        DateTime
  periodType       String                 @default("MONTHLY")
  siteId           String?
  areaId           String?
  state            ScheduleState          @default(FORECAST)
  stateChangedAt   DateTime               @default(now())
  stateChangedBy   String?
  priority         SchedulePriority       @default(NORMAL)
  plannedBy        String?
  approvedBy       String?
  approvedAt       DateTime?
  dispatchedCount  Int                    @default(0)
  totalEntries     Int                    @default(0)
  isLocked         Boolean                @default(false)
  isFeasible       Boolean                @default(true)
  feasibilityNotes String?
  notes            String?
  metadata         Json?
  createdAt        DateTime               @default(now())
  updatedAt        DateTime               @updatedAt
  site             Site?                  @relation(fields: [siteId], references: [id])
  entries          ScheduleEntry[]
  stateHistory     ScheduleStateHistory[]

  @@index([siteId])
  @@index([state])
  @@index([periodStart])
  @@index([periodEnd])
  @@map("production_schedules")
}

model ScheduleEntry {
  id                 String               @id @default(cuid())
  scheduleId         String
  entryNumber        Int
  partId             String
  partNumber         String
  description        String?
  plannedQuantity    Float
  dispatchedQuantity Float                @default(0)
  completedQuantity  Float                @default(0)
  unitOfMeasure      String               @default("EA")
  unitOfMeasureId    String?              // FK to UnitOfMeasure
  plannedStartDate   DateTime
  plannedEndDate     DateTime
  actualStartDate    DateTime?
  actualEndDate      DateTime?
  priority           SchedulePriority     @default(NORMAL)
  sequenceNumber     Int?
  estimatedDuration  Int?
  workCenterId       String?
  routingId          String?
  customerOrder      String?
  customerDueDate    DateTime?
  salesOrder         String?
  isDispatched       Boolean              @default(false)
  dispatchedAt       DateTime?
  dispatchedBy       String?
  workOrderId        String?              @unique
  isCancelled        Boolean              @default(false)
  cancelledAt        DateTime?
  cancelledReason    String?
  notes              String?
  metadata           Json?
  createdAt          DateTime             @default(now())
  updatedAt          DateTime             @updatedAt
  constraints        ScheduleConstraint[]
  part               Part                 @relation(fields: [partId], references: [id])
  routing            Routing?             @relation(fields: [routingId], references: [id])
  schedule           ProductionSchedule   @relation(fields: [scheduleId], references: [id], onDelete: Cascade)
  workCenter         WorkCenter?          @relation(fields: [workCenterId], references: [id])
  workOrder          WorkOrder?           @relation(fields: [workOrderId], references: [id])
  unitOfMeasureRef   UnitOfMeasure?       @relation("ScheduleEntryUOM", fields: [unitOfMeasureId], references: [id])

  @@unique([scheduleId, entryNumber])
  @@index([scheduleId])
  @@index([partId])
  @@index([plannedStartDate])
  @@index([plannedEndDate])
  @@index([priority])
  @@index([isDispatched])
  @@index([workOrderId])
  @@index([unitOfMeasureId])
  @@map("schedule_entries")
}

model ScheduleConstraint {
  id                String         @id @default(cuid())
  entryId           String
  constraintType    ConstraintType
  constraintName    String
  description       String?
  resourceId        String?
  resourceType      String?
  requiredQuantity  Float?
  availableQuantity Float?
  unitOfMeasure     String?
  unitOfMeasureId   String?        // FK to UnitOfMeasure
  constraintDate    DateTime?
  leadTimeDays      Int?
  isViolated        Boolean        @default(false)
  violationSeverity String?
  violationMessage  String?
  isResolved        Boolean        @default(false)
  resolvedAt        DateTime?
  resolvedBy        String?
  resolutionNotes   String?
  notes             String?
  metadata          Json?
  createdAt         DateTime       @default(now())
  updatedAt         DateTime       @updatedAt
  entry             ScheduleEntry  @relation(fields: [entryId], references: [id], onDelete: Cascade)
  unitOfMeasureRef  UnitOfMeasure? @relation("ScheduleConstraintUOM", fields: [unitOfMeasureId], references: [id])

  @@index([entryId])
  @@index([constraintType])
  @@index([isViolated])
  @@index([constraintDate])
  @@index([unitOfMeasureId])
  @@map("schedule_constraints")
}

model ScheduleStateHistory {
  id                String             @id @default(cuid())
  scheduleId        String
  previousState     ScheduleState?
  newState          ScheduleState
  transitionDate    DateTime           @default(now())
  reason            String?
  changedBy         String?
  entriesAffected   Int?
  notificationsSent Boolean            @default(false)
  notes             String?
  metadata          Json?
  createdAt         DateTime           @default(now())
  schedule          ProductionSchedule @relation(fields: [scheduleId], references: [id], onDelete: Cascade)

  @@index([scheduleId])
  @@index([newState])
  @@index([transitionDate])
  @@map("schedule_state_history")
}

model WorkOrderStatusHistory {
  id                   String           @id @default(cuid())
  workOrderId          String
  previousStatus       WorkOrderStatus?
  newStatus            WorkOrderStatus
  transitionDate       DateTime         @default(now())
  reason               String?
  changedBy            String?
  notes                String?
  quantityAtTransition Int?
  scrapAtTransition    Int?
  metadata             Json?
  createdAt            DateTime         @default(now())
  workOrder            WorkOrder        @relation(fields: [workOrderId], references: [id], onDelete: Cascade)

  @@index([workOrderId])
  @@index([newStatus])
  @@index([transitionDate])
  @@map("work_order_status_history")
}

model DispatchLog {
  id                 String             @id @default(cuid())
  workOrderId        String
  dispatchedAt       DateTime           @default(now())
  dispatchedBy       String?
  dispatchedFrom     String?
  assignedToId       String?
  workCenterId       String?
  priorityOverride   WorkOrderPriority?
  expectedStartDate  DateTime?
  expectedEndDate    DateTime?
  quantityDispatched Int
  materialReserved   Boolean            @default(false)
  toolingReserved    Boolean            @default(false)
  dispatchNotes      String?
  metadata           Json?
  createdAt          DateTime           @default(now())
  assignedTo         User?              @relation("DispatchAssignedTo", fields: [assignedToId], references: [id])
  workCenter         WorkCenter?        @relation("DispatchWorkCenter", fields: [workCenterId], references: [id])
  workOrder          WorkOrder          @relation(fields: [workOrderId], references: [id], onDelete: Cascade)

  @@index([workOrderId])
  @@index([dispatchedAt])
  @@index([assignedToId])
  @@index([workCenterId])
  @@map("dispatch_logs")
}

model WorkPerformance {
  id               String              @id @default(cuid())
  workOrderId      String
  operationId      String?
  performanceType  WorkPerformanceType
  recordedAt       DateTime            @default(now())
  recordedBy       String?
  personnelId      String?
  laborHours       Float?
  laborCost        Float?
  laborEfficiency  Float?
  partId           String?
  quantityConsumed Float?
  quantityPlanned  Float?
  materialVariance Float?
  unitCost         Float?
  totalCost        Float?
  equipmentId      String?
  setupTime        Float?
  runTime          Float?
  plannedSetupTime Float?
  plannedRunTime   Float?
  quantityProduced Int?
  quantityGood     Int?
  quantityScrap    Int?
  quantityRework   Int?
  yieldPercentage  Float?
  scrapReason      String?
  downtimeMinutes  Float?
  downtimeReason   String?
  downtimeCategory String?
  notes            String?
  metadata         Json?
  createdAt        DateTime            @default(now())
  updatedAt        DateTime            @updatedAt
  operation        WorkOrderOperation? @relation(fields: [operationId], references: [id], onDelete: Cascade)
  personnel        User?               @relation("WorkPerformancePersonnel", fields: [personnelId], references: [id])
  workOrder        WorkOrder           @relation(fields: [workOrderId], references: [id], onDelete: Cascade)

  @@index([workOrderId])
  @@index([operationId])
  @@index([performanceType])
  @@index([recordedAt])
  @@index([personnelId])
  @@map("work_performance")
}

model ProductionVariance {
  id               String              @id @default(cuid())
  workOrderId      String
  operationId      String?
  varianceType     VarianceType
  varianceName     String
  plannedValue     Float
  actualValue      Float
  variance         Float
  variancePercent  Float
  isFavorable      Boolean             @default(false)
  costImpact       Float?
  rootCause        String?
  correctiveAction String?
  responsibleParty String?
  calculatedAt     DateTime            @default(now())
  periodStart      DateTime?
  periodEnd        DateTime?
  isResolved       Boolean             @default(false)
  resolvedAt       DateTime?
  resolvedBy       String?
  notes            String?
  metadata         Json?
  createdAt        DateTime            @default(now())
  updatedAt        DateTime            @updatedAt
  operation        WorkOrderOperation? @relation(fields: [operationId], references: [id], onDelete: Cascade)
  workOrder        WorkOrder           @relation(fields: [workOrderId], references: [id], onDelete: Cascade)

  @@index([workOrderId])
  @@index([operationId])
  @@index([varianceType])
  @@index([isFavorable])
  @@index([calculatedAt])
  @@map("production_variances")
}

model QualityPlan {
  id              String                  @id @default(cuid())
  planNumber      String                  @unique
  planName        String
  partId          String
  operation       String?
  description     String?
  isActive        Boolean                 @default(true)
  createdAt       DateTime                @default(now())
  updatedAt       DateTime                @updatedAt
  characteristics QualityCharacteristic[]
  inspections     QualityInspection[]
  part            Part                    @relation(fields: [partId], references: [id])

  @@map("quality_plans")
}

model QualityCharacteristic {
  id               String               @id @default(cuid())
  planId           String
  characteristic   String
  specification    String
  toleranceType    QualityToleranceType
  nominalValue     Float?
  upperLimit       Float?
  lowerLimit       Float?
  unitOfMeasure    String?
  unitOfMeasureId  String?              // FK to UnitOfMeasure
  inspectionMethod String?
  isActive         Boolean              @default(true)
  createdAt        DateTime             @default(now())
  updatedAt        DateTime             @updatedAt
  plan             QualityPlan          @relation(fields: [planId], references: [id])
  measurements     QualityMeasurement[]
  unitOfMeasureRef UnitOfMeasure?       @relation("QualityCharacteristicUOM", fields: [unitOfMeasureId], references: [id])

  @@index([planId])
  @@index([unitOfMeasureId])
  @@map("quality_characteristics")
}

model QualityInspection {
  id               String                   @id @default(cuid())
  inspectionNumber String                   @unique
  workOrderId      String
  planId           String
  inspectorId      String
  status           QualityInspectionStatus
  result           QualityInspectionResult?
  quantity         Int
  startedAt        DateTime?
  completedAt      DateTime?
  notes            String?
  createdAt        DateTime                 @default(now())
  updatedAt        DateTime                 @updatedAt
  ncrs             NCR[]
  inspector        User                     @relation(fields: [inspectorId], references: [id])
  plan             QualityPlan              @relation(fields: [planId], references: [id])
  workOrder        WorkOrder                @relation(fields: [workOrderId], references: [id])
  measurements     QualityMeasurement[]

  @@map("quality_inspections")
}

model QualityMeasurement {
  id               String                @id @default(cuid())
  inspectionId     String
  characteristicId String
  measuredValue    Float
  result           String
  notes            String?
  createdAt        DateTime              @default(now())
  characteristic   QualityCharacteristic @relation(fields: [characteristicId], references: [id])
  inspection       QualityInspection     @relation(fields: [inspectionId], references: [id])

  @@map("quality_measurements")
}

// ============================================================================
// HIERARCHICAL CAUSE CODE SYSTEM (Issue #54)
// ============================================================================

/// Cause Code Category - Top-level grouping (e.g., Material, Equipment, Process)
model CauseCodeCategory {
  id          String   @id @default(cuid())
  code        String              // E.g., "MAT", "EQP", "PRO"
  name        String              // E.g., "Material", "Equipment", "Process"
  description String?

  // Hierarchy
  parentId    String?
  parent      CauseCodeCategory?  @relation("CategoryHierarchy", fields: [parentId], references: [id], onDelete: SetNull)
  children    CauseCodeCategory[] @relation("CategoryHierarchy")

  // Metadata
  enabled     Boolean             @default(true)
  sortOrder   Int                 @default(0)
  createdAt   DateTime            @default(now())
  updatedAt   DateTime            @updatedAt
  createdBy   String

  // Relations
  causeCodes  CauseCode[]

  @@index([parentId])
  @@index([enabled])
  @@map("cause_code_categories")
}

/// Cause Code - Detailed root cause classification (hierarchical)
model CauseCode {
  id          String   @id @default(cuid())
  code        String              // E.g., "MAT-001", "MAT-001-A"
  name        String              // Display name
  description String?             // Detailed description

  // Hierarchy - can have parent cause codes (e.g., MAT > MAT-001 > MAT-001-A)
  parentId    String?
  parent      CauseCode?         @relation("CauseCodeHierarchy", fields: [parentId], references: [id], onDelete: SetNull)
  children    CauseCode[]        @relation("CauseCodeHierarchy")

  // Classification
  categoryId  String
  category    CauseCodeCategory  @relation(fields: [categoryId], references: [id], onDelete: Cascade)

  // Properties
  enabled     Boolean            @default(true)
  level       Int                // Depth in hierarchy (1 = top, 2 = subcategory, etc.)
  sortOrder   Int                @default(0)

  // Statistics (cached for performance)
  usageCount  Int                @default(0)
  lastUsedAt  DateTime?

  // Metadata
  createdAt   DateTime           @default(now())
  updatedAt   DateTime           @updatedAt
  createdBy   String

  // Relations
  ncrRootCauses         NCR[]              @relation("RootCause")
  causeCodeHistory      CauseCodeHistory[]

  @@index([categoryId])
  @@index([parentId])
  @@index([level])
  @@index([enabled])
  @@unique([code])
  @@map("cause_codes")
}

/// Cause Code Change History - Audit trail for cause code modifications
model CauseCodeHistory {
  id           String   @id @default(cuid())
  causeCodeId  String
  causeCode    CauseCode  @relation(fields: [causeCodeId], references: [id], onDelete: Cascade)

  // Change tracking
  changeType   String   // "CREATED", "UPDATED", "ENABLED", "DISABLED", "HIERARCHY_CHANGED"
  oldValue     String?  // JSON of previous values
  newValue     String?  // JSON of new values
  changeReason String?

  // Metadata
  changedAt    DateTime @default(now())
  changedBy    String

  @@index([causeCodeId])
  @@index([changedAt])
  @@map("cause_code_history")
}

model NCR {
  id               String             @id @default(cuid())
  ncrNumber        String             @unique
  workOrderId      String?
  inspectionId     String?
  siteId           String?
  partNumber       String
  operation        String?
  defectType       String
  description      String
  severity         NCRSeverity
  status           NCRStatus
  quantity         Int
  createdById      String
  assignedToId     String?
  dueDate          DateTime?
  rootCauseId      String?            // Hierarchical cause code (Issue #54)
  correctiveAction String?
  preventiveAction String?
  closedAt         DateTime?

  // ✅ ISSUE #55: Enhanced NCR Workflow - Phase 1-2
  // Disposition fields
  disposition      NCRDisposition?
  dispositionJustification String?
  dispositionApprovedBy String?
  dispositionApprovedAt DateTime?

  // CTP (Continue to Process) fields
  ctpAuthorized    Boolean? @default(false)
  ctpApprovedBy    String?
  ctpApprovedAt    DateTime?
  ctpJustification String?
  ctpConditions    String?
  ctpOperations    String?            // JSON array of operations material proceeded through

  // DDR (Delayed Disposition) fields
  ddrExpectedDate  DateTime?
  ddrPendingItems  String?            // JSON array of pending items with status
  ddrEscalated     Boolean? @default(false)
  ddrEscalatedAt   DateTime?

  // MRB (Material Review Board) fields
  mrbRequired      Boolean? @default(false)
  mrbMeetingDate   DateTime?
  mrbAttendees     String?            // JSON array of user IDs
  mrbDecision      String?
  mrbVotes         String?            // JSON array of {userId, vote, comments}
  mrbMinutes       String?            // Meeting minutes or attachment link

  // Cost tracking fields
  estimatedCost    Decimal?           @db.Decimal(15, 2)
  actualCost       Decimal?           @db.Decimal(15, 2)
  scrapCost        Decimal?           @db.Decimal(15, 2)
  reworkCost       Decimal?           @db.Decimal(15, 2)

  createdAt        DateTime           @default(now())
  updatedAt        DateTime           @updatedAt

  // Relations
  assignedTo       User?              @relation("AssignedTo", fields: [assignedToId], references: [id])
  createdBy        User               @relation("CreatedBy", fields: [createdById], references: [id])
  inspection       QualityInspection? @relation(fields: [inspectionId], references: [id])
  site             Site?              @relation(fields: [siteId], references: [id])
  workOrder        WorkOrder?         @relation(fields: [workOrderId], references: [id])
  rootCause        CauseCode?         @relation("RootCause", fields: [rootCauseId], references: [id])

  // Workflow relations (Issue #55)
  stateHistory     NCRStateHistory[]
  approvalRequests NCRApprovalRequest[]
  buildDeviations  BuildDeviation[]

  @@map("ncrs")
}

/// ✅ ISSUE #55: NCR State History - Track all state transitions
model NCRStateHistory {
  id              String   @id @default(cuid())
  ncrId           String
  fromState       NCRStatus?
  toState         NCRStatus
  changedBy       String
  changeReason    String?
  approvalRequired Boolean
  approvedBy      String?
  approvedAt      DateTime?
  timestamp       DateTime @default(now())

  // Relations
  ncr             NCR      @relation(fields: [ncrId], references: [id], onDelete: Cascade)

  @@index([ncrId])
  @@index([timestamp])
  @@map("ncr_state_history")
}

/// ✅ ISSUE #55: NCR Approval Requests - Track pending approvals
model NCRApprovalRequest {
  id              String   @id @default(cuid())
  ncrId           String
  requestType     NCRApprovalRequestType
  requestedBy     String
  requestedAt     DateTime @default(now())
  approverUserId  String
  status          NCRApprovalStatus
  approvalNotes   String?
  approvedAt      DateTime?
  dueDate         DateTime?
  escalated       Boolean  @default(false)
  escalatedAt     DateTime?

  // Relations
  ncr             NCR      @relation(fields: [ncrId], references: [id], onDelete: Cascade)

  @@index([ncrId])
  @@index([approverUserId])
  @@index([status])
  @@index([dueDate])
  @@map("ncr_approval_requests")
}

/// ✅ ISSUE #55: NCR Workflow Configuration - Per-site and per-severity workflow rules
model NCRWorkflowConfig {
  id                        String   @id @default(cuid())
  siteId                    String?
  severityLevel             NCRSeverity?  // null = applies to all severity levels

  // State configuration (JSON serialized)
  enabledStates             String        // JSON array of enabled states
  initialState              NCRStatus
  stateTransitions          String        // JSON: {fromState: [allowedToStates]}
  requiredFieldsByState     String?       // JSON: {state: [requiredFields]}

  // CTP configuration
  ctpEnabled                Boolean       @default(true)
  ctpApprovalRole           String?       // Role required to approve CTP
  ctpPreventFinalShip       Boolean       @default(true)

  // DDR configuration
  ddrEnabled                Boolean       @default(true)
  ddrAutoTriggerHours       Int?          // Auto-DDR if no disposition after X hours
  ddrEscalationThreshold    Int           @default(24)  // Hours before escalation

  // MRB configuration
  mrbEnabled                Boolean       @default(true)
  mrbValueThreshold         Decimal?      @db.Decimal(15, 2)  // Trigger if cost > $X
  mrbTriggerConditions      String?       // JSON array of conditions
  mrbRequiredAttendees      String?       // JSON array of role IDs
  mrbVotingMethod           NCRMRBVotingMethod @default(UNANIMOUS)

  // Disposition rules (JSON serialized)
  allowedDispositions       String        // JSON array of allowed dispositions
  dispositionApprovalRules  String?       // JSON: {disposition: {minRole, requiresMRB}}

  // Metadata
  isActive                  Boolean       @default(true)
  createdAt                 DateTime      @default(now())
  updatedAt                 DateTime      @updatedAt
  createdBy                 String

  // Relations
  site                      Site?         @relation("NCRWorkflowConfigs", fields: [siteId], references: [id], onDelete: Cascade)

  @@unique([siteId, severityLevel])
  @@index([siteId])
  @@index([severityLevel])
  @@map("ncr_workflow_configs")
}

model Equipment {
  id                         String                      @id @default(cuid())
  equipmentNumber            String                      @unique
  name                       String
  description                String?
  equipmentClass             EquipmentClass
  equipmentType              String?
  equipmentLevel             Int                         @default(1)
  parentEquipmentId          String?
  manufacturer               String?
  model                      String?
  serialNumber               String?
  installDate                DateTime?
  commissionDate             DateTime?
  siteId                     String?
  areaId                     String?
  workCenterId               String?
  workUnitId                 String?
  status                     EquipmentStatus
  currentState               EquipmentState              @default(IDLE)
  stateChangedAt             DateTime                    @default(now())
  utilizationRate            Float?                      @default(0)
  availability               Float?                      @default(0)
  performance                Float?                      @default(0)
  quality                    Float?                      @default(0)
  oee                        Float?                      @default(0)
  ratedCapacity              Float?
  currentCapacity            Float?

  // Enhanced maintenance fields for Issue #94
  equipmentTypeId            String?
  assetTag                   String?                     @unique
  purchaseDate               DateTime?
  warrantyExpiration         DateTime?
  criticality                CriticalityLevel            @default(MEDIUM)
  capacityUnit               String?
  acquisitionCost            Decimal?
  currentValue               Decimal?
  depreciationMethod         String?
  maintenanceInterval        Int?                        // Days
  lastMaintenanceDate        DateTime?
  nextMaintenanceDate        DateTime?
  totalRunTime               Int                         @default(0) // Minutes
  totalDownTime              Int                         @default(0) // Minutes
  mtbf                       Decimal?                    // Mean Time Between Failures (hours)
  mttr                       Decimal?                    // Mean Time To Repair (hours)
  requiresCalibration        Boolean                     @default(false)

  isActive                   Boolean                     @default(true)
  createdAt                  DateTime                    @default(now())
  updatedAt                  DateTime                    @updatedAt
  area                       Area?                       @relation(fields: [areaId], references: [id])
  parentEquipment            Equipment?                  @relation("EquipmentHierarchy", fields: [parentEquipmentId], references: [id])
  childEquipment             Equipment[]                 @relation("EquipmentHierarchy")
  site                       Site?                       @relation(fields: [siteId], references: [id])
  workCenter                 WorkCenter?                 @relation(fields: [workCenterId], references: [id])
  workUnit                   WorkUnit?                   @relation(fields: [workUnitId], references: [id])

  // Enhanced maintenance relations for Issue #94
  equipmentTypeRef           EquipmentType?              @relation("EquipmentToEquipmentType", fields: [equipmentTypeId], references: [id])
  downtimeEvents             DowntimeEvent[]             @relation("EquipmentDowntimeEvents")

  capabilities               EquipmentCapability[]
  equipmentCommands          EquipmentCommand[]
  equipmentDataCollections   EquipmentDataCollection[]
  logs                       EquipmentLog[]
  equipmentMaterialMovements EquipmentMaterialMovement[]
  performanceData            EquipmentPerformanceLog[]
  stateHistory               EquipmentStateHistory[]
  machineTimeEntries         MachineTimeEntry[]
  maintenanceWorkOrders      MaintenanceWorkOrder[]
  processDataCollections     ProcessDataCollection[]
  productionScheduleRequests ProductionScheduleRequest[]

  // Andon System Relations (Issue #171)
  andonAlerts AndonAlert[]

  @@index([parentEquipmentId])
  @@index([workUnitId])
  @@index([workCenterId])
  @@index([areaId])
  @@index([siteId])
  @@index([currentState])
  @@index([equipmentClass])
  @@index([equipmentTypeId])
  @@index([criticality])
  @@index([nextMaintenanceDate])
  @@index([assetTag])
  @@map("equipment")
}

model EquipmentCapability {
  id             String    @id @default(cuid())
  equipmentId    String
  capabilityType String
  capability     String
  description    String?
  parameters     Json?
  certifiedDate  DateTime?
  expiryDate     DateTime?
  isActive       Boolean   @default(true)
  createdAt      DateTime  @default(now())
  updatedAt      DateTime  @updatedAt
  equipment      Equipment @relation(fields: [equipmentId], references: [id], onDelete: Cascade)

  @@index([equipmentId])
  @@index([capabilityType])
  @@index([capability])
  @@map("equipment_capabilities")
}

model EquipmentLog {
  id          String           @id @default(cuid())
  equipmentId String
  logType     EquipmentLogType
  description String
  userId      String?
  loggedAt    DateTime         @default(now())
  equipment   Equipment        @relation(fields: [equipmentId], references: [id])
  user        User?            @relation(fields: [userId], references: [id])

  @@map("equipment_logs")
}

model EquipmentStateHistory {
  id             String          @id @default(cuid())
  equipmentId    String
  previousState  EquipmentState?
  newState       EquipmentState
  reason         String?
  changedBy      String?
  stateStartTime DateTime        @default(now())
  stateEndTime   DateTime?
  duration       Int?
  workOrderId    String?
  operationId    String?
  downtime       Boolean         @default(false)
  createdAt      DateTime        @default(now())
  equipment      Equipment       @relation(fields: [equipmentId], references: [id])

  @@index([equipmentId])
  @@index([stateStartTime])
  @@index([newState])
  @@map("equipment_state_history")
}

model EquipmentPerformanceLog {
  id                    String                @id @default(cuid())
  equipmentId           String
  periodStart           DateTime
  periodEnd             DateTime
  periodType            PerformancePeriodType @default(SHIFT)
  plannedProductionTime Int
  operatingTime         Int
  downtime              Int
  availability          Float
  idealCycleTime        Float?
  actualCycleTime       Float?
  totalUnitsProduced    Int
  targetProduction      Int?
  performance           Float
  goodUnits             Int
  rejectedUnits         Int
  scrapUnits            Int
  reworkUnits           Int
  quality               Float
  oee                   Float
  workOrderId           String?
  partId                String?
  operatorId            String?
  teep                  Float?
  utilizationRate       Float?
  notes                 String?
  hasAnomalies          Boolean               @default(false)
  createdAt             DateTime              @default(now())
  calculatedAt          DateTime              @default(now())
  equipment             Equipment             @relation(fields: [equipmentId], references: [id])

  @@index([equipmentId])
  @@index([periodStart])
  @@index([periodType])
  @@index([oee])
  @@map("equipment_performance_logs")
}

model Inventory {
  id            String                @id @default(cuid())
  partId        String
  location      String               // Legacy location field (to be deprecated)
  locationId    String?              // FK to Location
  lotNumber     String?
  quantity      Float
  unitOfMeasure String
  unitOfMeasureId String?                // FK to UnitOfMeasure
  unitCost      Float?
  receivedDate  DateTime?
  expiryDate    DateTime?
  isActive      Boolean               @default(true)
  createdAt     DateTime              @default(now())
  updatedAt     DateTime              @updatedAt
  part          Part                  @relation(fields: [partId], references: [id])
  transactions  MaterialTransaction[]
  unitOfMeasureRef UnitOfMeasure?      @relation("InventoryUOM", fields: [unitOfMeasureId], references: [id])
  locationRef   Location?             @relation(fields: [locationId], references: [id])
  kitItems      KitItem[]

  @@index([partId])
  @@index([location])
  @@index([unitOfMeasureId])
  @@map("inventory")
}

model MaterialTransaction {
  id              String                  @id @default(cuid())
  inventoryId     String
  workOrderId     String?
  transactionType MaterialTransactionType
  quantity        Float
  unitOfMeasure   String
  unitOfMeasureId String?                 // FK to UnitOfMeasure
  reference       String?
  transactionDate DateTime                @default(now())
  createdAt       DateTime                @default(now())
  inventory       Inventory               @relation(fields: [inventoryId], references: [id])
  workOrder       WorkOrder?              @relation(fields: [workOrderId], references: [id])
  unitOfMeasureRef UnitOfMeasure?         @relation("MaterialTransactionUOM", fields: [unitOfMeasureId], references: [id])

  @@index([inventoryId])
  @@index([workOrderId])
  @@index([transactionType])
  @@index([unitOfMeasureId])
  @@map("material_transactions")
}

model SerializedPart {
  id                    String                 @id @default(cuid())
  persistentUuid        String?                @default(uuid()) // Aerospace traceability UUID for lifecycle tracking
  serialNumber          String                 @unique
  partId                String
  workOrderId           String?
  lotNumber             String?
  status                String
  currentLocation       String?              // Legacy location field (to be deprecated)
  currentLocationId     String?              // FK to Location
  manufactureDate       DateTime?
  shipDate              DateTime?
  customerInfo          String?
  createdAt             DateTime               @default(now())
  updatedAt             DateTime               @updatedAt
  inspectionRecords     InspectionRecord[]
  components            PartGenealogy[]        @relation("ComponentPart")
  genealogy             PartGenealogy[]        @relation("ParentPart")
  qifMeasurementResults QIFMeasurementResult[]
  part                  Part                   @relation(fields: [partId], references: [id])
  currentLocationRef    Location?              @relation(fields: [currentLocationId], references: [id])

  // Life-Limited Parts (LLP) Relationships
  llpLifeHistory        LLPLifeHistory[]
  llpAlerts             LLPAlert[]
  llpCertifications     LLPCertification[]

  // Build Record Relationships
  buildRecords          BuildRecord[]

  @@index([persistentUuid])
  @@map("serialized_parts")
}

model PartGenealogy {
  id               String         @id @default(cuid())
  persistentUuid   String?        @unique @default(uuid()) // Part assembly UUID for genealogy traceability
  parentPartId     String
  componentPartId  String
  assemblyDate     DateTime?
  assemblyOperator String?
  createdAt        DateTime       @default(now())
  componentPart    SerializedPart @relation("ComponentPart", fields: [componentPartId], references: [id])
  parentPart       SerializedPart @relation("ParentPart", fields: [parentPartId], references: [id])

  @@index([persistentUuid])
  @@map("part_genealogy")
}

model WorkInstruction {
  id                   String                    @id @default(cuid())
  title                String
  description          String?
  partId               String?
  operationId          String?
  version              String                    @default("1.0.0")
  status               WorkInstructionStatus     @default(DRAFT)
  effectiveDate        DateTime?
  supersededDate       DateTime?
  ecoNumber            String?
  approvedById         String?
  approvedAt           DateTime?
  approvalHistory      Json?
  createdById          String
  updatedById          String
  createdAt            DateTime                  @default(now())
  updatedAt            DateTime                  @updatedAt
  operationType        String?
  requiredForExecution Boolean                   @default(false)
  contentFormat        WorkInstructionFormat     @default(NATIVE)
  nativeContent        Json?
  importedFromFile     String?
  exportTemplateId     String?
  tags                 String[]
  categories           String[]
  keywords             String[]
  thumbnailUrl         String?
  operationStandard    Operation[]               @relation("OperationStandardWI")
  routingStepOverrides RoutingStep[]             @relation("RoutingStepWorkInstruction")
  mediaLibraryItems    WorkInstructionMedia[]
  relatedDocuments     WorkInstructionRelation[] @relation("ParentInstruction")
  steps                WorkInstructionStep[]
  approvedBy           User?                     @relation("WorkInstructionApprovedBy", fields: [approvedById], references: [id])
  createdBy            User                      @relation("WorkInstructionCreatedBy", fields: [createdById], references: [id])
  exportTemplate       ExportTemplate?           @relation(fields: [exportTemplateId], references: [id])
  updatedBy            User                      @relation("WorkInstructionUpdatedBy", fields: [updatedById], references: [id])

  @@index([status])
  @@index([partId])
  @@index([contentFormat])
  @@index([tags])
  @@index([categories])
  @@map("work_instructions")
}

model WorkInstructionStep {
  id                String          @id @default(cuid())
  workInstructionId String
  stepNumber        Int
  title             String
  content           String
  imageUrls         String[]
  videoUrls         String[]
  attachmentUrls    String[]
  estimatedDuration Int?
  isCritical        Boolean         @default(false)
  requiresSignature Boolean         @default(false)
  dataEntryFields   Json?
  createdAt         DateTime        @default(now())
  updatedAt         DateTime        @updatedAt
  workInstruction   WorkInstruction @relation(fields: [workInstructionId], references: [id], onDelete: Cascade)

  @@unique([workInstructionId, stepNumber])
  @@index([workInstructionId])
  @@map("work_instruction_steps")
}

model WorkInstructionExecution {
  id                String                         @id @default(cuid())
  workInstructionId String
  workOrderId       String
  operationId       String?
  operatorId        String
  currentStepNumber Int                            @default(1)
  status            WorkInstructionExecutionStatus @default(IN_PROGRESS)
  startedAt         DateTime                       @default(now())
  completedAt       DateTime?
  createdAt         DateTime                       @default(now())
  updatedAt         DateTime                       @updatedAt
  operator          User                           @relation("WIExecutionOperator", fields: [operatorId], references: [id])
  stepExecutions    WorkInstructionStepExecution[]

  @@index([workOrderId])
  @@index([operatorId])
  @@map("work_instruction_executions")
}

model WorkInstructionStepExecution {
  id          String                   @id @default(cuid())
  executionId String
  stepNumber  Int
  status      String                   @default("PENDING")
  dataEntered Json?
  notes       String?
  signedById  String?
  signedAt    DateTime?
  startedAt   DateTime?
  completedAt DateTime?
  createdAt   DateTime                 @default(now())
  updatedAt   DateTime                 @updatedAt
  execution   WorkInstructionExecution @relation(fields: [executionId], references: [id], onDelete: Cascade)
  signedBy    User?                    @relation("WIStepExecutionSignedBy", fields: [signedById], references: [id])

  @@unique([executionId, stepNumber])
  @@index([executionId])
  @@map("work_instruction_step_executions")
}

model ElectronicSignature {
  id                 String                   @id @default(cuid())
  signatureType      ElectronicSignatureType
  signatureLevel     ElectronicSignatureLevel
  userId             String
  signedEntityType   String
  signedEntityId     String
  signatureReason    String?
  signatureData      Json
  ipAddress          String
  userAgent          String
  timestamp          DateTime                 @default(now())
  biometricType      BiometricType?
  biometricTemplate  String?
  biometricScore     Float?
  signatureHash      String
  isValid            Boolean                  @default(true)
  invalidatedAt      DateTime?
  invalidatedById    String?
  invalidationReason String?
  signedDocument     Json?
  certificateId      String?
  createdAt          DateTime                 @default(now())
  updatedAt          DateTime                 @updatedAt
  invalidatedBy      User?                    @relation("ElectronicSignatureInvalidatedBy", fields: [invalidatedById], references: [id])
  user               User                     @relation("ElectronicSignatureUser", fields: [userId], references: [id])

  @@index([userId])
  @@index([signedEntityType, signedEntityId])
  @@index([timestamp])
  @@map("electronic_signatures")
}

model FAIReport {
  id                    String                 @id @default(cuid())
  faiNumber             String                 @unique
  partId                String
  workOrderId           String?
  inspectionId          String?
  status                FAIStatus              @default(IN_PROGRESS)
  revisionLevel         String?
  form1Data             Json?
  form2Data             Json?
  createdById           String?
  reviewedById          String?
  approvedById          String?
  reviewedAt            DateTime?
  approvedAt            DateTime?
  createdAt             DateTime               @default(now())
  updatedAt             DateTime               @updatedAt
  characteristics       FAICharacteristic[]
  qifMeasurementPlans   QIFMeasurementPlan[]
  qifMeasurementResults QIFMeasurementResult[]

  @@index([partId])
  @@index([status])
  @@map("fai_reports")
}

model FAICharacteristic {
  id                   String    @id @default(cuid())
  faiReportId          String
  characteristicNumber Int
  characteristic       String
  specification        String
  requirement          String?
  toleranceType        String?
  nominalValue         Float?
  upperLimit           Float?
  lowerLimit           Float?
  unitOfMeasure        String?
  inspectionMethod     String?
  inspectionFrequency  String?
  measuredValues       Json
  actualValue          Float?
  deviation            Float?
  result               String?
  notes                String?
  verifiedById         String?
  verifiedAt           DateTime?
  createdAt            DateTime  @default(now())
  updatedAt            DateTime  @updatedAt
  faiReport            FAIReport @relation(fields: [faiReportId], references: [id], onDelete: Cascade)

  @@unique([faiReportId, characteristicNumber])
  @@index([faiReportId])
  @@map("fai_characteristics")
}

model AuditLog {
  id        String   @id @default(cuid())
  tableName String
  recordId  String
  action    String
  oldValues Json?
  newValues Json?
  userId    String?
  ipAddress String?
  userAgent String?
  timestamp DateTime @default(now())
  user      User?    @relation(fields: [userId], references: [id])

  @@map("audit_logs")
}

/// Enhanced maintenance work order model for comprehensive maintenance management (Issue #94)
model MaintenanceWorkOrder {
  id                      String            @id @default(cuid())
  workOrderNumber         String            @unique
  externalWorkOrderNumber String?           @unique
  equipmentId             String

  // Work order classification
  type                    MaintenanceType
  priority                Priority          @default(NORMAL)
  status                  MaintenanceStatus @default(PENDING)

  // Scheduling
  scheduledDate           DateTime?
  dueDate                 DateTime?
  startedAt               DateTime?
  completedAt             DateTime?

  // Description and analysis
  description             String
  problemDescription      String?
  rootCause               String?
  correctiveAction        String?
  workPerformed           String?
  notes                   String?

  // Assignment
  assignedToId            String?
  assignedTeam            String?

  // Labor tracking
  estimatedLaborHours     Decimal?
  actualLaborHours        Decimal?

  // Parts tracking
  estimatedPartsCost      Decimal?
  actualPartsCost         Decimal?

  // Downtime impact
  causedDowntime          Boolean           @default(false)
  downtimeMinutes         Int?

  // Follow-up tracking
  requiresFollowUp        Boolean           @default(false)
  followUpDate            DateTime?
  followUpWorkOrderId     String?

  // Legacy fields for backwards compatibility
  workType                String?
  scheduledStart          DateTime?
  scheduledFinish         DateTime?
  actualStart             DateTime?
  actualFinish            DateTime?
  failureCode             String?
  problemCode             String?
  causeCode               String?
  remedyCode              String?
  lastSyncedAt            DateTime?

  // Audit fields
  createdAt               DateTime          @default(now())
  updatedAt               DateTime          @updatedAt
  createdById             String
  updatedById             String

  // Relations
  equipment               Equipment         @relation(fields: [equipmentId], references: [id])
  assignedTo              User?             @relation("MaintenanceWorkOrderAssignedTo", fields: [assignedToId], references: [id])
  laborEntries            LaborEntry[]      @relation("MaintenanceWorkOrderLabor")
  partsUsed               MaintenancePart[] @relation("MaintenanceWorkOrderParts")
  downtimeEvents          DowntimeEvent[]   @relation("DowntimeToMaintenanceWorkOrder")
  followUpWorkOrder       MaintenanceWorkOrder? @relation("FollowUpWorkOrder", fields: [followUpWorkOrderId], references: [id])
  parentWorkOrders        MaintenanceWorkOrder[] @relation("FollowUpWorkOrder")
  createdBy               User              @relation("MaintenanceWorkOrderCreatedBy", fields: [createdById], references: [id])
  updatedBy               User              @relation("MaintenanceWorkOrderUpdatedBy", fields: [updatedById], references: [id])

  @@index([workOrderNumber])
  @@index([externalWorkOrderNumber])
  @@index([equipmentId])
  @@index([status])
  @@index([type])
  @@index([priority])
  @@index([assignedToId])
  @@index([dueDate])
  @@index([scheduledDate])
  @@map("maintenance_work_orders")
}

model MeasurementEquipment {
  id                         String                      @id @default(cuid())
  externalGaugeId            String?                     @unique
  description                String
  manufacturer               String?
  model                      String?
  serialNumber               String?
  gaugeType                  String
  measurementType            String
  measurementRange           String?
  resolution                 Float?
  accuracy                   Float?
  location                   String?
  calibrationFrequency       Int?
  lastCalibrationDate        DateTime?
  nextCalibrationDate        DateTime?
  calibrationStatus          String                      @default("IN_CAL")
  isActive                   Boolean                     @default(true)
  lastSyncedAt               DateTime?
  createdAt                  DateTime                    @default(now())
  updatedAt                  DateTime                    @updatedAt
  inspectionRecords          InspectionRecord[]
  operationGaugeRequirements OperationGaugeRequirement[]
  qifMeasurementResults      QIFMeasurementResult[]

  @@index([externalGaugeId])
  @@index([calibrationStatus])
  @@index([nextCalibrationDate])
  @@map("measurement_equipment")
}

model InspectionRecord {
  id                     String                @id @default(cuid())
  serializedPartId       String?
  measurementEquipmentId String?
  characteristic         String
  nominalValue           Float
  actualValue            Float
  lowerTolerance         Float
  upperTolerance         Float
  unit                   String
  result                 String
  inspectionDate         DateTime              @default(now())
  createdAt              DateTime              @default(now())
  measurementEquipment   MeasurementEquipment? @relation(fields: [measurementEquipmentId], references: [id])
  serializedPart         SerializedPart?       @relation(fields: [serializedPartId], references: [id])

  @@index([serializedPartId])
  @@index([measurementEquipmentId])
  @@index([result])
  @@map("inspection_records")
}

model CNCProgram {
  id                  String               @id @default(cuid())
  externalProgramId   String?              @unique
  programName         String
  partNumber          String
  operationCode       String
  revision            String
  revisionDate        DateTime
  status              String
  machineType         String?
  postProcessor       String?
  toolList            String?
  setupSheetUrl       String?
  approvedBy          String?
  approvalDate        DateTime?
  ecoNumber           String?
  effectiveDate       DateTime?
  firstPieceRequired  Boolean              @default(false)
  firstPieceApproved  Boolean              @default(false)
  firstPieceDate      DateTime?
  programUrl          String?
  stepAP242Url        String?
  pmiDataUrl          String?
  teamcenterItemId    String?
  lastSyncedAt        DateTime?
  createdAt           DateTime             @default(now())
  updatedAt           DateTime             @updatedAt
  programDownloadLogs ProgramDownloadLog[]

  @@index([programName])
  @@index([partNumber])
  @@index([status])
  @@index([revision])
  @@map("cnc_programs")
}

model ProgramDownloadLog {
  id                  String      @id @default(cuid())
  programId           String?
  programName         String
  revision            String
  machineId           String
  operatorBadgeNumber String
  workOrderNumber     String?
  downloadDate        DateTime    @default(now())
  authorized          Boolean
  authorizationMethod String
  createdAt           DateTime    @default(now())
  cncProgram          CNCProgram? @relation(fields: [programId], references: [id])

  @@index([programName])
  @@index([machineId])
  @@index([operatorBadgeNumber])
  @@index([downloadDate])
  @@map("program_download_logs")
}

model ProgramLoadAuthorization {
  id                    String   @id @default(cuid())
  authorizationId       String   @unique
  operatorBadgeNumber   String
  machineId             String
  programName           String
  programRevision       String
  partNumber            String
  workOrderNumber       String?
  authorized            Boolean
  authorizationDate     DateTime @default(now())
  operatorAuthenticated Boolean
  workOrderValid        Boolean
  certificationValid    Boolean
  programVersionValid   Boolean
  gaugeCalibrationValid Boolean
  failureReasons        String?
  validationDetails     Json?
  supervisorNotified    Boolean  @default(false)
  overrideReason        String?
  electronicSignature   String?
  createdAt             DateTime @default(now())

  @@index([authorizationId])
  @@index([operatorBadgeNumber])
  @@index([machineId])
  @@index([authorized])
  @@index([authorizationDate])
  @@map("program_load_authorizations")
}

model OperationGaugeRequirement {
  id                     String               @id @default(cuid())
  partNumber             String
  operationCode          String
  measurementEquipmentId String
  required               Boolean              @default(true)
  createdAt              DateTime             @default(now())
  measurementEquipment   MeasurementEquipment @relation(fields: [measurementEquipmentId], references: [id])

  @@unique([partNumber, operationCode, measurementEquipmentId])
  @@index([partNumber])
  @@index([operationCode])
  @@map("operation_gauge_requirements")
}

model Alert {
  id         String    @id @default(cuid())
  alertType  String
  severity   String
  message    String
  details    Json?
  resolved   Boolean   @default(false)
  resolvedBy String?
  resolvedAt DateTime?
  createdAt  DateTime  @default(now())
  updatedAt  DateTime  @updatedAt

  @@index([alertType])
  @@index([severity])
  @@index([resolved])
  @@index([createdAt])
  @@map("alerts")
}

// ============================================================================
// ANDON SYSTEM MODELS (GitHub Issue #171)
// ============================================================================

model AndonAlert {
  id                    String              @id @default(cuid())
  alertNumber           String              @unique // Auto-generated sequential alert number
  title                 String              // Brief alert title
  description           String?             // Detailed description

  // Classification
  issueTypeId           String
  issueType             AndonIssueType      @relation(fields: [issueTypeId], references: [id])
  severity              AndonSeverity       // CRITICAL, HIGH, MEDIUM, LOW
  priority              AndonPriority       // URGENT, HIGH, NORMAL, LOW

  // Location context
  siteId                String?
  site                  Site?               @relation(fields: [siteId], references: [id])
  areaId                String?
  area                  Area?               @relation(fields: [areaId], references: [id])
  workCenterId          String?
  workCenter            WorkCenter?         @relation(fields: [workCenterId], references: [id])
  equipmentId           String?
  equipment             Equipment?          @relation(fields: [equipmentId], references: [id])

  // Work Order context (if applicable)
  workOrderId           String?
  workOrder             WorkOrder?          @relation(fields: [workOrderId], references: [id])
  operationId           String?
  operation             Operation?          @relation(fields: [operationId], references: [id])

  // Personnel
  raisedById            String              // User who raised the alert
  raisedBy              User                @relation("AndonAlertsRaised", fields: [raisedById], references: [id])
  assignedToId          String?             // Current assignee
  assignedTo            User?               @relation("AndonAlertsAssigned", fields: [assignedToId], references: [id])

  // Status tracking
  status                AndonAlertStatus    // OPEN, IN_PROGRESS, ESCALATED, RESOLVED, CLOSED
  statusHistory         Json[]              // Array of status changes with timestamps

  // Escalation tracking
  currentEscalationLevel Int                @default(0)
  nextEscalationAt      DateTime?           // When next escalation should occur
  escalationHistory     Json[]              // Array of escalation events

  // Resolution
  resolvedAt            DateTime?
  resolvedById          String?
  resolvedBy            User?               @relation("AndonAlertsResolved", fields: [resolvedById], references: [id])
  resolutionNotes       String?
  resolutionActionTaken String?

  // Timing
  responseTime          Int?                // Minutes from raised to first response
  resolutionTime        Int?                // Minutes from raised to resolution

  // Metadata and attachments
  metadata              Json?               // Flexible data storage
  attachments           Json[]              // File references, photos, etc.

  // Audit trail
  createdAt             DateTime            @default(now())
  updatedAt             DateTime            @updatedAt

  // Relations
  escalationRuleResults AndonEscalationRuleResult[]

  @@index([alertNumber])
  @@index([status])
  @@index([severity])
  @@index([priority])
  @@index([issueTypeId])
  @@index([raisedById])
  @@index([assignedToId])
  @@index([siteId])
  @@index([createdAt])
  @@index([nextEscalationAt])
  @@map("andon_alerts")
}

model AndonIssueType {
  id                    String              @id @default(cuid())
  typeCode              String              @unique // QUALITY, SAFETY, EQUIPMENT, MATERIAL, etc.
  typeName              String              // Display name
  description           String?             // Detailed description

  // Configuration
  defaultSeverity       AndonSeverity       @default(MEDIUM)
  defaultPriority       AndonPriority       @default(NORMAL)
  requiresAttachment    Boolean             @default(false)
  requiresWorkOrder     Boolean             @default(false)
  requiresEquipment     Boolean             @default(false)

  // Auto-assignment rules
  autoAssignRole        String?             // Auto-assign to users with this role
  autoAssignUserId      String?             // Auto-assign to specific user
  autoAssignUser        User?               @relation(fields: [autoAssignUserId], references: [id])

  // Escalation behavior
  enableEscalation      Boolean             @default(true)
  escalationTimeoutMins Int?                @default(30) // Minutes before first escalation

  // Site-specific configuration
  siteId                String?             // null = global, specific site ID = site-specific
  site                  Site?               @relation(fields: [siteId], references: [id])

  // Visual configuration
  iconName              String?             // Icon for UI display
  colorCode             String?             // Color code for visual distinction

  // Status
  isActive              Boolean             @default(true)
  displayOrder          Int?                // Sort order in UI

  // Audit trail
  createdAt             DateTime            @default(now())
  updatedAt             DateTime            @updatedAt
  createdBy             String
  updatedBy             String?

  // Relations
  alerts                AndonAlert[]
  escalationRules       AndonEscalationRule[]

  @@index([typeCode])
  @@index([siteId])
  @@index([isActive])
  @@index([displayOrder])
  @@map("andon_issue_types")
}

model AndonEscalationRule {
  id                    String              @id @default(cuid())
  ruleName              String              // Display name for the rule
  description           String?             // Rule description

  // Rule scope
  siteId                String?             // null = global, specific site ID = site-specific
  site                  Site?               @relation(fields: [siteId], references: [id])
  issueTypeId           String?             // null = all types, specific ID = type-specific
  issueType             AndonIssueType?     @relation(fields: [issueTypeId], references: [id])

  // Trigger conditions
  triggerSeverity       AndonSeverity[]     // Which severities trigger this rule
  triggerAfterMinutes   Int                 // Minutes after alert creation to trigger
  escalationLevel       Int                 // Which escalation level this rule applies to (0, 1, 2, etc.)

  // Escalation actions
  notifyUserIds         String[]            // User IDs to notify
  notifyRoles           String[]            // Role names to notify
  notifyChannels        String[]            // EMAIL, SMS, PUSH, etc.
  assignToUserId        String?             // Reassign alert to this user
  assignToUser          User?               @relation(fields: [assignToUserId], references: [id])
  assignToRole          String?             // Reassign to user with this role

  // Advanced conditions (JSON for flexibility)
  conditions            Json?               // Complex rule conditions

  // Rule execution tracking
  isActive              Boolean             @default(true)
  executionCount        Int                 @default(0)
  lastExecutedAt        DateTime?

  // Rule priority (for conflict resolution)
  priority              Int                 @default(100)

  // Audit trail
  createdAt             DateTime            @default(now())
  updatedAt             DateTime            @updatedAt
  createdBy             String
  updatedBy             String?

  // Relations
  results               AndonEscalationRuleResult[]

  @@index([siteId])
  @@index([issueTypeId])
  @@index([escalationLevel])
  @@index([isActive])
  @@index([priority])
  @@map("andon_escalation_rules")
}

model AndonEscalationRuleResult {
  id                    String              @id @default(cuid())
  alertId               String
  alert                 AndonAlert          @relation(fields: [alertId], references: [id], onDelete: Cascade)
  ruleId                String
  rule                  AndonEscalationRule @relation(fields: [ruleId], references: [id])

  // Execution details
  executedAt            DateTime            @default(now())
  escalationLevel       Int
  success               Boolean             @default(true)
  errorMessage          String?

  // Actions taken
  actionsTaken          Json                // Details of notifications sent, assignments made, etc.
  notifiedUsers         String[]            // User IDs that were notified

  @@index([alertId])
  @@index([ruleId])
  @@index([executedAt])
  @@map("andon_escalation_rule_results")
}

model AndonConfiguration {
  id                    String              @id @default(cuid())
  configKey             String              @unique // Unique configuration key
  configValue           Json                // Configuration value (flexible JSON)
  description           String?             // Description of the configuration
  dataType              String              // STRING, NUMBER, BOOLEAN, JSON, ARRAY
  category              String              // GENERAL, ESCALATION, NOTIFICATION, UI, etc.

  // Validation
  isRequired            Boolean             @default(false)
  validationRules       Json?               // Validation constraints
  defaultValue          Json?               // Default value for the configuration

  // Security and access
  isEncrypted           Boolean             @default(false)
  accessLevel           String              @default("ADMIN") // ADMIN, MANAGER, SUPERVISOR

  // Status
  isActive              Boolean             @default(true)

  // Audit trail
  createdAt             DateTime            @default(now())
  updatedAt             DateTime            @updatedAt
  lastModifiedBy        String
  lastModifiedByUser    User                @relation(fields: [lastModifiedBy], references: [id])

  @@index([configKey])
  @@index([category])
  @@index([isActive])
  @@map("andon_configurations")
}

model AndonSiteConfiguration {
  id                    String              @id @default(cuid())
  siteId                String
  site                  Site                @relation(fields: [siteId], references: [id], onDelete: Cascade)
  configKey             String              // References AndonConfiguration.configKey
  configValue           Json                // Site-specific override value

  // Override behavior
  isOverride            Boolean             @default(true) // Whether this overrides global config
  inheritFromGlobal     Boolean             @default(false) // Whether to inherit when not explicitly set

  // Status
  isActive              Boolean             @default(true)

  // Audit trail
  createdAt             DateTime            @default(now())
  updatedAt             DateTime            @updatedAt
  lastModifiedBy        String
  lastModifiedByUser    User                @relation(fields: [lastModifiedBy], references: [id])

  @@unique([siteId, configKey]) // Ensures one override per site per config key
  @@index([siteId])
  @@index([configKey])
  @@index([isActive])
  @@map("andon_site_configurations")
}

model AndonNotificationTemplate {
  id                    String              @id @default(cuid())
  templateKey           String              @unique // ALERT_CREATED, ESCALATED, RESOLVED, etc.
  templateName          String              // Display name
  description           String?             // Template description

  // Template content
  subject               String              // Email subject or notification title
  bodyTemplate          String              // Template body with placeholders
  variables             Json                // Available template variables

  // Channel-specific templates
  emailTemplate         String?             // HTML email template
  smsTemplate           String?             // SMS message template
  pushTemplate          String?             // Push notification template

  // Site-specific template
  siteId                String?             // null = global, specific site ID = site-specific
  site                  Site?               @relation(fields: [siteId], references: [id])

  // Template settings
  isActive              Boolean             @default(true)
  priority              Int                 @default(100) // Priority for template selection

  // Audit trail
  createdAt             DateTime            @default(now())
  updatedAt             DateTime            @updatedAt
  createdBy             String
  updatedBy             String?

  @@index([templateKey])
  @@index([siteId])
  @@index([isActive])
  @@map("andon_notification_templates")
}

model AndonSystemSettings {
  id                    String              @id @default(cuid())
  siteId                String?             // null = global, specific site ID = site-specific
  site                  Site?               @relation(fields: [siteId], references: [id])

  // Core feature toggles
  andonEnabled          Boolean             @default(true)
  escalationEnabled     Boolean             @default(true)
  notificationsEnabled  Boolean             @default(true)

  // Default behaviors
  defaultSeverity       AndonSeverity       @default(MEDIUM)
  defaultPriority       AndonPriority       @default(NORMAL)
  autoAssignEnabled     Boolean             @default(false)

  // Timing settings
  defaultResponseTimeMin Int?               @default(15) // Default response time target in minutes
  maxEscalationLevels   Int                 @default(3)
  baseEscalationDelayMin Int                @default(30) // Base escalation delay in minutes

  // UI/UX settings
  enableMobileAccess    Boolean             @default(true)
  enableKioskMode       Boolean             @default(true)
  requireComments       Boolean             @default(false)
  allowAnonymousReports Boolean             @default(false)

  // Integration settings
  integrationSettings   Json?               // Settings for external integrations

  // Audit trail
  createdAt             DateTime            @default(now())
  updatedAt             DateTime            @updatedAt
  lastModifiedBy        String
  lastModifiedByUser    User                @relation(fields: [lastModifiedBy], references: [id])

  @@unique([siteId]) // One settings record per site (null for global)
  @@index([siteId])
  @@map("andon_system_settings")
}

model IntegrationConfig {
  id                           String                        @id @default(cuid())
  name                         String                        @unique
  displayName                  String
  type                         IntegrationType
  enabled                      Boolean                       @default(true)
  config                       Json
  lastSync                     DateTime?
  lastSyncStatus               String?
  lastError                    String?
  errorCount                   Int                           @default(0)
  totalSyncs                   Int                           @default(0)
  successCount                 Int                           @default(0)
  failureCount                 Int                           @default(0)
  syncSchedule                 Json?
  createdAt                    DateTime                      @default(now())
  updatedAt                    DateTime                      @updatedAt
  erpMaterialTransactions      ERPMaterialTransaction[]
  logs                         IntegrationLog[]
  personnelInfoExchanges       PersonnelInfoExchange[]
  productionPerformanceActuals ProductionPerformanceActual[]
  productionScheduleRequests   ProductionScheduleRequest[]

  @@index([name])
  @@index([type])
  @@index([enabled])
  @@map("integration_configs")
}

model IntegrationLog {
  id           String               @id @default(cuid())
  configId     String
  operation    String
  direction    IntegrationDirection
  status       IntegrationLogStatus
  recordCount  Int                  @default(0)
  successCount Int                  @default(0)
  errorCount   Int                  @default(0)
  duration     Int
  requestData  Json?
  responseData Json?
  errors       Json?
  details      Json?
  startedAt    DateTime             @default(now())
  completedAt  DateTime?
  createdAt    DateTime             @default(now())
  config       IntegrationConfig    @relation(fields: [configId], references: [id], onDelete: Cascade)

  @@index([configId])
  @@index([status])
  @@index([startedAt])
  @@index([operation])
  @@map("integration_logs")
}

model ProductionScheduleRequest {
  id                    String                      @id @default(cuid())
  messageId             String                      @unique
  configId              String
  scheduleType          ScheduleType
  priority              SchedulePriority
  requestedBy           String
  requestedDate         DateTime                    @default(now())
  effectiveStartDate    DateTime
  effectiveEndDate      DateTime
  workOrderId           String?
  externalWorkOrderId   String
  partId                String?
  partNumber            String?
  quantity              Float
  unitOfMeasure         String
  unitOfMeasureId       String?             // FK to UnitOfMeasure
  dueDate               DateTime
  workCenterId          String?
  equipmentRequirements Json?
  personnelRequirements Json?
  materialRequirements  Json?
  status                B2MMessageStatus
  processedAt           DateTime?
  errorMessage          String?
  validationErrors      Json?
  requestPayload        Json
  responsePayload       Json?
  createdAt             DateTime                    @default(now())
  updatedAt             DateTime                    @updatedAt
  config                IntegrationConfig           @relation(fields: [configId], references: [id], onDelete: Cascade)
  part                  Part?                       @relation(fields: [partId], references: [id])
  workCenter            Equipment?                  @relation(fields: [workCenterId], references: [id])
  workOrder             WorkOrder?                  @relation(fields: [workOrderId], references: [id])
  response              ProductionScheduleResponse?

  @@index([configId])
  @@index([status])
  @@index([externalWorkOrderId])
  @@index([requestedDate])
  @@map("production_schedule_requests")
}

model ProductionScheduleResponse {
  id                 String                    @id @default(cuid())
  requestId          String                    @unique
  messageId          String                    @unique
  accepted           Boolean
  confirmedStartDate DateTime?
  confirmedEndDate   DateTime?
  confirmedQuantity  Float?
  rejectionReason    String?
  modifications      Json?
  constraints        Json?
  proposedStartDate  DateTime?
  proposedEndDate    DateTime?
  proposedQuantity   Float?
  respondedBy        String
  respondedAt        DateTime                  @default(now())
  sentToERP          Boolean                   @default(false)
  sentAt             DateTime?
  responsePayload    Json
  createdAt          DateTime                  @default(now())
  request            ProductionScheduleRequest @relation(fields: [requestId], references: [id], onDelete: Cascade)

  @@index([requestId])
  @@index([respondedAt])
  @@map("production_schedule_responses")
}

model ProductionPerformanceActual {
  id                   String            @id @default(cuid())
  messageId            String            @unique
  configId             String
  workOrderId          String
  externalWorkOrderId  String
  operationId          String?
  reportingPeriodStart DateTime
  reportingPeriodEnd   DateTime
  quantityProduced     Float
  quantityGood         Float
  quantityScrap        Float
  quantityRework       Float
  yieldPercentage      Float?
  setupTimeActual      Float?
  runTimeActual        Float?
  downtimeActual       Float?
  laborHoursActual     Float?
  laborCostActual      Float?
  materialCostActual   Float?
  overheadCostActual   Float?
  totalCostActual      Float?
  quantityVariance     Float?
  timeVariance         Float?
  costVariance         Float?
  efficiencyVariance   Float?
  personnelActuals     Json?
  equipmentActuals     Json?
  materialActuals      Json?
  status               B2MMessageStatus
  sentToERP            Boolean           @default(false)
  sentAt               DateTime?
  erpConfirmation      String?
  errorMessage         String?
  messagePayload       Json
  createdBy            String
  createdAt            DateTime          @default(now())
  updatedAt            DateTime          @updatedAt
  config               IntegrationConfig @relation(fields: [configId], references: [id], onDelete: Cascade)
  workOrder            WorkOrder         @relation(fields: [workOrderId], references: [id], onDelete: Cascade)

  @@index([configId])
  @@index([workOrderId])
  @@index([externalWorkOrderId])
  @@index([status])
  @@index([sentToERP])
  @@index([reportingPeriodStart])
  @@map("production_performance_actuals")
}

model ERPMaterialTransaction {
  id                  String               @id @default(cuid())
  messageId           String               @unique
  configId            String
  transactionType     ERPTransactionType
  direction           IntegrationDirection
  transactionDate     DateTime             @default(now())
  partId              String?
  externalPartId      String
  fromLocation        String?
  toLocation          String?
  workOrderId         String?
  externalWorkOrderId String?
  quantity            Float
  unitOfMeasure       String
  unitOfMeasureId     String?              // FK to UnitOfMeasure
  lotNumber           String?
  serialNumber        String?
  unitCost            Float?
  totalCost           Float?
  currency            String?              @default("USD")    // Legacy field (to be deprecated)
  currencyId          String?                                 // FK to Currency
  movementType        String
  reasonCode          String?
  status              B2MMessageStatus
  processedAt         DateTime?
  erpTransactionId    String?
  errorMessage        String?
  messagePayload      Json
  createdBy           String
  createdAt           DateTime             @default(now())
  updatedAt           DateTime             @updatedAt
  config              IntegrationConfig    @relation(fields: [configId], references: [id], onDelete: Cascade)
  part                Part?                @relation(fields: [partId], references: [id])
  workOrder           WorkOrder?           @relation(fields: [workOrderId], references: [id])
  currencyRef         Currency?            @relation("ERPTransactionCurrency", fields: [currencyId], references: [id])

  @@index([configId])
  @@index([transactionType])
  @@index([status])
  @@index([externalPartId])
  @@index([transactionDate])
  @@map("erp_material_transactions")
}

model PersonnelInfoExchange {
  id                  String               @id @default(cuid())
  messageId           String               @unique
  configId            String
  personnelId         String?
  externalPersonnelId String
  actionType          PersonnelActionType
  direction           IntegrationDirection
  firstName           String?
  lastName            String?
  email               String?
  employeeNumber      String?
  department          String?
  departmentId        String?
  jobTitle            String?
  skills              Json?
  certifications      Json?
  qualifications      Json?
  shiftCode           String?
  workCalendar        String?
  availableFrom       DateTime?
  availableTo         DateTime?
  employmentStatus    String?
  lastWorkDate        DateTime?
  status              B2MMessageStatus
  processedAt         DateTime?
  errorMessage        String?
  messagePayload      Json
  createdAt           DateTime             @default(now())
  updatedAt           DateTime             @updatedAt
  config              IntegrationConfig    @relation(fields: [configId], references: [id], onDelete: Cascade)
  departmentRelation  Department?          @relation("PersonnelDepartment", fields: [departmentId], references: [id])

  @@index([configId])
  @@index([actionType])
  @@index([status])
  @@index([externalPersonnelId])
  @@index([personnelId])
  @@index([departmentId])
  @@map("personnel_info_exchanges")
}

model EquipmentDataCollection {
  id                  String             @id @default(cuid())
  equipmentId         String
  dataCollectionType  DataCollectionType
  collectionTimestamp DateTime           @default(now())
  dataPointName       String
  dataPointId         String?
  numericValue        Float?
  stringValue         String?
  booleanValue        Boolean?
  jsonValue           Json?
  unitOfMeasure       String?
  quality             String?
  workOrderId         String?
  operationId         String?
  productionRunId     String?
  equipmentState      String?
  protocol            String?
  sourceAddress       String?
  createdAt           DateTime           @default(now())
  equipment           Equipment          @relation(fields: [equipmentId], references: [id], onDelete: Cascade)
  workOrder           WorkOrder?         @relation(fields: [workOrderId], references: [id])

  @@index([equipmentId])
  @@index([dataCollectionType])
  @@index([collectionTimestamp])
  @@index([workOrderId])
  @@index([dataPointName])
  @@map("equipment_data_collections")
}

model EquipmentCommand {
  id              String        @id @default(cuid())
  equipmentId     String
  commandType     CommandType
  commandStatus   CommandStatus @default(PENDING)
  commandName     String
  commandPayload  Json?
  workOrderId     String?
  operationId     String?
  issuedAt        DateTime      @default(now())
  sentAt          DateTime?
  acknowledgedAt  DateTime?
  completedAt     DateTime?
  responsePayload Json?
  responseCode    String?
  responseMessage String?
  timeoutSeconds  Int           @default(30)
  retryCount      Int           @default(0)
  maxRetries      Int           @default(3)
  priority        Int           @default(5)
  issuedBy        String
  createdAt       DateTime      @default(now())
  updatedAt       DateTime      @updatedAt
  equipment       Equipment     @relation(fields: [equipmentId], references: [id], onDelete: Cascade)
  workOrder       WorkOrder?    @relation(fields: [workOrderId], references: [id])

  @@index([equipmentId])
  @@index([commandType])
  @@index([commandStatus])
  @@index([workOrderId])
  @@index([issuedAt])
  @@index([priority])
  @@map("equipment_commands")
}

model EquipmentMaterialMovement {
  id                String     @id @default(cuid())
  equipmentId       String
  partId            String?
  partNumber        String
  lotNumber         String?
  serialNumber      String?
  movementType      String
  quantity          Float
  unitOfMeasure     String
  unitOfMeasureId   String?    // FK to UnitOfMeasure
  movementTimestamp DateTime   @default(now())
  workOrderId       String?
  operationId       String?
  fromLocation      String?
  toLocation        String?
  qualityStatus     String?
  upstreamTraceId   String?
  downstreamTraceId String?
  recordedBy        String
  createdAt         DateTime   @default(now())
  equipment         Equipment  @relation(fields: [equipmentId], references: [id], onDelete: Cascade)
  part              Part?      @relation(fields: [partId], references: [id])
  workOrder         WorkOrder? @relation(fields: [workOrderId], references: [id])

  @@index([equipmentId])
  @@index([partId])
  @@index([partNumber])
  @@index([lotNumber])
  @@index([serialNumber])
  @@index([workOrderId])
  @@index([movementTimestamp])
  @@index([movementType])
  @@map("equipment_material_movements")
}

model ProcessDataCollection {
  id                 String     @id @default(cuid())
  equipmentId        String
  processName        String
  processStepNumber  Int?
  startTimestamp     DateTime
  endTimestamp       DateTime?
  duration           Float?
  workOrderId        String?
  operationId        String?
  partNumber         String?
  lotNumber          String?
  serialNumber       String?
  parameters         Json
  quantityProduced   Float?
  quantityGood       Float?
  quantityScrap      Float?
  inSpecCount        Int?
  outOfSpecCount     Int?
  averageUtilization Float?
  peakUtilization    Float?
  alarmCount         Int        @default(0)
  criticalAlarmCount Int        @default(0)
  operatorId         String?
  supervisorId       String?
  createdAt          DateTime   @default(now())
  updatedAt          DateTime   @updatedAt
  equipment          Equipment  @relation(fields: [equipmentId], references: [id], onDelete: Cascade)
  workOrder          WorkOrder? @relation(fields: [workOrderId], references: [id])

  @@index([equipmentId])
  @@index([processName])
  @@index([workOrderId])
  @@index([startTimestamp])
  @@index([partNumber])
  @@index([lotNumber])
  @@index([serialNumber])
  @@map("process_data_collections")
}

model QIFMeasurementPlan {
  id                  String                 @id @default(cuid())
  qifPlanUuid         String                 @unique @default(uuid()) /// QIF plan UUID per NIST AMS 300-12 standards
  qifPlanId           String?                @unique /// Legacy QIF plan ID (deprecated, use qifPlanUuid)
  partNumber          String
  partRevision        String
  planVersion         String
  planName            String?
  description         String?
  createdDate         DateTime               @default(now())
  createdBy           String?
  qifXmlContent       String
  qifVersion          String                 @default("3.0.0")
  characteristicCount Int                    @default(0)
  workOrderId         String?
  faiReportId         String?
  status              String                 @default("ACTIVE")
  supersededBy        String?
  lastSyncedAt        DateTime?
  createdAt           DateTime               @default(now())
  updatedAt           DateTime               @updatedAt
  characteristics     QIFCharacteristic[]
  faiReport           FAIReport?             @relation(fields: [faiReportId], references: [id])
  workOrder           WorkOrder?             @relation(fields: [workOrderId], references: [id])
  measurementResults  QIFMeasurementResult[]

  @@index([partNumber])
  @@index([partRevision])
  @@index([qifPlanUuid])
  @@index([qifPlanId])
  @@index([workOrderId])
  @@index([faiReportId])
  @@index([status])
  @@map("qif_measurement_plans")
}

model QIFCharacteristic {
  id                   String             @id @default(cuid())
  qifMeasurementPlanId String
  characteristicUuid   String             @unique @default(uuid()) /// QIF characteristic UUID per NIST AMS 300-12 standards
  characteristicId     String?            /// Legacy characteristic ID (deprecated, use characteristicUuid)
  balloonNumber        String?
  characteristicName   String?
  description          String?
  nominalValue         Float?
  upperTolerance       Float?
  lowerTolerance       Float?
  toleranceType        String?
  gdtType              String?
  datumReferenceFrame  String?
  materialCondition    String?
  measurementMethod    String?
  samplingRequired     Boolean            @default(false)
  sampleSize           Int?
  sequenceNumber       Int?
  createdAt            DateTime           @default(now())
  qifMeasurementPlan   QIFMeasurementPlan @relation(fields: [qifMeasurementPlanId], references: [id], onDelete: Cascade)
  measurements         QIFMeasurement[]

  @@index([qifMeasurementPlanId])
  @@index([characteristicUuid])
  @@index([characteristicId])
  @@index([balloonNumber])
  @@map("qif_characteristics")
}

model QIFMeasurementResult {
  id                   String                @id @default(cuid())
  qifResultsUuid       String                @unique @default(uuid()) /// QIF measurement results UUID per NIST AMS 300-12 standards
  qifResultsId         String?               @unique /// Legacy QIF results ID (deprecated, use qifResultsUuid)
  qifMeasurementPlanId String?
  partNumber           String
  serialNumber         String?
  lotNumber            String?
  inspectionDate       DateTime
  inspectedBy          String
  inspectionType       String?
  overallStatus        String
  totalMeasurements    Int                   @default(0)
  passedMeasurements   Int                   @default(0)
  failedMeasurements   Int                   @default(0)
  qifXmlContent        String
  qifVersion           String                @default("3.0.0")
  workOrderId          String?
  serializedPartId     String?
  faiReportId          String?
  measurementDeviceId  String?
  createdAt            DateTime              @default(now())
  updatedAt            DateTime              @updatedAt
  faiReport            FAIReport?            @relation(fields: [faiReportId], references: [id])
  measurementDevice    MeasurementEquipment? @relation(fields: [measurementDeviceId], references: [id])
  qifMeasurementPlan   QIFMeasurementPlan?   @relation(fields: [qifMeasurementPlanId], references: [id])
  serializedPart       SerializedPart?       @relation(fields: [serializedPartId], references: [id])
  workOrder            WorkOrder?            @relation(fields: [workOrderId], references: [id])
  measurements         QIFMeasurement[]

  @@index([qifResultsUuid])
  @@index([qifResultsId])
  @@index([qifMeasurementPlanId])
  @@index([partNumber])
  @@index([serialNumber])
  @@index([inspectionDate])
  @@index([overallStatus])
  @@index([workOrderId])
  @@index([faiReportId])
  @@map("qif_measurement_results")
}

model QIFMeasurement {
  id                     String               @id @default(cuid())
  qifMeasurementResultId String
  qifCharacteristicId    String?
  characteristicUuidRef  String?              /// QIF characteristic UUID reference per NIST AMS 300-12 standards
  characteristicId       String?              /// Legacy characteristic ID (deprecated, use characteristicUuidRef)
  balloonNumber          String?
  measuredValue          Float
  deviation              Float?
  status                 String
  measurementDate        DateTime?
  measuredBy             String?
  measurementDevice      String?
  uncertainty            Float?
  uncertaintyK           Float?
  notes                  String?
  createdAt              DateTime             @default(now())
  qifCharacteristic      QIFCharacteristic?   @relation(fields: [qifCharacteristicId], references: [id])
  qifMeasurementResult   QIFMeasurementResult @relation(fields: [qifMeasurementResultId], references: [id], onDelete: Cascade)

  @@index([qifMeasurementResultId])
  @@index([qifCharacteristicId])
  @@index([characteristicUuidRef])
  @@index([characteristicId])
  @@index([status])
  @@map("qif_measurements")
}

model SPCConfiguration {
  id                 String                 @id @default(cuid())
  parameterId        String                 @unique
  chartType          SPCChartType
  subgroupSize       Int?
  UCL                Float?
  centerLine         Float?
  LCL                Float?
  rangeUCL           Float?
  rangeCL            Float?
  rangeLCL           Float?
  USL                Float?
  LSL                Float?
  targetValue        Float?
  limitsBasedOn      LimitCalculationMethod
  historicalDataDays Int?
  lastCalculatedAt   DateTime?
  enabledRules       Json
  ruleSensitivity    String                 @default("NORMAL")
  enableCapability   Boolean                @default(true)
  confidenceLevel    Float                  @default(0.95)
  isActive           Boolean                @default(true)
  createdBy          String
  lastModifiedBy     String?
  createdAt          DateTime               @default(now())
  updatedAt          DateTime               @updatedAt
  parameter          OperationParameter     @relation(fields: [parameterId], references: [id], onDelete: Cascade)
  violations         SPCRuleViolation[]

  @@map("spc_configurations")
}

model SPCRuleViolation {
  id              String           @id @default(cuid())
  configurationId String
  ruleNumber      Int
  ruleName        String
  severity        String
  dataPointId     String?
  value           Float
  timestamp       DateTime
  subgroupNumber  Int?
  UCL             Float?
  LCL             Float?
  centerLine      Float?
  deviationSigma  Float?
  acknowledged    Boolean          @default(false)
  acknowledgedBy  String?
  acknowledgedAt  DateTime?
  resolution      String?

  // CAPA Integration - Link to corrective action
  correctiveActionId String?
  correctiveAction   CorrectiveAction? @relation(fields: [correctiveActionId], references: [id], onDelete: SetNull)

  createdAt       DateTime         @default(now())
  configuration   SPCConfiguration @relation(fields: [configurationId], references: [id], onDelete: Cascade)

  @@index([configurationId, timestamp])
  @@index([acknowledged])
  @@index([correctiveActionId])
  @@map("spc_rule_violations")
}

model SamplingPlan {
  id                        String                     @id @default(cuid())
  planName                  String
  planType                  SamplingPlanType
  parameterId               String?
  operationId               String?
  inspectionLevel           String
  AQL                       Float
  lotSizeMin                Int?
  lotSizeMax                Int?
  sampleSizeNormal          Int
  acceptanceNumber          Int
  rejectionNumber           Int
  sampleSizeTightened       Int?
  acceptanceNumberTightened Int?
  sampleSizeReduced         Int?
  acceptanceNumberReduced   Int?
  sampleSize2               Int?
  acceptanceNumber2         Int?
  rejectionNumber2          Int?
  currentInspectionLevel    String                     @default("NORMAL")
  consecutiveAccepted       Int                        @default(0)
  consecutiveRejected       Int                        @default(0)
  isActive                  Boolean                    @default(true)
  createdBy                 String
  lastModifiedBy            String?
  createdAt                 DateTime                   @default(now())
  updatedAt                 DateTime                   @updatedAt
  inspectionResults         SamplingInspectionResult[]
  operation                 Operation?                 @relation(fields: [operationId], references: [id])
  parameter                 OperationParameter?        @relation(fields: [parameterId], references: [id])

  @@map("sampling_plans")
}

model SamplingInspectionResult {
  id              String       @id @default(cuid())
  planId          String
  lotNumber       String
  lotSize         Int
  inspectionDate  DateTime
  sampleSize      Int
  defectsFound    Int
  decision        String
  inspectionLevel String
  inspectorId     String
  notes           String?
  createdAt       DateTime     @default(now())
  plan            SamplingPlan @relation(fields: [planId], references: [id], onDelete: Cascade)

  @@index([planId, inspectionDate])
  @@map("sampling_inspection_results")
}

/// Work Instruction Media - Enhanced media library for work instructions
model WorkInstructionMedia {
  id            String          @id @default(cuid())
  instructionId String
  mediaType     MediaType
  fileName      String
  fileUrl       String
  fileSize      Int
  mimeType      String
  title         String?
  description   String?
  tags          String[]
  annotations   Json?
  usageCount    Int             @default(0)
  lastUsedAt    DateTime?
  createdAt     DateTime        @default(now())
  updatedAt     DateTime        @updatedAt
  instruction   WorkInstruction @relation(fields: [instructionId], references: [id], onDelete: Cascade)

  @@index([instructionId])
  @@index([mediaType])
  @@map("work_instruction_media")
}

/// Work Instruction Relation - Relationships between work instructions
model WorkInstructionRelation {
  id           String          @id @default(cuid())
  parentId     String
  relatedId    String
  relationType RelationType
  description  String?
  createdAt    DateTime        @default(now())
  parent       WorkInstruction @relation("ParentInstruction", fields: [parentId], references: [id], onDelete: Cascade)

  @@unique([parentId, relatedId, relationType])
  @@index([parentId])
  @@index([relatedId])
  @@map("work_instruction_relations")
}

/// Export Template - Templates for exporting work instructions
model ExportTemplate {
  id             String             @id @default(cuid())
  name           String
  description    String?
  templateType   ExportTemplateType
  templateFormat ExportFormat
  headerTemplate String?
  footerTemplate String?
  styles         Json?
  layout         Json?
  isDefault      Boolean            @default(false)
  isActive       Boolean            @default(true)
  createdAt      DateTime           @default(now())
  updatedAt      DateTime           @updatedAt
  createdById    String
  updatedById    String
  instructions   WorkInstruction[]

  @@index([templateType])
  @@index([templateFormat])
  @@map("export_templates")
}

/// Data Collection Field Template - Reusable field templates
model DataCollectionFieldTemplate {
  id              String   @id @default(cuid())
  name            String
  description     String?
  fieldSchema     Json
  validationRules Json?
  category        String?
  tags            String[]
  usageCount      Int      @default(0)
  isActive        Boolean  @default(true)
  createdAt       DateTime @default(now())
  updatedAt       DateTime @updatedAt
  createdById     String

  @@index([category])
  @@index([tags])
  @@map("data_collection_field_templates")
}

model SetupSheet {
  id                 String                @id @default(cuid())
  documentNumber     String                @unique
  title              String
  description        String?
  version            String                @default("1.0.0")
  status             WorkInstructionStatus @default(DRAFT)
  effectiveDate      DateTime?
  supersededDate     DateTime?
  ecoNumber          String?
  equipmentId        String?
  operationId        String?
  partId             String?
  workCenterId       String?
  estimatedSetupTime Int?
  safetyChecklist    Json?
  requiredPPE        String[]
  imageUrls          String[]
  videoUrls          String[]
  attachmentUrls     String[]
  tags               String[]
  categories         String[]
  keywords           String[]
  thumbnailUrl       String?
  parentVersionId    String?
  approvalWorkflowId String?
  approvedById       String?
  approvedAt         DateTime?
  approvalHistory    Json?
  isActive           Boolean               @default(true)
  createdAt          DateTime              @default(now())
  updatedAt          DateTime              @updatedAt
  createdById        String
  updatedById        String
  executions         SetupExecution[]
  parameters         SetupParameter[]
  approvedBy         User?                 @relation("SetupSheetApprovedBy", fields: [approvedById], references: [id])
  createdBy          User                  @relation("SetupSheetCreatedBy", fields: [createdById], references: [id])
  parentVersion      SetupSheet?           @relation("SetupSheetVersionHistory", fields: [parentVersionId], references: [id])
  childVersions      SetupSheet[]          @relation("SetupSheetVersionHistory")
  updatedBy          User                  @relation("SetupSheetUpdatedBy", fields: [updatedById], references: [id])
  steps              SetupStep[]
  toolList           SetupTool[]

  @@index([documentNumber])
  @@index([status])
  @@index([equipmentId])
  @@index([operationId])
  @@index([partId])
  @@map("setup_sheets")
}

model SetupStep {
  id                   String     @id @default(cuid())
  setupSheetId         String
  stepNumber           Int
  title                String
  instructions         String
  imageUrls            String[]
  videoUrls            String[]
  estimatedDuration    Int?
  isCritical           Boolean    @default(false)
  requiresVerification Boolean    @default(false)
  setupSheet           SetupSheet @relation(fields: [setupSheetId], references: [id], onDelete: Cascade)

  @@unique([setupSheetId, stepNumber])
  @@index([setupSheetId])
  @@map("setup_steps")
}

model SetupParameter {
  id                 String     @id @default(cuid())
  setupSheetId       String
  parameterName      String
  targetValue        String
  tolerance          String?
  unit               String?
  equipmentSetting   String?
  verificationMethod String?
  setupSheet         SetupSheet @relation(fields: [setupSheetId], references: [id], onDelete: Cascade)

  @@index([setupSheetId])
  @@map("setup_parameters")
}

model SetupTool {
  id           String     @id @default(cuid())
  setupSheetId String
  toolId       String?
  toolName     String
  toolNumber   String?
  quantity     Int        @default(1)
  toolOffset   String?
  notes        String?
  setupSheet   SetupSheet @relation(fields: [setupSheetId], references: [id], onDelete: Cascade)

  @@index([setupSheetId])
  @@index([toolId])
  @@map("setup_tools")
}

model SetupExecution {
  id                String                         @id @default(cuid())
  setupSheetId      String
  workOrderId       String?
  operationId       String?
  startedById       String
  startedAt         DateTime                       @default(now())
  completedById     String?
  completedAt       DateTime?
  actualSetupTime   Int?
  verificationData  Json?
  firstPieceResults Json?
  status            WorkInstructionExecutionStatus @default(IN_PROGRESS)
  completedBy       User?                          @relation("SetupExecutionCompletedBy", fields: [completedById], references: [id])
  setupSheet        SetupSheet                     @relation(fields: [setupSheetId], references: [id])
  startedBy         User                           @relation("SetupExecutionStartedBy", fields: [startedById], references: [id])

  @@index([setupSheetId])
  @@index([workOrderId])
  @@map("setup_executions")
}

model InspectionPlan {
  id                 String                     @id @default(cuid())
  documentNumber     String                     @unique
  title              String
  description        String?
  version            String                     @default("1.0.0")
  status             WorkInstructionStatus      @default(DRAFT)
  effectiveDate      DateTime?
  supersededDate     DateTime?
  ecoNumber          String?
  partId             String?
  operationId        String?
  inspectionType     InspectionType
  frequency          InspectionFrequency
  samplingPlan       Json?
  dispositionRules   Json?
  gageRRRequired     Boolean                    @default(false)
  gageRRFrequency    String?
  imageUrls          String[]
  videoUrls          String[]
  attachmentUrls     String[]
  tags               String[]
  categories         String[]
  keywords           String[]
  thumbnailUrl       String?
  parentVersionId    String?
  approvalWorkflowId String?
  approvedById       String?
  approvedAt         DateTime?
  approvalHistory    Json?
  isActive           Boolean                    @default(true)
  createdAt          DateTime                   @default(now())
  updatedAt          DateTime                   @updatedAt
  createdById        String
  updatedById        String
  characteristics    InspectionCharacteristic[]
  executions         InspectionExecution[]
  approvedBy         User?                      @relation("InspectionPlanApprovedBy", fields: [approvedById], references: [id])
  createdBy          User                       @relation("InspectionPlanCreatedBy", fields: [createdById], references: [id])
  parentVersion      InspectionPlan?            @relation("InspectionPlanVersionHistory", fields: [parentVersionId], references: [id])
  childVersions      InspectionPlan[]           @relation("InspectionPlanVersionHistory")
  updatedBy          User                       @relation("InspectionPlanUpdatedBy", fields: [updatedById], references: [id])
  steps              InspectionStep[]

  @@index([documentNumber])
  @@index([status])
  @@index([partId])
  @@index([operationId])
  @@index([inspectionType])
  @@map("inspection_plans")
}

model InspectionCharacteristic {
  id                   String          @id @default(cuid())
  inspectionPlanId     String
  characteristicNumber Int
  characteristicName   String
  measurementType      MeasurementType
  nominal              Float?
  upperLimit           Float?
  lowerLimit           Float?
  unit                 String?
  measurementMethod    String?
  gageType             String?
  isCritical           Boolean         @default(false)
  inspectionPlan       InspectionPlan  @relation(fields: [inspectionPlanId], references: [id], onDelete: Cascade)

  @@unique([inspectionPlanId, characteristicNumber])
  @@index([inspectionPlanId])
  @@map("inspection_characteristics")
}

model InspectionStep {
  id                 String         @id @default(cuid())
  inspectionPlanId   String
  stepNumber         Int
  title              String
  instructions       String
  characteristicRefs Int[]
  imageUrls          String[]
  inspectionPlan     InspectionPlan @relation(fields: [inspectionPlanId], references: [id], onDelete: Cascade)

  @@unique([inspectionPlanId, stepNumber])
  @@index([inspectionPlanId])
  @@map("inspection_steps")
}

model InspectionExecution {
  id               String           @id @default(cuid())
  inspectionPlanId String
  workOrderId      String?
  operationId      String?
  lotNumber        String?
  serialNumber     String?
  inspectorId      String
  inspectedAt      DateTime         @default(now())
  results          Json
  overallResult    InspectionResult
  defectsFound     Json?
  disposition      Disposition?
  signatureId      String?
  inspectionPlan   InspectionPlan   @relation(fields: [inspectionPlanId], references: [id])
  inspector        User             @relation("InspectionExecutionInspector", fields: [inspectorId], references: [id])

  @@index([inspectionPlanId])
  @@index([workOrderId])
  @@index([inspectedAt])
  @@map("inspection_executions")
}

model StandardOperatingProcedure {
  id                 String                       @id @default(cuid())
  documentNumber     String                       @unique
  title              String
  description        String?
  version            String                       @default("1.0.0")
  status             WorkInstructionStatus        @default(DRAFT)
  effectiveDate      DateTime?
  supersededDate     DateTime?
  ecoNumber          String?
  sopType            SOPType
  scope              String
  applicability      String?
  responsibleRoles   String[]
  references         Json?
  safetyWarnings     String[]
  requiredPPE        String[]
  emergencyProcedure String?
  trainingRequired   Boolean                      @default(false)
  trainingFrequency  String?
  reviewFrequency    String?
  nextReviewDate     DateTime?
  imageUrls          String[]
  videoUrls          String[]
  attachmentUrls     String[]
  tags               String[]
  categories         String[]
  keywords           String[]
  thumbnailUrl       String?
  parentVersionId    String?
  approvalWorkflowId String?
  approvedById       String?
  approvedAt         DateTime?
  approvalHistory    Json?
  isActive           Boolean                      @default(true)
  createdAt          DateTime                     @default(now())
  updatedAt          DateTime                     @updatedAt
  createdById        String
  updatedById        String
  acknowledgments    SOPAcknowledgment[]
  audits             SOPAudit[]
  steps              SOPStep[]
  approvedBy         User?                        @relation("SOPApprovedBy", fields: [approvedById], references: [id])
  createdBy          User                         @relation("SOPCreatedBy", fields: [createdById], references: [id])
  parentVersion      StandardOperatingProcedure?  @relation("SOPVersionHistory", fields: [parentVersionId], references: [id])
  childVersions      StandardOperatingProcedure[] @relation("SOPVersionHistory")
  updatedBy          User                         @relation("SOPUpdatedBy", fields: [updatedById], references: [id])

  @@index([documentNumber])
  @@index([status])
  @@index([sopType])
  @@index([nextReviewDate])
  @@map("standard_operating_procedures")
}

model SOPStep {
  id           String                     @id @default(cuid())
  sopId        String
  stepNumber   Int
  title        String
  instructions String
  isWarning    Boolean                    @default(false)
  isCritical   Boolean                    @default(false)
  imageUrls    String[]
  videoUrls    String[]
  sop          StandardOperatingProcedure @relation(fields: [sopId], references: [id], onDelete: Cascade)

  @@unique([sopId, stepNumber])
  @@index([sopId])
  @@map("sop_steps")
}

model SOPAcknowledgment {
  id                  String                     @id @default(cuid())
  sopId               String
  userId              String
  userName            String
  acknowledgedAt      DateTime                   @default(now())
  trainingCompletedAt DateTime?
  assessmentScore     Float?
  assessmentPassed    Boolean?
  signatureId         String?
  sop                 StandardOperatingProcedure @relation(fields: [sopId], references: [id])
  user                User                       @relation("SOPAcknowledgmentUser", fields: [userId], references: [id])

  @@unique([sopId, userId])
  @@index([sopId])
  @@index([userId])
  @@map("sop_acknowledgments")
}

model SOPAudit {
  id                String                     @id @default(cuid())
  sopId             String
  auditDate         DateTime
  auditorId         String
  auditorName       String
  complianceChecks  Json
  overallCompliance Boolean
  findingsCount     Int                        @default(0)
  findings          String?
  correctiveActions Json?
  auditor           User                       @relation("SOPAuditAuditor", fields: [auditorId], references: [id])
  sop               StandardOperatingProcedure @relation(fields: [sopId], references: [id])

  @@index([sopId])
  @@index([auditDate])
  @@map("sop_audits")
}

model ToolDrawing {
  id                   String                  @id @default(cuid())
  documentNumber       String                  @unique
  title                String
  description          String?
  version              String                  @default("1.0.0")
  status               WorkInstructionStatus   @default(DRAFT)
  effectiveDate        DateTime?
  supersededDate       DateTime?
  ecoNumber            String?
  toolType             ToolType
  toolSubtype          String?
  dimensions           Json?
  material             String?
  weight               Float?
  weightUnit           String?
  vendorId             String?
  vendorName           String?
  vendorPartNumber     String?
  catalogNumber        String?
  cost                 Float?
  costCurrency         String?                     // Legacy field (to be deprecated)
  costCurrencyId       String?                     // FK to Currency
  applicablePartIds    String[]
  applicableOperations String[]
  usageInstructions    String?
  maintenanceProcedure String?
  requiresCalibration  Boolean                 @default(false)
  calibrationInterval  Int?
  lastCalibrationDate  DateTime?
  nextCalibrationDate  DateTime?
  storageLocation      String?
  quantityOnHand       Int?
  minimumQuantity      Int?
  cadFileUrls          String[]
  imageUrls            String[]
  videoUrls            String[]
  attachmentUrls       String[]
  tags                 String[]
  categories           String[]
  keywords             String[]
  thumbnailUrl         String?
  parentVersionId      String?
  approvalWorkflowId   String?
  approvedById         String?
  approvedAt           DateTime?
  approvalHistory      Json?
  isActive             Boolean                 @default(true)
  createdAt            DateTime                @default(now())
  updatedAt            DateTime                @updatedAt
  createdById          String
  updatedById          String
  calibrationRecords   ToolCalibrationRecord[]
  approvedBy           User?                   @relation("ToolDrawingApprovedBy", fields: [approvedById], references: [id])
  createdBy            User                    @relation("ToolDrawingCreatedBy", fields: [createdById], references: [id])
  parentVersion        ToolDrawing?            @relation("ToolDrawingVersionHistory", fields: [parentVersionId], references: [id])
  childVersions        ToolDrawing[]           @relation("ToolDrawingVersionHistory")
  updatedBy            User                    @relation("ToolDrawingUpdatedBy", fields: [updatedById], references: [id])
  maintenanceRecords   ToolMaintenanceRecord[]
  usageLogs            ToolUsageLog[]
  costCurrencyRef      Currency?               @relation("ToolDrawingCostCurrency", fields: [costCurrencyId], references: [id])

  @@index([documentNumber])
  @@index([status])
  @@index([toolType])
  @@index([vendorId])
  @@index([nextCalibrationDate])
  @@map("tool_drawings")
}

model ToolMaintenanceRecord {
  id                  String          @id @default(cuid())
  toolDrawingId       String
  maintenanceDate     DateTime
  performedById       String
  performedByName     String
  maintenanceType     MaintenanceType
  description         String
  partsReplaced       Json?
  cost                Float?
  toolConditionBefore String?
  toolConditionAfter  String?
  performedBy         User            @relation("ToolMaintenancePerformedBy", fields: [performedById], references: [id])
  toolDrawing         ToolDrawing     @relation(fields: [toolDrawingId], references: [id])

  @@index([toolDrawingId])
  @@index([maintenanceDate])
  @@map("tool_maintenance_records")
}

model ToolCalibrationRecord {
  id                  String      @id @default(cuid())
  toolDrawingId       String
  calibrationDate     DateTime
  performedById       String
  performedByName     String
  calibrationResults  Json
  passed              Boolean
  certificationNumber String?
  certificateUrl      String?
  nextDueDate         DateTime
  performedBy         User        @relation("ToolCalibrationPerformedBy", fields: [performedById], references: [id])
  toolDrawing         ToolDrawing @relation(fields: [toolDrawingId], references: [id])

  @@index([toolDrawingId])
  @@index([calibrationDate])
  @@map("tool_calibration_records")
}

model ToolUsageLog {
  id                String      @id @default(cuid())
  toolDrawingId     String
  usedAt            DateTime    @default(now())
  usedById          String
  usedByName        String
  workOrderId       String?
  operationId       String?
  usageDuration     Int?
  conditionAfterUse String?
  toolDrawing       ToolDrawing @relation(fields: [toolDrawingId], references: [id])
  usedBy            User        @relation("ToolUsageLogUsedBy", fields: [usedById], references: [id])

  @@index([toolDrawingId])
  @@index([usedAt])
  @@map("tool_usage_logs")
}

model DocumentTemplate {
  id               String       @id @default(cuid())
  name             String
  description      String?
  documentType     DocumentType
  templateData     Json
  defaultValues    Json?
  isPublic         Boolean      @default(false)
  isSystemTemplate Boolean      @default(false)
  tags             String[]
  category         String?
  usageCount       Int          @default(0)
  isActive         Boolean      @default(true)
  createdAt        DateTime     @default(now())
  updatedAt        DateTime     @updatedAt
  createdById      String
  updatedById      String
  createdBy        User         @relation("DocumentTemplateCreatedBy", fields: [createdById], references: [id])
  updatedBy        User         @relation("DocumentTemplateUpdatedBy", fields: [updatedById], references: [id])

  @@index([documentType])
  @@index([isPublic])
  @@index([category])
  @@map("document_templates")
}

/// User Workstation Preference - Manages user layout preferences for work instruction execution
model UserWorkstationPreference {
  id                    String         @id @default(cuid())
  userId                String
  workstationId         String?
  layoutMode            LayoutMode     @default(SPLIT_VERTICAL)
  splitRatio            Float?         @default(0.6)
  panelPosition         PanelPosition? @default(LEFT)
  autoAdvanceSteps      Boolean        @default(false)
  showStepTimer         Boolean        @default(true)
  compactMode           Boolean        @default(false)
  useSecondMonitor      Boolean        @default(false)
  secondMonitorPosition Json?
  isActive              Boolean        @default(true)
  createdAt             DateTime       @default(now())
  updatedAt             DateTime       @updatedAt

  @@unique([userId, workstationId])
  @@index([userId])
  @@index([workstationId])
  @@map("user_workstation_preferences")
}

/// Workstation Display Config - Physical display configuration for workstations
model WorkstationDisplayConfig {
  id                String      @id @default(cuid())
  workstationId     String      @unique
  screenWidth       Int?
  screenHeight      Int?
  isMultiMonitor    Boolean     @default(false)
  monitorCount      Int         @default(1)
  forcedLayout      LayoutMode?
  allowUserOverride Boolean     @default(true)
  isTouchScreen     Boolean     @default(false)
  touchTargetSize   Int?        @default(48)
  createdAt         DateTime    @default(now())
  updatedAt         DateTime    @updatedAt
  updatedById       String

  @@index([workstationId])
  @@map("workstation_display_configs")
}

model WorkflowDefinition {
  id           String             @id @default(cuid())
  name         String
  description  String?
  workflowType WorkflowType
  version      String             @default("1.0.0")
  structure    Json
  isActive     Boolean            @default(true)
  isTemplate   Boolean            @default(false)
  createdAt    DateTime           @default(now())
  updatedAt    DateTime           @updatedAt
  createdById  String
  updatedById  String
  instances    WorkflowInstance[]
  rules        WorkflowRule[]
  stages       WorkflowStage[]

  @@index([workflowType])
  @@index([isActive])
  @@map("workflow_definitions")
}

model WorkflowStage {
  id                 String                  @id @default(cuid())
  workflowId         String
  stageNumber        Int
  stageName          String
  description        String?
  approvalType       ApprovalType            @default(ALL_REQUIRED)
  minimumApprovals   Int?
  approvalThreshold  Float?
  requiredRoles      String[]
  optionalRoles      String[]
  assignmentStrategy AssignmentStrategy      @default(MANUAL)
  deadlineHours      Int?
  escalationRules    Json?
  allowDelegation    Boolean                 @default(true)
  allowSkip          Boolean                 @default(false)
  skipConditions     Json?
  requiresSignature  Boolean                 @default(false)
  signatureType      String?
  stageInstances     WorkflowStageInstance[]
  workflow           WorkflowDefinition      @relation(fields: [workflowId], references: [id], onDelete: Cascade)

  @@unique([workflowId, stageNumber])
  @@index([workflowId])
  @@map("workflow_stages")
}

model WorkflowRule {
  id                String             @id @default(cuid())
  workflowId        String
  ruleName          String
  description       String?
  conditionField    String
  conditionOperator ConditionOperator
  conditionValue    Json
  actionType        RuleActionType
  actionConfig      Json
  priority          Int                @default(0)
  isActive          Boolean            @default(true)
  createdAt         DateTime           @default(now())
  updatedAt         DateTime           @updatedAt
  workflow          WorkflowDefinition @relation(fields: [workflowId], references: [id], onDelete: Cascade)

  @@index([workflowId])
  @@index([priority])
  @@map("workflow_rules")
}

model WorkflowInstance {
  id                 String                  @id @default(cuid())
  workflowId         String
  entityType         String
  entityId           String
  status             WorkflowStatus          @default(IN_PROGRESS)
  currentStageNumber Int?
  contextData        Json?
  startedAt          DateTime                @default(now())
  completedAt        DateTime?
  deadline           DateTime?
  priority           Priority                @default(NORMAL)
  impactLevel        ImpactLevel?
  createdById        String
  history            WorkflowHistory[]
  workflow           WorkflowDefinition      @relation(fields: [workflowId], references: [id])
  stageInstances     WorkflowStageInstance[]

  @@unique([entityType, entityId])
  @@index([workflowId])
  @@index([status])
  @@index([deadline])
  @@index([createdById])
  @@map("workflow_instances")
}

model WorkflowStageInstance {
  id                   String                         @id @default(cuid())
  workflowInstanceId   String
  stageId              String
  stageNumber          Int
  stageName            String
  status               StageStatus                    @default(PENDING)
  startedAt            DateTime?
  completedAt          DateTime?
  deadline             DateTime?
  outcome              StageOutcome?
  notes                String?
  assignments          WorkflowAssignment[]
  parallelCoordination WorkflowParallelCoordination[]
  stage                WorkflowStage                  @relation(fields: [stageId], references: [id])
  workflowInstance     WorkflowInstance               @relation(fields: [workflowInstanceId], references: [id], onDelete: Cascade)

  @@unique([workflowInstanceId, stageNumber])
  @@index([workflowInstanceId])
  @@index([status])
  @@index([deadline])
  @@map("workflow_stage_instances")
}

model WorkflowAssignment {
  id               String                @id @default(cuid())
  stageInstanceId  String
  assignedToId     String
  assignedToRole   String?
  assignmentType   AssignmentType        @default(REQUIRED)
  delegatedFromId  String?
  delegationReason String?
  delegationExpiry DateTime?
  action           ApprovalAction?
  actionTakenAt    DateTime?
  comments         String?
  signatureId      String?
  signatureType    String?
  assignedAt       DateTime              @default(now())
  dueDate          DateTime?
  escalationLevel  Int                   @default(0)
  escalatedAt      DateTime?
  escalatedToId    String?
  stageInstance    WorkflowStageInstance @relation(fields: [stageInstanceId], references: [id], onDelete: Cascade)

  @@index([stageInstanceId])
  @@index([assignedToId])
  @@index([dueDate])
  @@index([action])
  @@map("workflow_assignments")
}

model WorkflowHistory {
  id                 String            @id @default(cuid())
  workflowInstanceId String
  eventType          WorkflowEventType
  eventDescription   String
  stageNumber        Int?
  fromStatus         String?
  toStatus           String?
  performedById      String
  performedByName    String
  performedByRole    String?
  details            Json?
  occurredAt         DateTime          @default(now())
  workflowInstance   WorkflowInstance  @relation(fields: [workflowInstanceId], references: [id], onDelete: Cascade)

  @@index([workflowInstanceId])
  @@index([eventType])
  @@index([occurredAt])
  @@map("workflow_history")
}

model WorkflowDelegation {
  id                 String        @id @default(cuid())
  delegatorId        String
  delegateeId        String
  workflowType       WorkflowType?
  specificWorkflowId String?
  startDate          DateTime
  endDate            DateTime?
  reason             String
  isActive           Boolean       @default(true)
  createdAt          DateTime      @default(now())

  @@index([delegatorId])
  @@index([delegateeId])
  @@index([isActive])
  @@map("workflow_delegations")
}

model WorkflowTemplate {
  id                 String       @id @default(cuid())
  name               String
  description        String?
  workflowType       WorkflowType
  category           String       @default("STANDARD")
  templateDefinition Json
  usageCount         Int          @default(0)
  lastUsedAt         DateTime?
  isActive           Boolean      @default(true)
  isBuiltIn          Boolean      @default(false)
  createdAt          DateTime     @default(now())
  updatedAt          DateTime     @updatedAt
  createdById        String

  @@index([workflowType])
  @@index([category])
  @@index([isActive])
  @@map("workflow_templates")
}

model WorkflowTask {
  id                 String     @id @default(cuid())
  assignmentId       String     @unique
  assignedToId       String
  workflowInstanceId String
  stageNumber        Int
  entityType         String
  entityId           String
  taskTitle          String
  taskDescription    String?
  priority           Priority   @default(NORMAL)
  status             TaskStatus @default(PENDING)
  createdAt          DateTime   @default(now())
  dueDate            DateTime?
  lastReminderSent   DateTime?
  reminderCount      Int        @default(0)

  @@index([assignedToId, status])
  @@index([dueDate])
  @@index([priority])
  @@index([workflowInstanceId])
  @@map("workflow_tasks")
}

model WorkflowMetrics {
  id                 String        @id @default(cuid())
  periodStart        DateTime
  periodEnd          DateTime
  workflowId         String?
  stageId            String?
  workflowType       WorkflowType?
  userId             String?
  roleId             String?
  totalAssignments   Int           @default(0)
  completedOnTime    Int           @default(0)
  completedLate      Int           @default(0)
  avgCompletionHours Float?
  escalationCount    Int           @default(0)
  rejectionCount     Int           @default(0)
  onTimePercentage   Float?
  avgResponseHours   Float?
  updatedAt          DateTime      @updatedAt

  @@index([periodStart, periodEnd])
  @@index([workflowType])
  @@index([userId])
  @@map("workflow_metrics")
}

model WorkflowParallelCoordination {
  id                   String                @id @default(cuid())
  stageInstanceId      String
  groupId              String
  groupName            String?
  groupType            String
  completionType       String
  thresholdValue       Int?
  totalAssignments     Int                   @default(0)
  completedAssignments Int                   @default(0)
  approvedAssignments  Int                   @default(0)
  rejectedAssignments  Int                   @default(0)
  groupStatus          String                @default("PENDING")
  groupDecision        String?
  completedAt          DateTime?
  metadata             Json?
  createdAt            DateTime              @default(now())
  updatedAt            DateTime              @updatedAt
  stageInstance        WorkflowStageInstance @relation(fields: [stageInstanceId], references: [id], onDelete: Cascade)

  @@unique([stageInstanceId, groupId])
  @@index([stageInstanceId])
  @@index([groupStatus])
  @@map("workflow_parallel_coordination")
}

/// Engineering Change Order - Core ECO entity for formal change management
model EngineeringChangeOrder {
  id                     String                @id @default(cuid())
  ecoNumber              String                @unique
  title                  String
  description            String
  ecoType                ECOType
  priority               ECOPriority
  status                 ECOStatus             @default(REQUESTED)
  currentState           String
  proposedChange         String
  reasonForChange        String
  benefitsExpected       String?
  risksIfNotImplemented  String?
  requestorId            String
  requestorName          String
  requestorDept          String?
  requestorDeptId        String?
  requestDate            DateTime              @default(now())
  sponsorId              String?
  sponsorName            String?
  impactAnalysis         Json?
  affectedParts          String[]
  affectedOperations     String[]
  estimatedCost          Float?
  actualCost             Float?
  estimatedSavings       Float?
  actualSavings          Float?
  costCurrency           String                @default("USD")    // Legacy field (to be deprecated)
  costCurrencyId         String?                                  // FK to Currency
  requestedEffectiveDate DateTime?
  plannedEffectiveDate   DateTime?
  actualEffectiveDate    DateTime?
  effectivityType        EffectivityType?
  effectivityValue       String?
  isInterchangeable      Boolean               @default(false)
  crbReviewDate          DateTime?
  crbDecision            CRBDecision?
  crbNotes               String?
  completedDate          DateTime?
  verifiedDate           DateTime?
  closedDate             DateTime?
  closedById             String?
  isActive               Boolean               @default(true)
  createdAt              DateTime              @default(now())
  updatedAt              DateTime              @updatedAt
  affectedDocuments      ECOAffectedDocument[]
  attachments            ECOAttachment[]
  crbReviews             ECOCRBReview[]
  history                ECOHistory[]
  relatedECOs            ECORelation[]         @relation("ParentECO")
  parentRelations        ECORelation[]         @relation("RelatedECO")
  tasks                  ECOTask[]
  costCurrencyRef        Currency?             @relation("ECOCostCurrency", fields: [costCurrencyId], references: [id])

  // ICD System relationships
  icdHistory             ICDHistory[]          @relation("ICDHistoryECO")
  icdChangeRequests      ICDChangeRequest[]    @relation("ICDChangeRequestECO")
  requestorDepartment    Department?           @relation("ECORequestorDept", fields: [requestorDeptId], references: [id])

  // ICD System relationships
  icdHistory             ICDHistory[]          @relation("ICDHistoryECO")
  icdChangeRequests      ICDChangeRequest[]    @relation("ICDChangeRequestECO")

  @@index([ecoNumber])
  @@index([status])
  @@index([priority])
  @@index([requestDate])
  @@index([requestorId])
  @@index([requestorDeptId])
  @@map("engineering_change_orders")
}

/// ECO Affected Document - Links ECOs to documents that need updates
model ECOAffectedDocument {
  id                String                 @id @default(cuid())
  ecoId             String
  documentType      String
  documentId        String
  documentTitle     String
  currentVersion    String?
  targetVersion     String?
  status            DocUpdateStatus        @default(PENDING)
  assignedToId      String?
  assignedToName    String?
  updateStartedAt   DateTime?
  updateCompletedAt DateTime?
  approvedAt        DateTime?
  createdAt         DateTime               @default(now())
  updatedAt         DateTime               @updatedAt
  eco               EngineeringChangeOrder @relation(fields: [ecoId], references: [id], onDelete: Cascade)

  @@unique([ecoId, documentType, documentId])
  @@index([ecoId])
  @@index([status])
  @@index([assignedToId])
  @@map("eco_affected_documents")
}

/// ECO Task - Implementation tasks for ECO completion
model ECOTask {
  id                String                 @id @default(cuid())
  ecoId             String
  taskName          String
  description       String?
  taskType          ECOTaskType
  assignedToId      String?
  assignedToName    String?
  assignedToDept    String?
  assignedToDeptId  String?
  status            ECOTaskStatus          @default(PENDING)
  dueDate           DateTime?
  startedAt         DateTime?
  completedAt       DateTime?
  prerequisiteTasks String[]
  completionNotes   String?
  verifiedById      String?
  verifiedAt        DateTime?
  createdAt         DateTime               @default(now())
  updatedAt         DateTime               @updatedAt
  eco               EngineeringChangeOrder @relation(fields: [ecoId], references: [id], onDelete: Cascade)
  assignedDepartment Department?           @relation("ECOTaskDept", fields: [assignedToDeptId], references: [id])

  @@index([ecoId])
  @@index([assignedToId])
  @@index([status])
  @@index([dueDate])
  @@index([assignedToDeptId])
  @@map("eco_tasks")
}

/// ECO Attachment - Supporting documents for ECOs
model ECOAttachment {
  id             String                 @id @default(cuid())
  ecoId          String
  fileName       String
  fileUrl        String
  fileSize       Int
  mimeType       String
  attachmentType AttachmentType
  description    String?
  uploadedById   String
  uploadedByName String
  uploadedAt     DateTime               @default(now())
  eco            EngineeringChangeOrder @relation(fields: [ecoId], references: [id], onDelete: Cascade)

  @@index([ecoId])
  @@index([attachmentType])
  @@map("eco_attachments")
}

/// ECO History - Complete audit trail for ECO changes
model ECOHistory {
  id               String                 @id @default(cuid())
  ecoId            String
  eventType        ECOEventType
  eventDescription String
  fromStatus       ECOStatus?
  toStatus         ECOStatus?
  details          Json?
  performedById    String
  performedByName  String
  performedByRole  String?
  occurredAt       DateTime               @default(now())
  eco              EngineeringChangeOrder @relation(fields: [ecoId], references: [id], onDelete: Cascade)

  @@index([ecoId])
  @@index([eventType])
  @@index([occurredAt])
  @@map("eco_history")
}

/// ECO CRB Review - Change Review Board meeting records
model ECOCRBReview {
  id                String                 @id @default(cuid())
  ecoId             String
  meetingDate       DateTime
  meetingAgenda     String?
  members           Json
  discussionNotes   String?
  questionsConcerns String?
  decision          CRBDecision
  decisionRationale String?
  votesFor          Int?
  votesAgainst      Int?
  votesAbstain      Int?
  conditions        String?
  actionItems       Json?
  nextReviewDate    DateTime?
  createdById       String
  createdAt         DateTime               @default(now())
  eco               EngineeringChangeOrder @relation(fields: [ecoId], references: [id], onDelete: Cascade)

  @@index([ecoId])
  @@index([meetingDate])
  @@map("eco_crb_reviews")
}

/// ECO Relation - Relationships between ECOs
model ECORelation {
  id           String                 @id @default(cuid())
  parentEcoId  String
  relatedEcoId String
  relationType ECORelationType
  description  String?
  createdAt    DateTime               @default(now())
  parentEco    EngineeringChangeOrder @relation("ParentECO", fields: [parentEcoId], references: [id], onDelete: Cascade)
  relatedEco   EngineeringChangeOrder @relation("RelatedECO", fields: [relatedEcoId], references: [id], onDelete: Cascade)

  @@unique([parentEcoId, relatedEcoId])
  @@index([parentEcoId])
  @@index([relatedEcoId])
  @@map("eco_relations")
}

/// CRB Configuration - Change Review Board setup
model CRBConfiguration {
  id               String     @id @default(cuid())
  boardMembers     Json
  meetingFrequency String?
  meetingDay       String?
  meetingTime      String?
  votingRule       VotingRule @default(MAJORITY)
  quorumRequired   Int?
  preReviewDays    Int        @default(3)
  isActive         Boolean    @default(true)
  createdAt        DateTime   @default(now())
  updatedAt        DateTime   @updatedAt

  @@index([isActive])
  @@map("crb_configurations")
}

/// Document Comment - Threaded comments on documents
model DocumentComment {
  id               String              @id @default(cuid())
  documentType     String
  documentId       String
  contextType      CommentContextType?
  contextId        String?
  contextPath      String?
  commentText      String
  attachments      String[]
  parentCommentId  String?
  status           CommentStatus       @default(OPEN)
  priority         CommentPriority     @default(MEDIUM)
  tags             String[]
  isPinned         Boolean             @default(false)
  isResolved       Boolean             @default(false)
  resolvedAt       DateTime?
  resolvedById     String?
  authorId         String
  authorName       String
  mentionedUserIds String[]
  createdAt        DateTime            @default(now())
  updatedAt        DateTime            @updatedAt
  editedAt         DateTime?
  reactions        CommentReaction[]
  parentComment    DocumentComment?    @relation("CommentThread", fields: [parentCommentId], references: [id], onDelete: Cascade)
  replies          DocumentComment[]   @relation("CommentThread")

  @@index([documentType, documentId])
  @@index([parentCommentId])
  @@index([authorId])
  @@index([status])
  @@index([createdAt])
  @@map("document_comments")
}

/// Comment Reaction - Reactions to comments
model CommentReaction {
  id           String          @id @default(cuid())
  commentId    String
  userId       String
  userName     String
  reactionType ReactionType
  createdAt    DateTime        @default(now())
  comment      DocumentComment @relation(fields: [commentId], references: [id], onDelete: Cascade)

  @@unique([commentId, userId, reactionType])
  @@index([commentId])
  @@map("comment_reactions")
}

/// Document Annotation - Visual annotations on media
model DocumentAnnotation {
  id             String         @id @default(cuid())
  documentType   String
  documentId     String
  mediaType      String?
  mediaUrl       String?
  annotationType AnnotationType
  annotationData Json
  text           String?
  color          String?
  strokeWidth    Int?
  opacity        Float?
  fontSize       Int?
  timestamp      Float?
  authorId       String
  authorName     String
  isResolved     Boolean        @default(false)
  createdAt      DateTime       @default(now())
  updatedAt      DateTime       @updatedAt

  @@index([documentType, documentId])
  @@index([authorId])
  @@map("document_annotations")
}

/// Review Assignment - Document review assignments
model ReviewAssignment {
  id              String                @id @default(cuid())
  documentType    String
  documentId      String
  documentVersion String
  reviewerId      String
  reviewerName    String
  assignedById    String
  assignedByName  String
  assignedAt      DateTime              @default(now())
  reviewType      ReviewType
  instructions    String?
  focusAreas      String[]
  isRequired      Boolean               @default(true)
  deadline        DateTime?
  checklistItems  Json?
  status          ReviewStatus          @default(NOT_STARTED)
  startedAt       DateTime?
  completedAt     DateTime?
  recommendation  ReviewRecommendation?
  summary         String?
  timeSpent       Int?
  signatureId     String?
  signedOffAt     DateTime?

  @@unique([documentType, documentId, reviewerId])
  @@index([reviewerId])
  @@index([status])
  @@index([deadline])
  @@map("review_assignments")
}

/// Document Activity - Activity log for documents
model DocumentActivity {
  id              String       @id @default(cuid())
  documentType    String
  documentId      String
  activityType    ActivityType
  description     String
  changesSummary  Json?
  performedById   String
  performedByName String
  performedByRole String?
  metadata        Json?
  occurredAt      DateTime     @default(now())

  @@index([documentType, documentId])
  @@index([activityType])
  @@index([occurredAt])
  @@index([performedById])
  @@map("document_activities")
}

/// Document Subscription - User subscriptions to document updates
model DocumentSubscription {
  id               String   @id @default(cuid())
  userId           String
  documentType     String
  documentId       String
  notifyOnEdit     Boolean  @default(true)
  notifyOnComment  Boolean  @default(true)
  notifyOnApproval Boolean  @default(true)
  notifyOnVersion  Boolean  @default(true)
  subscribedAt     DateTime @default(now())

  @@unique([userId, documentType, documentId])
  @@index([userId])
  @@index([documentType, documentId])
  @@map("document_subscriptions")
}

/// User Notification - System notifications
model UserNotification {
  id               String           @id @default(cuid())
  userId           String
  notificationType NotificationType
  title            String
  message          String
  entityType       String?
  entityId         String?
  actionUrl        String?
  isRead           Boolean          @default(false)
  readAt           DateTime?
  createdAt        DateTime         @default(now())
  expiresAt        DateTime?

  @@index([userId])
  @@index([isRead])
  @@index([createdAt])
  @@map("user_notifications")
}

/// Document Edit Session - Real-time collaboration sessions
model DocumentEditSession {
  id             String    @id @default(cuid())
  documentType   String
  documentId     String
  userId         String
  userName       String
  sessionId      String    @unique
  startedAt      DateTime  @default(now())
  lastActivityAt DateTime  @default(now())
  endedAt        DateTime?
  cursorPosition Json?
  lockedSections String[]
  isActive       Boolean   @default(true)

  @@index([documentType, documentId])
  @@index([userId])
  @@index([isActive])
  @@map("document_edit_sessions")
}

/// Conflict Resolution - Merge conflict resolutions
model ConflictResolution {
  id             String         @id @default(cuid())
  documentType   String
  documentId     String
  conflictPath   String
  baseVersion    String
  yourVersion    Json
  theirVersion   Json
  theirUserId    String
  resolution     ResolutionType
  mergedVersion  Json
  resolvedById   String
  resolvedByName String
  resolvedAt     DateTime       @default(now())

  @@index([documentType, documentId])
  @@index([resolvedById])
  @@map("conflict_resolutions")
}

/// Cloud storage file registry
/// Tracks all files stored in S3/MinIO with versioning, deduplication, and metadata
model StoredFile {
  id                  String              @id @default(uuid())
  storagePath         String              @unique
  storageProvider     String
  bucket              String
  fileName            String
  originalFileName    String
  fileSize            Int
  mimeType            String
  fileHash            String
  versionId           String?
  isLatestVersion     Boolean             @default(true)
  versionNumber       Int                 @default(1)
  storageClass        StorageClass        @default(HOT)
  transitionedAt      DateTime?
  metadata            Json?
  tags                String[]
  cdnUrl              String?
  cacheStatus         CacheStatus?
  lastCacheUpdate     DateTime?
  accessCount         Int                 @default(0)
  lastAccessedAt      DateTime?
  downloadCount       Int                 @default(0)
  documentType        String?
  documentId          String?
  attachmentType      FileAttachmentType?
  deduplicationRefs   Int                 @default(1)
  originalFileId      String?
  retentionPolicy     String?
  expiresAt           DateTime?
  autoDeleteAt        DateTime?
  isEncrypted         Boolean             @default(false)
  encryptionKeyId     String?
  encryptionAlgorithm String?
  uploadedById        String
  uploadedByName      String
  uploadedAt          DateTime            @default(now())
  uploadMethod        UploadMethod        @default(DIRECT)
  uploadSessionId     String?
  processingStatus    ProcessingStatus    @default(COMPLETED)
  processingError     String?
  thumbnailGenerated  Boolean             @default(false)
  thumbnailPath       String?
  backupEntries       BackupEntry[]
  accessLogs          FileAccessLog[]
  versions            FileVersion[]
  originalFile        StoredFile?         @relation("FileDuplicates", fields: [originalFileId], references: [id])
  duplicateFiles      StoredFile[]        @relation("FileDuplicates")

  @@index([storagePath])
  @@index([fileHash])
  @@index([documentType, documentId])
  @@index([storageClass])
  @@index([uploadedAt])
  @@index([isLatestVersion])
  @@index([originalFileId])
  @@map("stored_files")
}

/// File version history for comprehensive version tracking
model FileVersion {
  id                String            @id @default(uuid())
  fileId            String
  versionNumber     Int
  versionId         String
  storagePath       String
  fileSize          Int
  fileHash          String
  mimeType          String
  changeDescription String?
  changeType        VersionChangeType @default(UPDATE)
  storageClass      StorageClass      @default(HOT)
  metadata          Json?
  createdAt         DateTime          @default(now())
  createdById       String
  createdByName     String
  retentionPolicy   String?
  expiresAt         DateTime?
  file              StoredFile        @relation(fields: [fileId], references: [id], onDelete: Cascade)

  @@unique([fileId, versionNumber])
  @@index([fileId])
  @@index([createdAt])
  @@map("file_versions")
}

/// Backup schedules for automated backup management
model BackupSchedule {
  id                     String          @id @default(uuid())
  name                   String
  description            String?
  bucketName             String
  backupBucket           String?
  includePattern         String?
  excludePattern         String?
  frequency              BackupFrequency
  cronExpression         String?
  timezone               String          @default("UTC")
  retentionDays          Int             @default(30)
  maxBackups             Int?
  enableCompression      Boolean         @default(true)
  enableEncryption       Boolean         @default(true)
  crossRegionReplication Boolean         @default(false)
  isActive               Boolean         @default(true)
  lastBackupAt           DateTime?
  nextBackupAt           DateTime?
  lastSuccessAt          DateTime?
  lastFailureAt          DateTime?
  createdAt              DateTime        @default(now())
  updatedAt              DateTime        @updatedAt
  createdById            String
  updatedById            String?
  backupHistory          BackupHistory[]

  @@index([isActive])
  @@index([nextBackupAt])
  @@map("backup_schedules")
}

/// Backup execution history and status tracking
model BackupHistory {
  id               String          @id @default(uuid())
  scheduleId       String?
  backupType       BackupType
  status           BackupStatus
  sourceBucket     String
  destBucket       String
  backupLocation   String
  fileCount        Int?
  totalSize        Int?
  compressedSize   Int?
  compressionRatio Float?
  startedAt        DateTime
  completedAt      DateTime?
  duration         Int?
  errorMessage     String?
  errorCode        String?
  checksumVerified Boolean         @default(false)
  verificationDate DateTime?
  metadata         Json?
  backupEntries    BackupEntry[]
  schedule         BackupSchedule? @relation(fields: [scheduleId], references: [id])

  @@index([scheduleId])
  @@index([status])
  @@index([startedAt])
  @@index([backupType])
  @@map("backup_history")
}

/// Backup entries linking files to backup instances
model BackupEntry {
  id               String        @id @default(uuid())
  backupId         String
  fileId           String
  backupPath       String
  originalPath     String
  checksum         String
  checksumVerified Boolean       @default(false)
  metadata         Json?
  backup           BackupHistory @relation(fields: [backupId], references: [id], onDelete: Cascade)
  file             StoredFile    @relation(fields: [fileId], references: [id])

  @@unique([backupId, fileId])
  @@index([backupId])
  @@index([fileId])
  @@map("backup_entries")
}

/// File access logging for security and analytics
model FileAccessLog {
  id             String     @id @default(uuid())
  fileId         String
  accessType     AccessType
  accessMethod   String
  userId         String?
  userName       String?
  userAgent      String?
  ipAddress      String?
  referrer       String?
  requestHeaders Json?
  responseCode   Int?
  responseSize   Int?
  accessedAt     DateTime   @default(now())
  duration       Int?
  country        String?
  region         String?
  city           String?
  cdnHit         Boolean?
  edgeLocation   String?
  file           StoredFile @relation(fields: [fileId], references: [id])

  @@index([fileId])
  @@index([accessedAt])
  @@index([userId])
  @@index([accessType])
  @@map("file_access_logs")
}

/// Storage analytics and metrics for monitoring
model StorageMetrics {
  id               String   @id @default(uuid())
  date             DateTime @unique
  hour             Int?
  totalFiles       Int      @default(0)
  totalSize        Int      @default(0)
  hotStorageFiles  Int      @default(0)
  hotStorageSize   Int      @default(0)
  warmStorageFiles Int      @default(0)
  warmStorageSize  Int      @default(0)
  coldStorageFiles Int      @default(0)
  coldStorageSize  Int      @default(0)
  archiveFiles     Int      @default(0)
  archiveSize      Int      @default(0)
  imageFiles       Int      @default(0)
  imageSize        Int      @default(0)
  videoFiles       Int      @default(0)
  videoSize        Int      @default(0)
  documentFiles    Int      @default(0)
  documentSize     Int      @default(0)
  cadFiles         Int      @default(0)
  cadSize          Int      @default(0)
  uploads          Int      @default(0)
  downloads        Int      @default(0)
  deletes          Int      @default(0)
  totalRequests    Int      @default(0)
  totalBandwidth   Int      @default(0)
  cdnHits          Int      @default(0)
  cdnMisses        Int      @default(0)
  duplicateFiles   Int      @default(0)
  spaceSaved       Int      @default(0)
  estimatedCost    Decimal? @db.Decimal(10, 2)

  @@index([date])
  @@index([hour])
  @@map("storage_metrics")
}

/// Multipart upload session tracking
model MultipartUpload {
  id             String       @id @default(uuid())
  uploadId       String       @unique
  fileName       String
  storagePath    String
  totalSize      Int
  chunkSize      Int
  totalChunks    Int
  uploadedChunks Int          @default(0)
  status         UploadStatus @default(IN_PROGRESS)
  parts          Json[]
  uploadedById   String
  uploadedByName String
  startedAt      DateTime     @default(now())
  lastActivityAt DateTime     @default(now())
  completedAt    DateTime?
  expiresAt      DateTime
  errorMessage   String?
  retryCount     Int          @default(0)
  metadata       Json?

  @@index([uploadId])
  @@index([status])
  @@index([uploadedById])
  @@index([expiresAt])
  @@map("multipart_uploads")
}

/// Enhanced Role model - Replaces placeholder in auth service
/// Supports both global and site-specific roles with flexible permission assignment
model Role {
  id            String           @id @default(cuid())
  roleCode      String           @unique
  roleName      String
  description   String?
  isActive      Boolean          @default(true)
  isGlobal      Boolean          @default(true)
  createdAt     DateTime         @default(now())
  updatedAt     DateTime         @updatedAt
  createdBy     String?
  permissions   RolePermission[]
  userRoles     UserRole[]
  userSiteRoles UserSiteRole[]

  // Role Template relationship
  templateInstance RoleTemplateInstance?

  // Saviynt Identity Governance relationships
  saviyntRoleMappings  SaviyntRoleMapping[]

  // Temporal permissions audit trail
  temporalAccessLogs   TemporalAccessLog[]

  @@index([roleCode])
  @@index([isActive])
  @@index([isGlobal])
  @@map("roles")
}

/// Enhanced Permission model - Replaces placeholder in auth service
/// Granular permissions with wildcard support and categorization
model Permission {
  id             String           @id @default(cuid())
  permissionCode String           @unique
  permissionName String
  description    String?
  category       String?
  isActive       Boolean          @default(true)
  isWildcard     Boolean          @default(false)
  createdAt      DateTime         @default(now())
  updatedAt      DateTime         @updatedAt
  roles          RolePermission[]

  // Role Template relationship
  templatePermissions RoleTemplatePermission[]

  @@index([permissionCode])
  @@index([category])
  @@index([isActive])
  @@index([isWildcard])
  @@map("permissions")
}

/// Junction table: Role ↔ Permission (many-to-many)
/// Defines which permissions are assigned to each role
model RolePermission {
  id           String     @id @default(cuid())
  roleId       String
  permissionId String
  grantedAt    DateTime   @default(now())
  grantedBy    String?
  permission   Permission @relation(fields: [permissionId], references: [id], onDelete: Cascade)
  role         Role       @relation(fields: [roleId], references: [id], onDelete: Cascade)

  @@unique([roleId, permissionId])
  @@index([roleId])
  @@index([permissionId])
  @@map("role_permissions")
}

/// Junction table: User ↔ Role (many-to-many, global)
/// Assigns global roles to users that apply across all sites
model UserRole {
  id          String    @id @default(cuid())
  userId      String
  roleId      String
  assignedAt  DateTime  @default(now())
  assignedBy  String?
  validFrom   DateTime? // When the role becomes active (temporal permissions)
  expiresAt   DateTime? // When the role expires (temporal permissions)
  isTemporary Boolean   @default(false) // Flag for temporary vs permanent assignment
  grantReason String?   // Reason for temporal assignment (e.g., "contractor", "emergency")
  role        Role      @relation(fields: [roleId], references: [id], onDelete: Cascade)
  user        User      @relation(fields: [userId], references: [id], onDelete: Cascade)

  @@unique([userId, roleId])
  @@index([userId])
  @@index([roleId])
  @@index([expiresAt])
  @@index([validFrom])
  @@index([isTemporary])
  @@map("user_roles")
}

/// Junction table: User ↔ Role ↔ Site (many-to-many, site-specific)
/// Assigns site-specific roles to users for enhanced granular control
model UserSiteRole {
  id          String    @id @default(cuid())
  userId      String
  roleId      String
  siteId      String
  assignedAt  DateTime  @default(now())
  assignedBy  String?
  validFrom   DateTime? // When the role becomes active (temporal permissions)
  expiresAt   DateTime? // When the role expires (temporal permissions)
  isTemporary Boolean   @default(false) // Flag for temporary vs permanent assignment
  grantReason String?   // Reason for temporal assignment (e.g., "contractor", "emergency")
  role        Role      @relation(fields: [roleId], references: [id], onDelete: Cascade)
  site        Site      @relation(fields: [siteId], references: [id], onDelete: Cascade)
  user        User      @relation(fields: [userId], references: [id], onDelete: Cascade)

  @@unique([userId, roleId, siteId])
  @@index([userId])
  @@index([roleId])
  @@index([siteId])
  @@index([expiresAt])
  @@index([validFrom])
  @@index([isTemporary])
  @@map("user_site_roles")
}

/// Temporal Access Log for auditing temporal permission activities
/// Tracks all temporal permission grants, revocations, expirations, and emergency access
model TemporalAccessLog {
  id          String   @id @default(cuid())
  userId      String   // User whose permissions were affected
  roleId      String   // Role that was granted/revoked
  siteId      String?  // Site ID (null for global roles)
  accessType  String   // 'granted', 'revoked', 'expired', 'emergency', 'extended', 'cleanup'
  reason      String?  // Reason for the temporal access change
  grantedBy   String   // User ID who performed the action (system for automatic actions)
  timestamp   DateTime @default(now()) // When the action occurred

  // Additional context fields
  validFrom   DateTime? // When the permission was/will be active
  expiresAt   DateTime? // When the permission expires/expired
  isEmergency Boolean   @default(false) // Was this emergency access?
  metadata    Json?     // Additional metadata about the action

  // Relations
  user        User      @relation(fields: [userId], references: [id], onDelete: Cascade)
  role        Role      @relation(fields: [roleId], references: [id], onDelete: Cascade)
  site        Site?     @relation(fields: [siteId], references: [id], onDelete: Cascade)

  @@index([userId])
  @@index([roleId])
  @@index([siteId])
  @@index([accessType])
  @@index([timestamp])
  @@index([isEmergency])
  @@map("temporal_access_logs")
}

/// Time tracking configuration (site level)
/// Controls how time tracking behaves at each manufacturing site
model TimeTrackingConfiguration {
  id                     String                  @id @default(cuid())
  siteId                 String                  @unique
  timeTrackingEnabled    Boolean                 @default(true)
  trackingGranularity    TimeTrackingGranularity @default(OPERATION)
  costingModel           CostingModel            @default(LABOR_HOURS)
  allowMultiTasking      Boolean                 @default(false)
  multiTaskingMode       MultiTaskingMode?
  autoSubtractBreaks     Boolean                 @default(false)
  standardBreakMinutes   Int?
  requireBreakClockOut   Boolean                 @default(false)
  overtimeThresholdHours Float?                  @default(8.0)
  warnOnOvertime         Boolean                 @default(true)
  enableMachineTracking  Boolean                 @default(false)
  autoStartFromMachine   Boolean                 @default(false)
  autoStopFromMachine    Boolean                 @default(false)
  requireTimeApproval    Boolean                 @default(true)
  approvalFrequency      ApprovalFrequency       @default(DAILY)

  // Time Entry Management Configuration (Issue #51)
  operatorEditWindowHours Int                    @default(24)
  supervisorEditWindowHours Int                  @default(168)
  editReasonRequired     Boolean                 @default(true)
  autoApproveEnabled     Boolean                 @default(true)
  autoApproveDurationThreshold Int               @default(5)
  autoApproveWithinShift Boolean                 @default(true)
  autoApproveCostCodeOnly Boolean                @default(true)
  approvalNotificationsEnabled Boolean           @default(true)
  notificationEmail      Boolean                 @default(true)
  notificationInApp      Boolean                 @default(true)

  createdAt              DateTime                @default(now())
  updatedAt              DateTime                @updatedAt
  createdBy              String
  site                   Site                    @relation(fields: [siteId], references: [id])

  @@index([siteId])
  @@map("time_tracking_configurations")
}

/// Labor time entry (operator clocking in/out)
/// Records when operators clock in and out for work orders, operations, or indirect activities
model LaborTimeEntry {
  id                   String              @id @default(cuid())
  userId               String
  workOrderId          String?
  operationId          String?
  indirectCodeId       String?
  timeType             TimeType
  clockInTime          DateTime
  clockOutTime         DateTime?
  duration             Float?
  entrySource          TimeEntrySource
  deviceId             String?
  location             String?
  status               TimeEntryStatus     @default(ACTIVE)
  approvedBy           String?
  approvedAt           DateTime?
  rejectionReason      String?
  costCenter           String?
  laborRate            Float?
  laborCost            Float?
  originalClockInTime  DateTime?
  originalClockOutTime DateTime?
  editedBy             String?
  editedAt             DateTime?
  editReason           String?
  exportedToSystem     String?
  exportedAt           DateTime?
  externalReferenceId  String?
  createdAt            DateTime            @default(now())
  updatedAt            DateTime            @updatedAt
  indirectCode         IndirectCostCode?   @relation(fields: [indirectCodeId], references: [id])
  operation            WorkOrderOperation? @relation(fields: [operationId], references: [id])
  user                 User                @relation(fields: [userId], references: [id])
  workOrder            WorkOrder?          @relation(fields: [workOrderId], references: [id])

  // Time Entry Management Relations (Issue #51)
  edits                TimeEntryEdit[]
  locks                TimeEntryLock[]
  batch                TimeEntryBatch?     @relation(fields: [batchId], references: [id])
  batchId              String?

  @@index([userId])
  @@index([workOrderId])
  @@index([operationId])
  @@index([status])
  @@index([clockInTime])
  @@index([timeType])
  @@index([batchId])
  @@map("labor_time_entries")
}

/// Machine time entry (equipment run time)
/// Records machine run time separately from labor for equipment-based costing
model MachineTimeEntry {
  id                 String              @id @default(cuid())
  equipmentId        String
  workOrderId        String?
  operationId        String?
  startTime          DateTime
  endTime            DateTime?
  duration           Float?
  entrySource        TimeEntrySource
  dataSource         String?
  cycleCount         Int?
  partCount          Int?
  machineUtilization Float?
  status             TimeEntryStatus     @default(ACTIVE)
  machineRate        Float?
  machineCost        Float?
  exportedToSystem   String?
  exportedAt         DateTime?
  createdAt          DateTime            @default(now())
  updatedAt          DateTime            @updatedAt
  equipment          Equipment           @relation(fields: [equipmentId], references: [id])
  operation          WorkOrderOperation? @relation(fields: [operationId], references: [id])
  workOrder          WorkOrder?          @relation(fields: [workOrderId], references: [id])

  // Time Entry Management Relations (Issue #51)
  edits              TimeEntryEdit[]
  locks              TimeEntryLock[]

  @@index([equipmentId])
  @@index([workOrderId])
  @@index([operationId])
  @@index([status])
  @@index([startTime])
  @@map("machine_time_entries")
}

/// Indirect cost codes (non-productive time)
/// Defines categories for non-productive time like breaks, training, meetings
model IndirectCostCode {
  id           String           @id @default(cuid())
  code         String           @unique
  description  String
  category     IndirectCategory
  costCenter   String?
  glAccount    String?
  isActive     Boolean          @default(true)
  siteId       String?
  displayColor String?
  displayIcon  String?
  createdAt    DateTime         @default(now())
  updatedAt    DateTime         @updatedAt
  createdBy    String
  site         Site?            @relation(fields: [siteId], references: [id])
  laborEntries LaborTimeEntry[]

  @@index([code])
  @@index([category])
  @@index([siteId])
  @@map("indirect_cost_codes")
}

/// Time entry validation rules (business logic)
/// Configurable rules for validating time entries and preventing common errors
model TimeEntryValidationRule {
  id           String                 @id @default(cuid())
  ruleName     String
  ruleType     TimeValidationRuleType
  condition    String
  errorMessage String
  severity     String
  isActive     Boolean                @default(true)
  siteId       String?
  createdAt    DateTime               @default(now())
  updatedAt    DateTime               @updatedAt

  @@index([ruleType])
  @@index([siteId])
  @@map("time_entry_validation_rules")
}

// ============================================================================
// TIME ENTRY MANAGEMENT & APPROVALS (Issue #51)
// ============================================================================

/// Time Entry Edit History
/// Tracks all modifications to time entries for audit and approval purposes
model TimeEntryEdit {
  id                String            @id @default(cuid())
  timeEntryId       String
  timeEntryType     TimeEntryType
  editType          EditType
  originalValues    Json
  newValues         Json
  changedFields     String[]
  reason            String
  reasonCategory    EditReasonCategory
  editedBy          String
  editedAt          DateTime          @default(now())
  approvalRequired  Boolean           @default(false)
  approvalStatus    ApprovalStatus?
  approvedBy        String?
  approvedAt        DateTime?
  rejectionReason   String?
  autoApproved      Boolean           @default(false)

  // Relations
  laborTimeEntry    LaborTimeEntry?   @relation(fields: [timeEntryId], references: [id], onDelete: Cascade, map: "time_entry_edits_labor_fkey")
  machineTimeEntry  MachineTimeEntry? @relation(fields: [timeEntryId], references: [id], onDelete: Cascade, map: "time_entry_edits_machine_fkey")
  editor            User              @relation("TimeEntryEditEditor", fields: [editedBy], references: [id])
  approver          User?             @relation("TimeEntryEditApprover", fields: [approvedBy], references: [id])
  approvals         TimeEntryApproval[]

  @@index([timeEntryId])
  @@index([timeEntryType])
  @@index([editType])
  @@index([editedBy])
  @@index([editedAt])
  @@index([approvalStatus])
  @@index([approvalRequired])
  @@map("time_entry_edits")
}

/// Time Entry Approval Workflow
/// Manages the approval process for time entry modifications
model TimeEntryApproval {
  id                String           @id @default(cuid())
  timeEntryEditId   String
  approverUserId    String
  status            ApprovalStatus
  approvalNotes     String?
  requestedChanges  String?
  approvedAt        DateTime         @default(now())
  notificationSent  Boolean          @default(false)
  escalationLevel   Int              @default(0)
  dueDate           DateTime?

  // Relations
  timeEntryEdit     TimeEntryEdit    @relation(fields: [timeEntryEditId], references: [id], onDelete: Cascade)
  approver          User             @relation(fields: [approverUserId], references: [id])

  @@index([timeEntryEditId])
  @@index([approverUserId])
  @@index([status])
  @@index([approvedAt])
  @@index([dueDate])
  @@index([escalationLevel])
  @@map("time_entry_approvals")
}

/// Time Entry Batch Management
/// Groups time entries for batch approval (weekly/daily timesheets)
model TimeEntryBatch {
  id              String               @id @default(cuid())
  batchNumber     String               @unique
  employeeId      String
  batchType       TimeEntryBatchType
  periodStart     DateTime
  periodEnd       DateTime
  status          TimeEntryBatchStatus @default(PENDING_APPROVAL)
  submittedAt     DateTime?
  approvedBy      String?
  approvedAt      DateTime?
  rejectionReason String?
  totalHours      Float                @default(0)
  totalCost       Float                @default(0)
  createdAt       DateTime             @default(now())
  updatedAt       DateTime             @updatedAt

  // Relations
  employee        User                 @relation("TimeEntryBatchEmployee", fields: [employeeId], references: [id])
  approver        User?                @relation("TimeEntryBatchApprover", fields: [approvedBy], references: [id])
  timeEntries     LaborTimeEntry[]

  @@index([employeeId])
  @@index([batchType])
  @@index([status])
  @@index([periodStart])
  @@index([periodEnd])
  @@index([submittedAt])
  @@map("time_entry_batches")
}

/// Auto-Stop Configuration
/// Configures when and how to automatically stop time entries
model AutoStopConfiguration {
  id                    String           @id @default(cuid())
  siteId                String           @unique
  autoStopOnClockOut    Boolean          @default(true)
  autoStopBehavior      AutoStopBehavior @default(STOP_ALL)
  gracePeriodMinutes    Int              @default(5)
  autoStopOnShiftEnd    Boolean          @default(true)
  autoStopOnBreakStart  Boolean          @default(false)
  warningMinutesBefore  Int              @default(5)
  enableExternalSignals Boolean          @default(false)
  createdAt             DateTime         @default(now())
  updatedAt             DateTime         @updatedAt

  // Relations
  site                  Site             @relation(fields: [siteId], references: [id], onDelete: Cascade)

  @@map("auto_stop_configurations")
}

/// Time Entry Lock Management
/// Manages locked time entries that cannot be edited
model TimeEntryLock {
  id              String     @id @default(cuid())
  timeEntryId     String     @unique
  timeEntryType   TimeEntryType
  lockedBy        String
  lockedAt        DateTime   @default(now())
  lockReason      String
  lockType        LockType
  unlockRequests  Json[]     @default([])

  // Relations
  laborTimeEntry  LaborTimeEntry?   @relation(fields: [timeEntryId], references: [id], onDelete: Cascade, map: "time_entry_locks_labor_fkey")
  machineTimeEntry MachineTimeEntry? @relation(fields: [timeEntryId], references: [id], onDelete: Cascade, map: "time_entry_locks_machine_fkey")
  locker          User              @relation(fields: [lockedBy], references: [id])

  @@index([timeEntryId])
  @@index([timeEntryType])
  @@index([lockedBy])
  @@index([lockType])
  @@map("time_entry_locks")
}

/// SSO Provider Registry
/// Centralized registry of all configured SSO providers
model SsoProvider {
  id                   String                @id @default(cuid())
  name                 String                @unique
  type                 SsoProviderType
  configId             String
  priority             Int                   @default(0)
  isActive             Boolean               @default(true)
  isDefault            Boolean               @default(false)
  domainRestrictions   String[]
  groupRestrictions    String[]
  metadata             Json?
  createdAt            DateTime              @default(now())
  updatedAt            DateTime              @updatedAt
  authenticationEvents AuthenticationEvent[]
  homeRealmRules       HomeRealmDiscovery[]
  ssoSessions          SsoSession[]

  @@index([type])
  @@index([isActive])
  @@index([isDefault])
  @@index([priority])
  @@map("sso_providers")
}

/// SSO Session Management
/// Unified session handling across multiple providers
model SsoSession {
  id                String      @id @default(cuid())
  userId            String
  primaryProviderId String
  activeProviders   String[]
  sessionData       Json?
  expiresAt         DateTime?
  lastActivityAt    DateTime    @default(now())
  createdAt         DateTime    @default(now())
  primaryProvider   SsoProvider @relation(fields: [primaryProviderId], references: [id])
  user              User        @relation(fields: [userId], references: [id], onDelete: Cascade)

  @@index([userId])
  @@index([primaryProviderId])
  @@index([expiresAt])
  @@index([lastActivityAt])
  @@map("sso_sessions")
}

/// Authentication Analytics
/// Comprehensive tracking of authentication events and metrics
model AuthenticationEvent {
  id           String                  @id @default(cuid())
  userId       String?
  providerId   String
  eventType    AuthenticationEventType
  userAgent    String?
  ipAddress    String?
  location     String?
  responseTime Int?
  errorCode    String?
  errorMessage String?
  metadata     Json?
  createdAt    DateTime                @default(now())
  provider     SsoProvider             @relation(fields: [providerId], references: [id])
  user         User?                   @relation(fields: [userId], references: [id])

  @@index([userId])
  @@index([providerId])
  @@index([eventType])
  @@index([createdAt])
  @@index([ipAddress])
  @@map("authentication_events")
}

/// Home Realm Discovery Rules
/// Automatic provider selection based on user attributes
model HomeRealmDiscovery {
  id         String      @id @default(cuid())
  name       String
  pattern    String
  providerId String
  priority   Int         @default(0)
  isActive   Boolean     @default(true)
  createdAt  DateTime    @default(now())
  provider   SsoProvider @relation(fields: [providerId], references: [id], onDelete: Cascade)

  @@index([pattern])
  @@index([providerId])
  @@index([priority])
  @@index([isActive])
  @@map("home_realm_discovery")
}

/// Permission Usage Tracking
/// Logs every permission check with full context for security monitoring
model PermissionUsageLog {
  id         String   @id @default(cuid())
  userId     String
  permission String
  endpoint   String?
  method     String?
  success    Boolean
  timestamp  DateTime @default(now())
  ip         String?
  userAgent  String?
  siteId     String?
  duration   Int?
  context    Json?
  site       Site?    @relation(fields: [siteId], references: [id])
  user       User     @relation(fields: [userId], references: [id], onDelete: Cascade)

  @@index([userId, timestamp])
  @@index([permission, timestamp])
  @@index([success, timestamp])
  @@index([siteId, timestamp])
  @@index([endpoint, method])
  @@map("permission_usage_logs")
}

/// Security Event Monitoring
/// Tracks security-related events for threat detection and compliance
model SecurityEvent {
  id             String            @id @default(cuid())
  eventType      SecurityEventType
  severity       SecuritySeverity
  userId         String?
  ip             String?
  userAgent      String?
  description    String
  metadata       Json?
  timestamp      DateTime          @default(now())
  resolved       Boolean           @default(false)
  resolvedBy     String?
  resolvedAt     DateTime?
  siteId         String?
  resolvedByUser User?             @relation("SecurityEventResolvedBy", fields: [resolvedBy], references: [id])
  site           Site?             @relation(fields: [siteId], references: [id])
  user           User?             @relation(fields: [userId], references: [id])

  @@index([eventType, timestamp])
  @@index([severity, resolved])
  @@index([userId, timestamp])
  @@index([ip, timestamp])
  @@index([siteId, timestamp])
  @@map("security_events")
}

/// User Session Tracking
/// Comprehensive session monitoring for analytics and security
model UserSessionLog {
  id           String    @id @default(cuid())
  userId       String
  sessionId    String    @unique
  ip           String?
  userAgent    String?
  startTime    DateTime  @default(now())
  endTime      DateTime?
  duration     Int?
  actionsCount Int       @default(0)
  siteAccess   String[]
  lastActivity DateTime  @default(now())
  user         User      @relation(fields: [userId], references: [id], onDelete: Cascade)

  @@index([userId, startTime])
  @@index([sessionId])
  @@index([ip, startTime])
  @@index([lastActivity])
  @@map("user_session_logs")
}

/// Audit Report Management
/// Tracks generated compliance and security reports
model AuditReport {
  id              String       @id @default(cuid())
  reportType      ReportType
  title           String
  parameters      Json
  generatedBy     String
  generatedAt     DateTime     @default(now())
  filePath        String?
  status          ReportStatus
  error           String?
  downloadCount   Int          @default(0)
  siteId          String?
  generatedByUser User         @relation(fields: [generatedBy], references: [id], onDelete: Cascade)
  site            Site?        @relation(fields: [siteId], references: [id])

  @@index([reportType, generatedAt])
  @@index([generatedBy, generatedAt])
  @@index([status])
  @@index([siteId, reportType])
  @@map("audit_reports")
}

/// Permission Change History
/// Tracks all changes to user permissions and roles for compliance
model PermissionChangeLog {
  id            String               @id @default(cuid())
  changeType    PermissionChangeType
  targetUserId  String
  targetRole    String?
  permission    String?
  oldValue      Json?
  newValue      Json?
  changedBy     String
  reason        String?
  timestamp     DateTime             @default(now())
  siteId        String?
  changedByUser User                 @relation("PermissionChangeChanger", fields: [changedBy], references: [id], onDelete: Cascade)
  site          Site?                @relation(fields: [siteId], references: [id])
  targetUser    User                 @relation("PermissionChangeTarget", fields: [targetUserId], references: [id], onDelete: Cascade)

  @@index([targetUserId, timestamp])
  @@index([changedBy, timestamp])
  @@index([changeType, timestamp])
  @@index([siteId, timestamp])
  @@map("permission_change_logs")
}

// BUILD RECORD & ELECTRONIC BUILD BOOK MODELS
// Comprehensive electronic build book system for engine assembly
// AS9100 and FAA Part 43 compliance requirement

model BuildRecord {
  id                        String                @id @default(cuid())
  buildRecordNumber         String                @unique // Auto-generated unique identifier
  workOrderId               String                @unique // One build record per work order
  serializedPartId          String?               // Optional link to serialized part
  engineModel               String                // Engine model (e.g., "GE9X-105B1A")
  serialNumber              String                // Engine serial number
  customerName              String?               // Customer information
  contractNumber            String?               // Customer contract reference
  buildStartDate            DateTime              // When build started
  buildEndDate              DateTime?             // When build completed
  targetCompletionDate      DateTime?             // Target completion date
  actualCompletionDate      DateTime?             // Actual completion date
  status                    BuildRecordStatus     // ACTIVE, COMPLETE, ON_HOLD, CANCELLED
  finalDisposition          FinalDisposition?     // ACCEPTED, REJECTED, REWORK_REQUIRED
  isCompliant               Boolean               @default(true) // AS9100 compliance status
  hasDeviations             Boolean               @default(false) // Flag for deviations
  buildBookGenerated        Boolean               @default(false) // PDF build book generated
  buildBookGeneratedAt      DateTime?             // When PDF was generated
  buildBookPath             String?               // Path to generated PDF
  buildBookVersion          Int                   @default(1) // Build book version number
  qualityApprovalRequired   Boolean               @default(true) // Requires quality sign-off
  qualityApproved           Boolean               @default(false) // Quality approved
  qualityApprovedAt         DateTime?             // Quality approval timestamp
  qualityApprovedById       String?               // Quality approver
  engineeringApprovalRequired Boolean             @default(false) // Requires engineering approval
  engineeringApproved       Boolean               @default(false) // Engineering approved
  engineeringApprovedAt     DateTime?             // Engineering approval timestamp
  engineeringApprovedById   String?               // Engineering approver
  customerApprovalRequired  Boolean               @default(false) // Customer approval required
  customerApproved          Boolean               @default(false) // Customer approved
  customerApprovedAt        DateTime?             // Customer approval timestamp
  customerApprovedBy        String?               // Customer approver name
  createdById               String                // Creator user ID
  assignedToId              String?               // Assigned build engineer
  notes                     String?               // General notes
  complianceNotes           String?               // Compliance-specific notes
  createdAt                 DateTime              @default(now())
  updatedAt                 DateTime              @updatedAt

  // Relationships
  workOrder                 WorkOrder             @relation(fields: [workOrderId], references: [id])
  serializedPart            SerializedPart?       @relation(fields: [serializedPartId], references: [id])
  createdBy                 User                  @relation("BuildRecordCreatedBy", fields: [createdById], references: [id])
  assignedTo                User?                 @relation("BuildRecordAssignedTo", fields: [assignedToId], references: [id])
  qualityApprovedBy         User?                 @relation("BuildRecordQualityApprover", fields: [qualityApprovedById], references: [id])
  engineeringApprovedBy     User?                 @relation("BuildRecordEngineeringApprover", fields: [engineeringApprovedById], references: [id])

  // Child relationships
  operations                BuildRecordOperation[]
  deviations                BuildDeviation[]
  photos                    BuildRecordPhoto[]
  documents                 BuildRecordDocument[]
  statusHistory             BuildRecordStatusHistory[]
  signatures                BuildRecordSignature[]

  @@index([workOrderId])
  @@index([serialNumber])
  @@index([status])
  @@index([buildStartDate])
  @@index([finalDisposition])
  @@map("build_records")
}

model BuildRecordOperation {
  id                        String                      @id @default(cuid())
  buildRecordId             String
  workOrderOperationId      String?                     // Link to work order operation
  operationNumber           String                      // Operation sequence number
  operationName             String                      // Operation description
  routingStepId             String?                     // Link to routing step
  plannedStartDate          DateTime?                   // Planned start from routing
  plannedEndDate            DateTime?                   // Planned end from routing
  actualStartDate           DateTime?                   // Actual start timestamp
  actualEndDate             DateTime?                   // Actual end timestamp
  plannedDuration           Int?                        // Planned duration in minutes
  actualDuration            Int?                        // Actual duration in minutes
  status                    OperationStatus             // NOT_STARTED, IN_PROGRESS, COMPLETE, ON_HOLD, SKIPPED
  quantityPlanned           Int                         // Planned quantity
  quantityCompleted         Int                         @default(0) // Actual quantity completed
  quantityScrap             Int                         @default(0) // Quantity scrapped
  operatorId                String?                     // Primary operator
  inspectorId               String?                     // Quality inspector
  workCenterId              String?                     // Work center used
  equipmentUsed             String?                     // Equipment/tools used
  actualPartsUsed           Json?                       // Actual parts used (BOM comparison)
  actualMaterials           Json?                       // Actual materials consumed
  qualityCheckRequired      Boolean                     @default(false) // Requires quality check
  qualityCheckComplete      Boolean                     @default(false) // Quality check done
  qualityCheckDate          DateTime?                   // Quality check date
  operatorSignedOff         Boolean                     @default(false) // Operator sign-off
  operatorSignOffDate       DateTime?                   // Operator sign-off date
  inspectorSignedOff        Boolean                     @default(false) // Inspector sign-off
  inspectorSignOffDate      DateTime?                   // Inspector sign-off date
  hasDeviations             Boolean                     @default(false) // Operation has deviations
  requiresEngApproval       Boolean                     @default(false) // Requires engineering approval
  engineeringApproved       Boolean                     @default(false) // Engineering approved
  engineeringApprovedAt     DateTime?                   // Engineering approval date
  engineeringApprovedById   String?                     // Engineering approver
  torqueSpecsApplied        Boolean                     @default(false) // Torque specs applied
  torqueValues              Json?                       // Actual torque values captured
  toolsUsed                 Json?                       // Tools and fixtures used
  calibrationVerified       Boolean                     @default(false) // Tool calibration verified
  workInstructions          String?                     // Work instruction reference
  specialInstructions       String?                     // Special instructions
  operationNotes            String?                     // Operation-specific notes
  reworkRequired            Boolean                     @default(false) // Rework needed
  reworkReason              String?                     // Reason for rework
  reworkCompleted           Boolean                     @default(false) // Rework completed
  createdAt                 DateTime                    @default(now())
  updatedAt                 DateTime                    @updatedAt

  // Relationships
  buildRecord               BuildRecord                 @relation(fields: [buildRecordId], references: [id], onDelete: Cascade)
  workOrderOperation        WorkOrderOperation?         @relation(fields: [workOrderOperationId], references: [id])
  operator                  User?                       @relation("OperationOperator", fields: [operatorId], references: [id])
  inspector                 User?                       @relation("OperationInspector", fields: [inspectorId], references: [id])
  engineeringApprovedBy     User?                       @relation("OperationEngineeringApprover", fields: [engineeringApprovedById], references: [id])
  workCenter                WorkCenter?                 @relation(fields: [workCenterId], references: [id])

  // Child relationships
  photos                    BuildRecordPhoto[]
  signatures                BuildRecordSignature[]
  deviations                BuildDeviation[]

  @@index([buildRecordId])
  @@index([operationNumber])
  @@index([status])
  @@index([actualStartDate])
  @@index([workOrderOperationId])
  @@map("build_record_operations")
}

model BuildDeviation {
  id                        String                    @id @default(cuid())
  buildRecordId             String
  operationId               String?                   // Optional link to specific operation
  ncrId                     String?                   // Link to NCR if applicable
  deviationType             DeviationType             // PART_SUBSTITUTION, DIMENSION_DEVIATION, PROCESS_DEVIATION, etc.
  deviationCategory         DeviationCategory         // MAJOR, MINOR, CRITICAL
  title                     String                    // Brief description
  description               String                    // Detailed description
  detectedBy                String                    // Who detected the deviation
  detectedAt                DateTime                  // When detected
  partNumber                String?                   // Affected part number
  serialNumber              String?                   // Affected serial number
  operationNumber           String?                   // Affected operation
  asDesigned                String?                   // As-designed specification
  asBuilt                   String?                   // As-built actual
  variance                  String?                   // Variance amount/description
  severity                  DeviationSeverity         // LOW, MEDIUM, HIGH, CRITICAL
  status                    DeviationStatus           // OPEN, UNDER_REVIEW, APPROVED, REJECTED, CLOSED
  disposition               DeviationDisposition?     // USE_AS_IS, REPAIR, REWORK, SCRAP, RETURN_TO_VENDOR
  dispositionReason         String?                   // Justification for disposition
  engineeringReview         Boolean                   @default(false) // Engineering reviewed
  engineeringApproval       Boolean                   @default(false) // Engineering approved
  engineeringApprovedBy     String?                   // Engineering approver
  engineeringApprovedAt     DateTime?                 // Engineering approval date
  engineeringComments       String?                   // Engineering comments
  qualityReview             Boolean                   @default(false) // Quality reviewed
  qualityApproval           Boolean                   @default(false) // Quality approved
  qualityApprovedBy         String?                   // Quality approver
  qualityApprovedAt         DateTime?                 // Quality approval date
  qualityComments           String?                   // Quality comments
  customerNotificationReq   Boolean                   @default(false) // Customer notification required
  customerNotified          Boolean                   @default(false) // Customer notified
  customerApprovalReq       Boolean                   @default(false) // Customer approval required
  customerApproved          Boolean                   @default(false) // Customer approved
  customerApprovedBy        String?                   // Customer approver
  customerApprovedAt        DateTime?                 // Customer approval date
  correctiveAction          String?                   // Corrective action taken
  preventiveAction          String?                   // Preventive action plan
  rootCause                 String?                   // Root cause analysis
  impactAssessment          String?                   // Impact on performance/safety
  costImpact                Decimal?                  // Cost impact estimate
  scheduleImpact            Int?                      // Schedule impact in days
  closedBy                  String?                   // Who closed the deviation
  closedAt                  DateTime?                 // When closed
  createdAt                 DateTime                  @default(now())
  updatedAt                 DateTime                  @updatedAt

  // Relationships
  buildRecord               BuildRecord               @relation(fields: [buildRecordId], references: [id], onDelete: Cascade)
  operation                 BuildRecordOperation?     @relation(fields: [operationId], references: [id])
  ncr                       NCR?                      @relation(fields: [ncrId], references: [id])
  detectedByUser            User                      @relation("DeviationDetectedBy", fields: [detectedBy], references: [id])
  engineeringApprover       User?                     @relation("DeviationEngineeringApprover", fields: [engineeringApprovedBy], references: [id])
  qualityApprover           User?                     @relation("DeviationQualityApprover", fields: [qualityApprovedBy], references: [id])
  closedByUser              User?                     @relation("DeviationClosedBy", fields: [closedBy], references: [id])

  // Child relationships
  photos                    BuildRecordPhoto[]
  documents                 BuildRecordDocument[]

  @@index([buildRecordId])
  @@index([deviationType])
  @@index([status])
  @@index([severity])
  @@index([detectedAt])
  @@map("build_deviations")
}

model BuildRecordPhoto {
  id                        String                  @id @default(cuid())
  buildRecordId             String
  operationId               String?                 // Optional link to operation
  deviationId               String?                 // Optional link to deviation
  photoType                 PhotoType               // BEFORE, AFTER, INSPECTION, DEVIATION, ASSEMBLY, etc.
  title                     String                  // Photo title/description
  description               String?                 // Detailed description
  filePath                  String                  // File storage path
  fileName                  String                  // Original file name
  fileSize                  Int                     // File size in bytes
  mimeType                  String                  // File MIME type
  imageWidth                Int?                    // Image width in pixels
  imageHeight               Int?                    // Image height in pixels
  capturedBy                String                  // User who captured photo
  capturedAt                DateTime                // When photo was captured
  locationCaptured          String?                 // Where photo was taken
  operationNumber           String?                 // Associated operation number
  partNumber                String?                 // Associated part number
  serialNumber              String?                 // Associated serial number
  equipmentUsed             String?                 // Camera/equipment used
  annotations               Json?                   // Photo annotations/markup
  metadata                  Json?                   // Additional metadata
  qualityControlPhoto       Boolean                 @default(false) // QC photo flag
  mandatoryPhoto            Boolean                 @default(false) // Required photo flag
  approved                  Boolean                 @default(false) // Photo approved
  approvedBy                String?                 // Who approved photo
  approvedAt                DateTime?               // When approved
  rejected                  Boolean                 @default(false) // Photo rejected
  rejectedBy                String?                 // Who rejected photo
  rejectedAt                DateTime?               // When rejected
  rejectionReason           String?                 // Reason for rejection
  isArchived                Boolean                 @default(false) // Archived flag
  tags                      String[]                // Photo tags for search
  createdAt                 DateTime                @default(now())
  updatedAt                 DateTime                @updatedAt

  // Relationships
  buildRecord               BuildRecord             @relation(fields: [buildRecordId], references: [id], onDelete: Cascade)
  operation                 BuildRecordOperation?   @relation(fields: [operationId], references: [id])
  deviation                 BuildDeviation?         @relation(fields: [deviationId], references: [id])
  capturedByUser            User                    @relation("PhotoCapturedBy", fields: [capturedBy], references: [id])
  approvedByUser            User?                   @relation("PhotoApprovedBy", fields: [approvedBy], references: [id])
  rejectedByUser            User?                   @relation("PhotoRejectedBy", fields: [rejectedBy], references: [id])

  @@index([buildRecordId])
  @@index([operationId])
  @@index([photoType])
  @@index([capturedAt])
  @@index([partNumber])
  @@map("build_record_photos")
}

model BuildRecordDocument {
  id                        String                  @id @default(cuid())
  buildRecordId             String
  deviationId               String?                 // Optional link to deviation
  documentType              BuildRecordDocumentType // MATERIAL_CERT, TEST_REPORT, CALIBRATION_CERT, etc.
  title                     String                  // Document title
  description               String?                 // Document description
  filePath                  String                  // File storage path
  fileName                  String                  // Original file name
  fileSize                  Int                     // File size in bytes
  mimeType                  String                  // File MIME type
  documentNumber            String?                 // Document control number
  version                   String?                 // Document version
  issueDate                 DateTime?               // Document issue date
  expirationDate            DateTime?               // Document expiration
  supplier                  String?                 // Supplier/vendor name
  partNumber                String?                 // Associated part number
  lotNumber                 String?                 // Associated lot number
  serialNumber              String?                 // Associated serial number
  certificationNumber       String?                 // Certification number
  isOriginal                Boolean                 @default(true) // Original vs copy
  requiresApproval          Boolean                 @default(false) // Requires approval
  approved                  Boolean                 @default(false) // Document approved
  approvedBy                String?                 // Who approved
  approvedAt                DateTime?               // When approved
  compliance                Json?                   // Compliance information
  uploadedBy                String                  // Who uploaded document
  uploadedAt                DateTime                // When uploaded
  tags                      String[]                // Document tags
  metadata                  Json?                   // Additional metadata
  createdAt                 DateTime                @default(now())
  updatedAt                 DateTime                @updatedAt

  // Relationships
  buildRecord               BuildRecord             @relation(fields: [buildRecordId], references: [id], onDelete: Cascade)
  deviation                 BuildDeviation?         @relation(fields: [deviationId], references: [id])
  uploadedByUser            User                    @relation("DocumentUploadedBy", fields: [uploadedBy], references: [id])
  approvedByUser            User?                   @relation("DocumentApprovedBy", fields: [approvedBy], references: [id])

  @@index([buildRecordId])
  @@index([documentType])
  @@index([partNumber])
  @@index([certificationNumber])
  @@map("build_record_documents")
}

model BuildRecordStatusHistory {
  id                        String                  @id @default(cuid())
  buildRecordId             String
  previousStatus            BuildRecordStatus?      // Previous status
  newStatus                 BuildRecordStatus       // New status
  changedBy                 String                  // User who changed status
  changedAt                 DateTime                @default(now()) // When changed
  reason                    String?                 // Reason for change
  notes                     String?                 // Additional notes
  automaticChange           Boolean                 @default(false) // System vs manual change
  ipAddress                 String?                 // IP address of change
  userAgent                 String?                 // User agent string

  // Relationships
  buildRecord               BuildRecord             @relation(fields: [buildRecordId], references: [id], onDelete: Cascade)
  changedByUser             User                    @relation("StatusChangedBy", fields: [changedBy], references: [id])

  @@index([buildRecordId])
  @@index([changedAt])
  @@map("build_record_status_history")
}

model BuildRecordSignature {
  id                        String                  @id @default(cuid())
  buildRecordId             String
  operationId               String?                 // Optional link to operation
  signatureType             BuildSignatureType      // OPERATOR, INSPECTOR, ENGINEER, QUALITY, CUSTOMER
  signatureLevel            SignatureLevel          // OPERATION, BUILD_RECORD, FINAL_APPROVAL
  userId                    String                  // Who signed
  signatureRole             String                  // Role at time of signing
  signatureReason           String                  // Reason for signature
  signatureData             Json                    // Electronic signature data
  timestamp                 DateTime                @default(now()) // When signed
  ipAddress                 String                  // IP address
  userAgent                 String                  // User agent
  biometricType             BiometricType?          // Biometric authentication
  biometricScore            Float?                  // Biometric match score
  signatureHash             String                  // Signature hash for integrity
  isValid                   Boolean                 @default(true) // Signature validity
  invalidatedAt             DateTime?               // When invalidated
  invalidatedBy             String?                 // Who invalidated
  invalidationReason        String?                 // Reason for invalidation
  operationNumber           String?                 // Associated operation
  partNumber                String?                 // Associated part
  serialNumber              String?                 // Associated serial
  complianceLevel           String?                 // Compliance requirement level

  // Relationships
  buildRecord               BuildRecord             @relation(fields: [buildRecordId], references: [id], onDelete: Cascade)
  operation                 BuildRecordOperation?   @relation(fields: [operationId], references: [id])
  user                      User                    @relation("BuildRecordSigner", fields: [userId], references: [id])
  invalidatedByUser         User?                   @relation("BuildRecordSignatureInvalidator", fields: [invalidatedBy], references: [id])

  @@index([buildRecordId])
  @@index([operationId])
  @@index([signatureType])
  @@index([timestamp])
  @@index([userId])
  @@map("build_record_signatures")
}

enum QualificationType {
  CERTIFICATION
  LICENSE
  TRAINING
  SKILL
}

enum CertificationStatus {
  ACTIVE
  EXPIRED
  SUSPENDED
  REVOKED
  PENDING
}

enum SkillCategory {
  MACHINING
  WELDING
  INSPECTION
  ASSEMBLY
  PROGRAMMING
  MAINTENANCE
  QUALITY
  SAFETY
  MANAGEMENT
  OTHER
}

enum CompetencyLevel {
  NOVICE
  ADVANCED_BEGINNER
  COMPETENT
  PROFICIENT
  EXPERT
}

enum AvailabilityType {
  AVAILABLE
  VACATION
  SICK_LEAVE
  TRAINING
  MEETING
  UNAVAILABLE
}

enum MaterialType {
  RAW_MATERIAL
  COMPONENT
  SUBASSEMBLY
  ASSEMBLY
  FINISHED_GOODS
  WIP
  CONSUMABLE
  PACKAGING
  TOOLING
  MAINTENANCE
}

enum MaterialPropertyType {
  PHYSICAL
  CHEMICAL
  MECHANICAL
  THERMAL
  ELECTRICAL
  OPTICAL
  REGULATORY
  OTHER
}

enum MaterialLotStatus {
  AVAILABLE
  RESERVED
  IN_USE
  DEPLETED
  QUARANTINED
  EXPIRED
  REJECTED
  RETURNED
  SCRAPPED
}

enum MaterialLotState {
  RECEIVED
  INSPECTED
  APPROVED
  ISSUED
  IN_PROCESS
  CONSUMED
  RETURNED
  DISPOSED
}

enum QualityLotStatus {
  PENDING
  IN_INSPECTION
  APPROVED
  REJECTED
  CONDITIONAL
}

enum SublotOperationType {
  SPLIT
  MERGE
  TRANSFER
  REWORK
}

enum GenealogyRelationType {
  CONSUMED_BY
  PRODUCED_FROM
  REWORKED_TO
  BLENDED_WITH
  SPLIT_FROM
  MERGED_INTO
  TRANSFERRED_TO
}

enum StateTransitionType {
  MANUAL
  AUTOMATIC
  SYSTEM
  SCHEDULED
  INTEGRATION
}

enum OperationType {
  PRODUCTION
  QUALITY
  MATERIAL_HANDLING
  MAINTENANCE
  SETUP
  CLEANING
  PACKAGING
  TESTING
  REWORK
  OTHER
}

enum OperationClassification {
  MAKE
  ASSEMBLY
  INSPECTION
  TEST
  REWORK
  SETUP
  SUBCONTRACT
  PACKING
}

enum ParameterType {
  INPUT
  OUTPUT
  SET_POINT
  MEASURED
  CALCULATED
}

enum ParameterDataType {
  NUMBER
  STRING
  BOOLEAN
  ENUM
  DATE
  JSON
}

enum ParameterGroupType {
  PROCESS
  QUALITY
  MATERIAL
  EQUIPMENT
  ENVIRONMENTAL
  CUSTOM
}

enum FormulaLanguage {
  JAVASCRIPT
  PYTHON
  SQL
}

enum EvaluationTrigger {
  ON_CHANGE
  SCHEDULED
  MANUAL
}

enum DependencyType {
  MUST_COMPLETE
  MUST_START
  OVERLAP_ALLOWED
  PARALLEL
}

enum DependencyTimingType {
  FINISH_TO_START
  START_TO_START
  FINISH_TO_FINISH
  START_TO_FINISH
}

enum ConsumptionType {
  PER_UNIT
  PER_BATCH
  FIXED
  SETUP
}

enum PhysicalAssetType {
  TOOLING
  FIXTURE
  GAUGE
  CONSUMABLE
  PPE
  MOLD
  PATTERN
  SOFTWARE
  OTHER
}

enum ProductType {
  MADE_TO_STOCK
  MADE_TO_ORDER
  ENGINEER_TO_ORDER
  CONFIGURE_TO_ORDER
  ASSEMBLE_TO_ORDER
}

enum ProductLifecycleState {
  DESIGN
  PROTOTYPE
  PILOT_PRODUCTION
  PRODUCTION
  MATURE
  PHASE_OUT
  OBSOLETE
  ARCHIVED
}

enum ConfigurationType {
  STANDARD
  VARIANT
  CUSTOM
  CONFIGURABLE
}

enum SpecificationType {
  PHYSICAL
  CHEMICAL
  MECHANICAL
  ELECTRICAL
  PERFORMANCE
  REGULATORY
  ENVIRONMENTAL
  SAFETY
  QUALITY
  OTHER
}

enum WorkOrderPriority {
  LOW
  NORMAL
  HIGH
  URGENT
}

enum WorkOrderStatus {
  CREATED
  RELEASED
  IN_PROGRESS
  COMPLETED
  CANCELLED
  ON_HOLD
}

enum RoutingLifecycleState {
  DRAFT
  REVIEW
  RELEASED
  PRODUCTION
  OBSOLETE
}

enum RoutingType {
  PRIMARY
  ALTERNATE
  REWORK
  PROTOTYPE
  ENGINEERING
}

enum StepType {
  PROCESS
  INSPECTION
  DECISION
  PARALLEL_SPLIT
  PARALLEL_JOIN
  OSP
  LOT_SPLIT
  LOT_MERGE
  TELESCOPING
  START
  END
}

enum ControlType {
  LOT_CONTROLLED
  SERIAL_CONTROLLED
  MIXED
}

enum WorkOrderOperationStatus {
  PENDING
  IN_PROGRESS
  COMPLETED
  SKIPPED
}

enum ScheduleState {
  FORECAST
  RELEASED
  DISPATCHED
  RUNNING
  COMPLETED
  CLOSED
}

enum SchedulePriority {
  URGENT
  HIGH
  NORMAL
  LOW
}

enum ConstraintType {
  CAPACITY
  MATERIAL
  PERSONNEL
  EQUIPMENT
  DATE
  CUSTOM
}

enum WorkPerformanceType {
  LABOR
  MATERIAL
  EQUIPMENT
  QUALITY
  SETUP
  DOWNTIME
}

enum VarianceType {
  QUANTITY
  TIME
  COST
  EFFICIENCY
  YIELD
  MATERIAL
}

enum QualityToleranceType {
  BILATERAL
  UNILATERAL_PLUS
  UNILATERAL_MINUS
  NOMINAL
}

enum QualityInspectionStatus {
  CREATED
  IN_PROGRESS
  COMPLETED
  CANCELLED
}

enum QualityInspectionResult {
  PASS
  FAIL
  CONDITIONAL
}

enum NCRSeverity {
  MINOR
  MAJOR
  CRITICAL
}

enum NCRStatus {
  // Basic states
  DRAFT
  SUBMITTED

  // Investigation states
  UNDER_INVESTIGATION
  CONTAINMENT

  // Disposition states
  PENDING_DISPOSITION

  // Advanced dispositions
  CTP // Continue to Process
  DDR // Delayed Disposition Required
  MRB // Material Review Board

  // Final states
  CORRECTIVE_ACTION
  VERIFICATION
  CLOSED
  CANCELLED

  // Legacy support (deprecated)
  OPEN
  IN_REVIEW
  DISPOSITION_SET
}

enum NCRDisposition {
  REWORK
  REPAIR
  SCRAP
  USE_AS_IS
  RETURN_TO_SUPPLIER
  SORT_AND_SEGREGATE
  RETURN_TO_STOCK
  ENGINEER_USE_ONLY
}

enum NCRApprovalRequestType {
  STATE_TRANSITION
  DISPOSITION
  CTP_AUTHORIZATION
  MRB_DECISION
  CLOSURE
}

enum NCRApprovalStatus {
  PENDING
  APPROVED
  REJECTED
  DELEGATED
  EXPIRED
}

enum NCRMRBVotingMethod {
  UNANIMOUS
  MAJORITY
  CHAIR_DECIDES
  NO_VOTE
}

enum EquipmentClass {
  PRODUCTION
  MAINTENANCE
  QUALITY
  MATERIAL_HANDLING
  LABORATORY
  STORAGE
  ASSEMBLY
}

enum EquipmentStatus {
  AVAILABLE
  IN_USE
  OPERATIONAL
  MAINTENANCE
  DOWN
  RETIRED
}

enum EquipmentState {
  IDLE
  RUNNING
  BLOCKED
  STARVED
  FAULT
  MAINTENANCE
  SETUP
  EMERGENCY
}

enum EquipmentLogType {
  MAINTENANCE
  REPAIR
  CALIBRATION
  STATUS_CHANGE
  USAGE
}

enum PerformancePeriodType {
  HOUR
  SHIFT
  DAY
  WEEK
  MONTH
  QUARTER
  YEAR
}

enum MaterialTransactionType {
  RECEIPT
  ISSUE
  RETURN
  ADJUSTMENT
  SCRAP
}

enum WorkInstructionStatus {
  DRAFT
  REVIEW
  APPROVED
  REJECTED
  SUPERSEDED
  ARCHIVED
}

enum WorkInstructionExecutionStatus {
  IN_PROGRESS
  COMPLETED
  PAUSED
  CANCELLED
}

enum ElectronicSignatureType {
  BASIC
  ADVANCED
  QUALIFIED
}

enum ElectronicSignatureLevel {
  OPERATOR
  SUPERVISOR
  QUALITY
  ENGINEER
  MANAGER
}

enum BiometricType {
  FINGERPRINT
  FACIAL
  IRIS
  VOICE
  NONE
}

enum FAIStatus {
  IN_PROGRESS
  REVIEW
  APPROVED
  REJECTED
  SUPERSEDED
}

enum IntegrationType {
  ERP
  PLM
  CMMS
  WMS
  QMS
  HISTORIAN
  DNC
  SFC
  SKILLS
  CALIBRATION
  PDM
  CMM
  CUSTOM
}

enum IntegrationDirection {
  INBOUND
  OUTBOUND
  BIDIRECTIONAL
}

enum IntegrationLogStatus {
  PENDING
  IN_PROGRESS
  SUCCESS
  FAILED
  PARTIAL
  TIMEOUT
  CANCELLED
}

enum ScheduleType {
  MASTER
  DETAILED
  DISPATCH
}

enum B2MMessageStatus {
  PENDING
  VALIDATED
  PROCESSING
  PROCESSED
  SENT
  CONFIRMED
  ACCEPTED
  FAILED
  REJECTED
  TIMEOUT
}

enum ERPTransactionType {
  ISSUE
  RECEIPT
  RETURN
  TRANSFER
  ADJUSTMENT
  SCRAP
  CONSUMPTION
}

enum PersonnelActionType {
  CREATE
  UPDATE
  DEACTIVATE
  SKILL_UPDATE
  SCHEDULE_UPDATE
}

enum DataCollectionType {
  SENSOR
  ALARM
  EVENT
  MEASUREMENT
  STATUS
  PERFORMANCE
}

enum CommandType {
  START
  STOP
  PAUSE
  RESUME
  RESET
  CONFIGURE
  LOAD_PROGRAM
  UNLOAD_PROGRAM
  DIAGNOSTIC
  CALIBRATE
  EMERGENCY_STOP
}

enum CommandStatus {
  PENDING
  SENT
  ACKNOWLEDGED
  EXECUTING
  COMPLETED
  FAILED
  TIMEOUT
  CANCELLED
}

enum SPCChartType {
  X_BAR_R
  X_BAR_S
  I_MR
  P_CHART
  NP_CHART
  C_CHART
  U_CHART
  EWMA
  CUSUM
}

enum LimitCalculationMethod {
  HISTORICAL_DATA
  SPEC_LIMITS
  MANUAL
}

enum SamplingPlanType {
  SINGLE
  DOUBLE
  MULTIPLE
  SEQUENTIAL
}

/// Work Instruction Format - Different content formats supported
enum WorkInstructionFormat {
  NATIVE
  IMPORTED_PDF
  IMPORTED_DOC
  IMPORTED_PPT
  HYBRID
}

/// Media Type - Types of media supported in work instructions
enum MediaType {
  IMAGE
  VIDEO
  DOCUMENT
  DIAGRAM
  CAD_MODEL
  ANIMATION
}

/// Relation Type - Types of relationships between work instructions
enum RelationType {
  PREREQUISITE
  SUPERSEDES
  RELATED_TO
  ALTERNATIVE_TO
  REFERENCED_BY
}

/// Export Template Type - Types of export templates
enum ExportTemplateType {
  WORK_INSTRUCTION
  SETUP_SHEET
  INSPECTION_PLAN
  SOP
}

/// Export Format - Supported export formats
enum ExportFormat {
  PDF
  DOCX
  PPTX
}

enum InspectionType {
  FIRST_ARTICLE
  IN_PROCESS
  FINAL
  RECEIVING
  AUDIT
  PATROL
}

enum InspectionFrequency {
  PER_PIECE
  PER_BATCH
  PER_LOT
  PERIODIC
  SAMPLING
  ON_DEMAND
}

enum MeasurementType {
  DIMENSIONAL
  VISUAL
  FUNCTIONAL
  MATERIAL
  SURFACE_FINISH
  GEOMETRIC_TOLERANCE
}

enum InspectionResult {
  PASS
  FAIL
  CONDITIONAL_PASS
  PENDING_REVIEW
}

enum Disposition {
  ACCEPT
  REJECT
  REWORK
  USE_AS_IS
  RETURN_TO_VENDOR
  SCRAP
}

enum SOPType {
  SAFETY
  QUALITY
  MAINTENANCE
  TRAINING
  EMERGENCY
  ENVIRONMENTAL
  SECURITY
  GENERAL
}

enum ToolType {
  CUTTING_TOOL
  GAGE
  FIXTURE
  JIG
  DIE
  MOLD
  HAND_TOOL
  MEASURING_INSTRUMENT
  WORK_HOLDING
  OTHER
}

enum MaintenanceType {
  PREVENTIVE
  CORRECTIVE
  PREDICTIVE
  BREAKDOWN
}

enum DocumentType {
  WORK_INSTRUCTION
  SETUP_SHEET
  INSPECTION_PLAN
  SOP
  TOOL_DRAWING
}

/// Layout Mode - Different layout modes for execution interface
enum LayoutMode {
  SPLIT_VERTICAL
  SPLIT_HORIZONTAL
  TABBED
  OVERLAY
  PICTURE_IN_PICTURE
}

/// Panel Position - Position of panels in the layout
enum PanelPosition {
  LEFT
  RIGHT
  TOP
  BOTTOM
  CENTER
}

enum WorkflowType {
  WORK_INSTRUCTION
  SETUP_SHEET
  INSPECTION_PLAN
  SOP
  TOOL_DRAWING
  ECO
  NCR
  CAPA
  CHANGE_REQUEST
  DOCUMENT_APPROVAL
  FAI_REPORT
  QUALITY_PROCESS
}

enum ApprovalType {
  ALL_REQUIRED
  ANY_ONE
  THRESHOLD
  PERCENTAGE
  WEIGHTED
}

enum AssignmentStrategy {
  MANUAL
  ROLE_BASED
  LOAD_BALANCED
  ROUND_ROBIN
}

enum ConditionOperator {
  EQUALS
  NOT_EQUALS
  GREATER_THAN
  LESS_THAN
  GREATER_THAN_OR_EQUAL
  LESS_THAN_OR_EQUAL
  IN
  NOT_IN
  CONTAINS
  REGEX_MATCH
}

enum RuleActionType {
  ADD_STAGE
  SKIP_STAGE
  CHANGE_APPROVERS
  SET_DEADLINE
  SEND_NOTIFICATION
  REQUIRE_SIGNATURE_TYPE
}

enum WorkflowStatus {
  IN_PROGRESS
  COMPLETED
  REJECTED
  CANCELLED
  ON_HOLD
}

enum Priority {
  LOW
  NORMAL
  HIGH
  CRITICAL
}

enum ImpactLevel {
  NONE
  LOW
  MEDIUM
  HIGH
  CRITICAL
}

enum StageStatus {
  PENDING
  IN_PROGRESS
  COMPLETED
  SKIPPED
  ESCALATED
}

enum StageOutcome {
  APPROVED
  REJECTED
  CHANGES_REQUESTED
  DELEGATED
  SKIPPED
}

enum AssignmentType {
  REQUIRED
  OPTIONAL
  OBSERVER
}

enum ApprovalAction {
  APPROVED
  REJECTED
  CHANGES_REQUESTED
  DELEGATED
  SKIPPED
}

enum WorkflowEventType {
  WORKFLOW_STARTED
  STAGE_STARTED
  STAGE_COMPLETED
  APPROVAL_GRANTED
  APPROVAL_REJECTED
  CHANGES_REQUESTED
  DELEGATED
  ESCALATED
  DEADLINE_EXTENDED
  WORKFLOW_COMPLETED
  WORKFLOW_CANCELLED
  REMINDER_SENT
  RULE_EVALUATED
  STAGE_ADDED
  STAGE_SKIPPED
}

enum TaskStatus {
  PENDING
  IN_PROGRESS
  COMPLETED
  ESCALATED
  DELEGATED
}

/// ECO Type classification
enum ECOType {
  CORRECTIVE
  IMPROVEMENT
  COST_REDUCTION
  COMPLIANCE
  CUSTOMER_REQUEST
  ENGINEERING
  EMERGENCY
}

/// ECO Priority levels
enum ECOPriority {
  LOW
  MEDIUM
  HIGH
  CRITICAL
  EMERGENCY
}

/// ECO Status lifecycle
enum ECOStatus {
  REQUESTED
  UNDER_REVIEW
  PENDING_CRB
  CRB_APPROVED
  IMPLEMENTATION
  VERIFICATION
  COMPLETED
  REJECTED
  CANCELLED
  ON_HOLD
}

/// Effectivity type definitions
enum EffectivityType {
  BY_DATE
  BY_SERIAL_NUMBER
  BY_WORK_ORDER
  BY_LOT_BATCH
  IMMEDIATE
}

/// Change Review Board decision options
enum CRBDecision {
  APPROVED
  REJECTED
  DEFERRED
  REQUEST_MORE_INFO
}

/// Document update status
enum DocUpdateStatus {
  PENDING
  IN_PROGRESS
  AWAITING_APPROVAL
  APPROVED
  COMPLETED
}

/// ECO Task type classification
enum ECOTaskType {
  DOCUMENT_UPDATE
  ROUTING_UPDATE
  BOM_UPDATE
  PART_MASTER_UPDATE
  TOOLING_CREATION
  EQUIPMENT_SETUP
  TRAINING
  VERIFICATION
  FIRST_ARTICLE
  PROCESS_VALIDATION
}

/// ECO Task status options
enum ECOTaskStatus {
  PENDING
  IN_PROGRESS
  COMPLETED
  BLOCKED
  CANCELLED
}

/// Attachment type classification
enum AttachmentType {
  SUPPORTING_DOC
  DRAWING_CURRENT
  DRAWING_PROPOSED
  CALCULATION
  TEST_RESULT
  SUPPLIER_DOC
  CUSTOMER_CORRESPONDENCE
  ANALYSIS_REPORT
  PHOTO
  OTHER
}

/// ECO Event types for audit trail
enum ECOEventType {
  ECO_CREATED
  STATUS_CHANGED
  CRB_REVIEW_SCHEDULED
  CRB_REVIEW_COMPLETED
  TASK_CREATED
  TASK_COMPLETED
  DOCUMENT_UPDATED
  EFFECTIVITY_SET
  ECO_COMPLETED
  ECO_CANCELLED
  COMMENT_ADDED
  ATTACHMENT_ADDED
}

/// ECO Relation types
enum ECORelationType {
  DEPENDS_ON
  BLOCKS
  RELATED_TO
  SUPERSEDES
  DUPLICATE_OF
  CHILD_OF
}

/// Voting rule options
enum VotingRule {
  UNANIMOUS
  MAJORITY
  SUPERMAJORITY
  CONSENSUS
}

/// Comment context types
enum CommentContextType {
  DOCUMENT
  STEP
  PARAMETER
  CHARACTERISTIC
  IMAGE
  VIDEO
  TEXT_SECTION
}

/// Comment status options
enum CommentStatus {
  OPEN
  RESOLVED
  ARCHIVED
}

/// Comment priority levels
enum CommentPriority {
  LOW
  MEDIUM
  HIGH
}

/// Reaction type options
enum ReactionType {
  LIKE
  AGREE
  DISAGREE
  HELPFUL
  QUESTION
}

/// Annotation type options
enum AnnotationType {
  ARROW
  CALLOUT
  HIGHLIGHT
  TEXT_LABEL
  FREEHAND
  RECTANGLE
  CIRCLE
  LINE
  BLUR
  STICKY_NOTE
  STRIKETHROUGH
  UNDERLINE
  STAMP
}

/// Review type options
enum ReviewType {
  TECHNICAL
  EDITORIAL
  QUALITY
  SAFETY
  COMPLIANCE
  GENERAL
}

/// Review status options
enum ReviewStatus {
  NOT_STARTED
  IN_PROGRESS
  FEEDBACK_PROVIDED
  COMPLETED
  OVERDUE
}

/// Review recommendation options
enum ReviewRecommendation {
  APPROVE
  REQUEST_CHANGES
  REJECT
  NO_RECOMMENDATION
}

/// Activity type options
enum ActivityType {
  CREATED
  EDITED
  COMMENTED
  ANNOTATED
  REVIEW_ASSIGNED
  REVIEW_COMPLETED
  APPROVED
  REJECTED
  VERSION_CREATED
  LINKED
  ECO_LINKED
  SHARED
  EXPORTED
  VIEWED
}

/// Notification type options
enum NotificationType {
  MENTION
  COMMENT_REPLY
  REVIEW_ASSIGNED
  DOCUMENT_UPDATED
  APPROVAL_GRANTED
  APPROVAL_REJECTED
  COMMENT_RESOLVED
  DEADLINE_APPROACHING
  REVIEW_COMPLETED
  // Kit shortage and expedite notifications
  MATERIAL_SHORTAGE_DETECTED
  EXPEDITE_REQUEST_CREATED
  EXPEDITE_REQUEST_APPROVED
  EXPEDITE_REQUEST_REJECTED
  SUPPLIER_RESPONSE_RECEIVED
  MATERIAL_ARRIVAL_EXPECTED
  CRITICAL_SHORTAGE_ALERT
  SHORTAGE_RESOLVED
  PARTIAL_KIT_RELEASED
}

/// Conflict resolution type options
enum ResolutionType {
  ACCEPT_YOURS
  ACCEPT_THEIRS
  MANUAL_MERGE
  AUTO_MERGED
}

/// Storage class for lifecycle management
enum StorageClass {
  HOT
  WARM
  COLD
  ARCHIVE
}

/// CDN cache status
enum CacheStatus {
  CACHED
  NOT_CACHED
  INVALIDATED
  EXPIRED
}

/// File upload method
enum UploadMethod {
  DIRECT
  MULTIPART
  PRESIGNED
  RESUMABLE
}

/// File processing status
enum ProcessingStatus {
  PENDING
  IN_PROGRESS
  COMPLETED
  FAILED
  CANCELLED
}

/// File attachment types for cloud storage
enum FileAttachmentType {
  PRIMARY
  ATTACHMENT
  THUMBNAIL
  PREVIEW
  EXPORT
  BACKUP
  TEMP
}

/// Version change types
enum VersionChangeType {
  CREATE
  UPDATE
  RENAME
  METADATA
  RESTORE
  MIGRATE
}

/// Backup frequency options
enum BackupFrequency {
  REAL_TIME
  HOURLY
  DAILY
  WEEKLY
  MONTHLY
  CUSTOM
}

/// Backup types
enum BackupType {
  FULL
  INCREMENTAL
  DIFFERENTIAL
  SNAPSHOT
}

/// Backup status
enum BackupStatus {
  SCHEDULED
  IN_PROGRESS
  COMPLETED
  FAILED
  CANCELLED
  PARTIAL
}

/// File access types for logging
enum AccessType {
  READ
  WRITE
  DELETE
  METADATA
  LIST
  PREVIEW
}

/// Upload status for multipart uploads
enum UploadStatus {
  PENDING
  IN_PROGRESS
  COMPLETED
  FAILED
  CANCELLED
  EXPIRED
}

enum TimeTrackingGranularity {
  NONE
  WORK_ORDER
  OPERATION
}

enum CostingModel {
  LABOR_HOURS
  MACHINE_HOURS
  BOTH
}

enum MultiTaskingMode {
  CONCURRENT
  SPLIT_ALLOCATION
}

enum ApprovalFrequency {
  DAILY
  WEEKLY
  BIWEEKLY
  NONE
}

enum TimeType {
  DIRECT_LABOR
  INDIRECT
  MACHINE
}

enum TimeEntrySource {
  MANUAL
  KIOSK
  MOBILE
  MACHINE_AUTO
  API
  HISTORIAN
}

enum TimeEntryStatus {
  ACTIVE
  COMPLETED
  PENDING_APPROVAL
  APPROVED
  REJECTED
  EXPORTED
}

enum IndirectCategory {
  BREAK
  LUNCH
  TRAINING
  MEETING
  MAINTENANCE
  SETUP
  CLEANUP
  WAITING
  ADMINISTRATIVE
  OTHER
}

enum TimeValidationRuleType {
  MAX_DURATION
  MIN_DURATION
  MISSING_CLOCK_OUT
  CONCURRENT_ENTRIES
  OVERTIME_THRESHOLD
  INVALID_TIME_RANGE
}

enum TimeEntryType {
  LABOR
  MACHINE
}

// ============================================================================
// TIME ENTRY MANAGEMENT ENUMS (Issue #51)
// ============================================================================

enum EditType {
  CREATED
  MODIFIED
  DELETED
  SPLIT
  MERGED
  TRANSFERRED
  LOCKED
  UNLOCKED
}

enum EditReasonCategory {
  CLOCK_FORGOT
  WRONG_WORK_ORDER
  WRONG_OPERATION
  SYSTEM_ERROR
  SUPERVISOR_DIRECTED
  BREAK_ADJUSTMENT
  OVERTIME_CORRECTION
  PAYROLL_CORRECTION
  OTHER
}

enum ApprovalStatus {
  PENDING
  APPROVED
  REJECTED
  MORE_INFO_NEEDED
  ESCALATED
  AUTO_APPROVED
}

enum TimeEntryBatchType {
  DAILY
  WEEKLY
  BIWEEKLY
  MONTHLY
  CUSTOM
}

enum TimeEntryBatchStatus {
  DRAFT
  PENDING_APPROVAL
  APPROVED
  REJECTED
  LOCKED
  EXPORTED
}

enum AutoStopBehavior {
  STOP_ALL
  STOP_DIRECT_ONLY
  PROMPT_OPERATOR
  DO_NOTHING
}

enum LockType {
  MANUAL
  PAYROLL_EXPORT
  AUDIT_REVIEW
  COMPLIANCE_HOLD
  SYSTEM_MAINTENANCE
}

/// Types of security events that can be monitored
enum SecurityEventType {
  AUTH_FAILURE
  PRIVILEGE_ESCALATION
  EMERGENCY_ACCESS
  UNUSUAL_PATTERN
  MULTIPLE_SESSIONS
  PERMISSION_DENIED
  SUSPICIOUS_IP
  SESSION_HIJACK
  BRUTE_FORCE
  ACCOUNT_LOCKOUT
  DATA_EXPORT
  ADMIN_ACTION
  SYSTEM_ACCESS
}

/// Severity levels for security events
enum SecuritySeverity {
  LOW
  MEDIUM
  HIGH
  CRITICAL
}

/// Types of audit reports that can be generated
enum ReportType {
  USER_ACCESS
  PERMISSION_CHANGES
  SECURITY_EVENTS
  SESSION_ANALYTICS
  COMPLIANCE_SOX
  COMPLIANCE_GDPR
  COMPLIANCE_ISO27001
  USAGE_ANALYTICS
  TREND_ANALYSIS
}

/// Status of report generation
enum ReportStatus {
  GENERATING
  COMPLETED
  FAILED
  EXPIRED
}

/// Types of permission changes that can occur
enum PermissionChangeType {
  ROLE_ASSIGNED
  ROLE_REMOVED
  PERMISSION_GRANTED
  PERMISSION_REVOKED
  ROLE_MODIFIED
  SITE_ACCESS_GRANTED
  SITE_ACCESS_REVOKED
  EMERGENCY_OVERRIDE
  BULK_CHANGE
}

enum SsoProviderType {
  SAML
  OIDC
  AZURE_AD
  LDAP
  INTERNAL
}

enum AuthenticationEventType {
  LOGIN
  LOGOUT
  REFRESH
  FAILURE
  PROVIDER_ERROR
  SESSION_TIMEOUT
  FORCED_LOGOUT
}

// ROLE TEMPLATE SYSTEM - GitHub Issue #125

/// Role Template Categories for Manufacturing
enum RoleTemplateCategory {
  PRODUCTION
  QUALITY
  MAINTENANCE
  MANAGEMENT
  ADMINISTRATION
  ENGINEERING
  SAFETY
  COMPLIANCE
  CUSTOM
}

/// Role Template Actions for Audit Trail
enum RoleTemplateAction {
  TEMPLATE_CREATED
  TEMPLATE_UPDATED
  TEMPLATE_DELETED
  TEMPLATE_ACTIVATED
  TEMPLATE_DEACTIVATED
  ROLE_INSTANTIATED
  ROLE_CUSTOMIZED
  PERMISSIONS_MODIFIED
  USER_ASSIGNED
  USER_REMOVED
}

/// Role Template - Master template definition for role configurations
model RoleTemplate {
  id              String                    @id @default(cuid())
  templateCode    String                    @unique
  templateName    String
  description     String?
  category        RoleTemplateCategory
  isActive        Boolean                   @default(true)
  isGlobal        Boolean                   @default(true)
  version         String                    @default("1.0.0")
  metadata        Json?                     // Manufacturing-specific configuration
  createdAt       DateTime                  @default(now())
  updatedAt       DateTime                  @updatedAt
  createdBy       String
  updatedBy       String?

  // Relationships
  permissions     RoleTemplatePermission[]
  instances       RoleTemplateInstance[]
  usageLogs       RoleTemplateUsageLog[]
  creator         User                      @relation("RoleTemplateCreator", fields: [createdBy], references: [id])
  updater         User?                     @relation("RoleTemplateUpdater", fields: [updatedBy], references: [id])

  @@index([templateCode])
  @@index([category])
  @@index([isActive])
  @@index([isGlobal])
  @@map("role_templates")
}

/// Role Template Permissions - Defines permissions included in each template
model RoleTemplatePermission {
  id           String       @id @default(cuid())
  templateId   String
  permissionId String
  isRequired   Boolean      @default(true)
  isOptional   Boolean      @default(false)
  metadata     Json?        // Additional permission context
  createdAt    DateTime     @default(now())

  // Relationships
  template     RoleTemplate @relation(fields: [templateId], references: [id], onDelete: Cascade)
  permission   Permission   @relation(fields: [permissionId], references: [id], onDelete: Cascade)

  @@unique([templateId, permissionId])
  @@index([templateId])
  @@index([permissionId])
  @@map("role_template_permissions")
}

/// Role Template Instance - Tracks when templates are instantiated into actual roles
model RoleTemplateInstance {
  id                String              @id @default(cuid())
  templateId        String
  roleId            String              @unique
  instanceName      String?
  siteId            String?
  customPermissions Json?               // Site-specific permission adjustments
  isActive          Boolean             @default(true)
  instantiatedAt    DateTime            @default(now())
  instantiatedBy    String
  metadata          Json?               // Instance-specific metadata

  // Relationships
  template          RoleTemplate        @relation(fields: [templateId], references: [id])
  role              Role                @relation(fields: [roleId], references: [id], onDelete: Cascade)
  site              Site?               @relation(fields: [siteId], references: [id])
  instantiator      User                @relation(fields: [instantiatedBy], references: [id])
  usageLogs         RoleTemplateUsageLog[]

  @@index([templateId])
  @@index([roleId])
  @@index([siteId])
  @@index([instantiatedBy])
  @@map("role_template_instances")
}

/// Role Template Usage Log - Audit trail for template operations
model RoleTemplateUsageLog {
  id            String                    @id @default(cuid())
  templateId    String?
  instanceId    String?
  action        RoleTemplateAction
  performedBy   String
  targetUserId  String?
  siteId        String?
  details       Json?
  timestamp     DateTime                  @default(now())

  // Relationships
  template      RoleTemplate?             @relation(fields: [templateId], references: [id])
  instance      RoleTemplateInstance?     @relation(fields: [instanceId], references: [id])
  performer     User                      @relation("RoleTemplateLogPerformer", fields: [performedBy], references: [id])
  targetUser    User?                     @relation("RoleTemplateLogTarget", fields: [targetUserId], references: [id])
  site          Site?                     @relation(fields: [siteId], references: [id])

  @@index([templateId])
  @@index([instanceId])
  @@index([performedBy])
  @@index([targetUserId])
  @@index([timestamp])
  @@map("role_template_usage_logs")
}

// TORQUE MANAGEMENT SYSTEM
// Digital torque management for engine assembly operations

/// Torque Specification - defines torque requirements for specific parts/operations
model TorqueSpecification {
  id                    String              @id @default(cuid())
  torqueSpecCode        String              @unique   /// Unique identifier for this torque spec
  name                  String                        /// Human-readable name (e.g., "Turbine Disk TD-9876 Bolts")
  description           String?                       /// Detailed description of the torque specification

  // Torque Requirements
  targetTorque          Float                         /// Target torque value (e.g., 175.0)
  tolerancePlus         Float                         /// Positive tolerance (e.g., 2.0 for +2 Nm)
  toleranceMinus        Float                         /// Negative tolerance (e.g., 2.0 for -2 Nm)
  torqueUnit            String              @default("Nm") /// Units: Nm, ft-lbs, in-lbs

  // Fastener Information
  fastenerType          String                        /// M12x1.5, 1/4-20, etc.
  fastenerGrade         String?                       /// Grade 12.9, Grade 8, etc.
  fastenerCount         Int                           /// Number of fasteners (e.g., 48 bolts)

  // Tightening Method
  tighteningMethod      TorqueMethod        @default(TORQUE_ONLY)
  numberOfPasses        Int                 @default(1)    /// Number of tightening passes
  passPercentages       Json?                         /// [30, 70, 100] for 3-pass tightening

  // Pattern and Sequence
  sequencePattern       TorquePattern       @default(LINEAR)
  customSequence        Json?                         /// Custom sequence array [1,5,3,7,2,6,4,8]

  // Part/Operation Associations
  partId                String?                       /// Associated part (optional)
  operationId           String?                       /// Associated operation (optional)
  routingOperationId    String?                       /// Associated routing operation (optional)
  workCenter            String?                       /// Work center where performed

  // Engineering and Approval
  engineerApprovedBy    String?                       /// Engineer who approved this spec
  engineerApprovedAt    DateTime?                     /// When it was approved
  revision              String              @default("A")  /// Revision level
  effectiveDate         DateTime?                     /// When this spec becomes effective
  expirationDate        DateTime?                     /// When this spec expires

  // Metadata
  isActive              Boolean             @default(true)
  createdAt             DateTime            @default(now())
  updatedAt             DateTime            @updatedAt
  createdBy             String                        /// User who created this spec

  // Relationships
  part                  Part?               @relation(fields: [partId], references: [id])
  operation             Operation?          @relation(fields: [operationId], references: [id])
  routingOperation      RoutingOperation?   @relation(fields: [routingOperationId], references: [id])
  creator               User                @relation("TorqueSpecCreator", fields: [createdBy], references: [id])
  approver              User?               @relation("TorqueSpecApprover", fields: [engineerApprovedBy], references: [id])

  // Related entities
  sequences             TorqueSequence[]
  events                TorqueEvent[]

  @@index([partId])
  @@index([operationId])
  @@index([routingOperationId])
  @@index([isActive])
  @@index([effectiveDate])
  @@map("torque_specifications")
}

/// Torque Sequence - defines the specific bolt tightening sequence and pattern
model TorqueSequence {
  id                    String              @id @default(cuid())
  torqueSpecId          String                        /// Reference to parent torque specification
  sequenceName          String                        /// Name like "Star Pattern" or "Linear Sequence"

  // Sequence Definition
  boltPositions         Json                          /// Array of bolt position definitions
  sequenceOrder         Json                          /// Order array [1,5,3,7,2,6,4,8]
  passNumber            Int                           /// Which pass this sequence applies to (1, 2, 3)
  passPercentage        Float                         /// Percentage of target torque (30, 70, 100)

  // Visual Guidance Data
  visualPattern         Json?                         /// Coordinates/visual representation data
  instructions          String?                       /// Human-readable instructions

  // Metadata
  isActive              Boolean             @default(true)
  createdAt             DateTime            @default(now())
  updatedAt             DateTime            @updatedAt

  // Relationships
  torqueSpec            TorqueSpecification @relation(fields: [torqueSpecId], references: [id], onDelete: Cascade)
  events                TorqueEvent[]

  @@index([torqueSpecId])
  @@index([passNumber])
  @@map("torque_sequences")
}

/// Torque Event - captured actual torque values from digital torque wrenches
model TorqueEvent {
  id                    String              @id @default(cuid())

  // Work Context
  workOrderId           String                        /// Work order being executed
  torqueSpecId          String                        /// Torque specification being followed
  sequenceId            String?                       /// Specific sequence step
  serialNumber          String?                       /// Serial number being assembled

  // Torque Measurement
  actualTorque          Float                         /// Actual measured torque value
  targetTorque          Float                         /// Target torque for this measurement
  tolerancePlus         Float                         /// Upper tolerance limit
  toleranceMinus        Float                         /// Lower tolerance limit
  torqueUnit            String              @default("Nm")

  // Position and Pass Info
  boltPosition          Int                           /// Which bolt/fastener (1-48)
  passNumber            Int                           /// Which tightening pass (1, 2, 3)
  passPercentage        Float                         /// Target percentage for this pass

  // Validation Results
  isInSpec              Boolean                       /// Whether torque is within specification
  deviationPercent      Float?                        /// Percentage deviation from target
  requiresRework        Boolean             @default(false)

  // Digital Tool Information
  digitalWrenchId       String?                       /// ID of the digital torque wrench used
  wrenchSerialNumber    String?                       /// Serial number of the torque wrench
  wrenchCalibrationDate DateTime?                     /// Last calibration date of the wrench

  // Operator and Timing
  operatorId            String                        /// User who performed the torque
  timestamp             DateTime            @default(now()) /// When the torque was applied
  duration              Int?                          /// How long the operation took (seconds)

  // Quality and Approval
  supervisorReviewId    String?                       /// Supervisor who reviewed (for out-of-spec)
  supervisorReviewAt    DateTime?                     /// When supervisor reviewed
  reviewComments        String?                       /// Comments from supervisor review
  reworkRequired        Boolean             @default(false)
  reworkCompleted       Boolean             @default(false)
  reworkBy              String?                       /// User who performed rework
  reworkAt              DateTime?                     /// When rework was completed

  // Metadata
  createdAt             DateTime            @default(now())
  updatedAt             DateTime            @updatedAt

  // Relationships
  workOrder             WorkOrder           @relation(fields: [workOrderId], references: [id])
  torqueSpec            TorqueSpecification @relation(fields: [torqueSpecId], references: [id])
  sequence              TorqueSequence?     @relation(fields: [sequenceId], references: [id])
  operator              User                @relation("TorqueEventOperator", fields: [operatorId], references: [id])
  supervisorReviewer    User?               @relation("TorqueEventSupervisor", fields: [supervisorReviewId], references: [id])
  reworkUser            User?               @relation("TorqueEventRework", fields: [reworkBy], references: [id])

  @@index([workOrderId])
  @@index([torqueSpecId])
  @@index([operatorId])
  @@index([timestamp])
  @@index([isInSpec])
  @@index([serialNumber])
  @@index([boltPosition, passNumber])
  @@map("torque_events")
}

/// Torque Method - how torque is applied
enum TorqueMethod {
  TORQUE_ONLY       /// Standard torque-only method
  TORQUE_ANGLE      /// Torque plus angle method
  TORQUE_TO_YIELD   /// Torque-to-yield method
  ANGLE_ONLY        /// Angle-only method (after snug tight)
}

/// Torque Pattern - bolt tightening sequence pattern
enum TorquePattern {
  LINEAR            /// Sequential: 1, 2, 3, 4, 5, 6, 7, 8
  STAR              /// Star pattern: 1, 5, 3, 7, 2, 6, 4, 8 (opposing bolts)
  SPIRAL            /// Spiral pattern: outward spiral from center
  CROSS             /// Cross pattern: cross-wise tightening
  CUSTOM            /// Custom sequence defined in customSequence field
}

/// Unit types for different measurement categories
enum UnitType {
  QUANTITY        // Count/Each
  MASS           // Weight measurements
  LENGTH         // Distance/dimensional measurements
  VOLUME         // Volume/capacity measurements
  AREA           // Surface area measurements
  TIME           // Time duration measurements
  TEMPERATURE    // Temperature measurements
  PRESSURE       // Pressure measurements
  FORCE          // Force measurements
  ENERGY         // Energy measurements
  POWER          // Power measurements
  VELOCITY       // Speed measurements
  ANGLE          // Angular measurements
  OTHER          // Other measurement types
}

/// System of measurement classification
enum SystemOfMeasure {
  METRIC         // Metric system (SI)
  IMPERIAL       // Imperial/US customary system
  SI             // International System of Units
  OTHER          // Other measurement systems
}

// LIFE-LIMITED PARTS (LLP) SYSTEM

/// LLP criticality levels for safety classification
enum LLPCriticalityLevel {
  SAFETY_CRITICAL     // Must be retired at exact limit - catastrophic failure risk
  MONITORED          // Closely monitored but some tolerance allowed
  TRACKED            // Tracked for maintenance planning
}

/// LLP retirement criteria types
enum LLPRetirementType {
  CYCLES_OR_TIME     // Whichever occurs first (typical)
  CYCLES_ONLY        // Cycles-based retirement only
  TIME_ONLY          // Calendar time-based retirement only
  CYCLES_AND_TIME    // Both must be met
}

/// LLP status for tracking current state
enum LLPStatus {
  ACTIVE             // Currently in service
  RETIRED            // Permanently retired from service
  QUARANTINED        // Temporarily removed pending investigation
  UNDER_REPAIR       // In shop for maintenance/repair
  AWAITING_INSTALL   // Ready for installation
  SCRAPPED           // Destroyed/disposed
}

/// LLP alert severity levels
enum LLPAlertSeverity {
  INFO               // Informational (>80% life remaining)
  WARNING            // Warning (80-90% life consumed)
  CRITICAL           // Critical (90-95% life consumed)
  URGENT             // Urgent (95-100% life consumed)
  EXPIRED            // Past retirement limit
}

/// LLP certification document types
enum LLPCertificationType {
  FORM_1             // Authorized Release Certificate
  MATERIAL_CERT      // Material certification
  TEST_REPORT        // Test results (tensile, hardness, etc.)
  TRACEABILITY_CERT  // OEM traceability certificate
  HEAT_LOT_CERT      // Heat lot certification
  NDT_REPORT         // Non-destructive testing report
  OEM_CERT           // Original equipment manufacturer certification
}

/// Life-Limited Parts life history tracking - complete back-to-birth record
model LLPLifeHistory {
  id                    String               @id @default(cuid())
  serializedPartId      String
  eventType             String               // INSTALL, REMOVE, REPAIR, INSPECT, MANUFACTURE
  eventDate             DateTime
  cyclesAtEvent         Int?                 // Total cycles at this event
  hoursAtEvent          Float?               // Total flight hours at this event
  parentAssemblyId      String?              // Which engine/assembly installed in
  parentSerialNumber    String?              // Serial number of parent assembly
  workOrderId           String?              // Associated work order
  operationId           String?              // Specific operation
  performedBy           String?              // Technician/operator
  location              String?              // Where event occurred
  notes                 String?              // Event-specific notes
  certificationUrls     String[]             // Links to certification documents
  inspectionResults     Json?                // Inspection findings (JSON)
  repairDetails         Json?                // Repair work performed (JSON)
  metadata              Json?                // Additional event metadata
  createdAt             DateTime             @default(now())
  updatedAt             DateTime             @updatedAt

  serializedPart        SerializedPart       @relation(fields: [serializedPartId], references: [id], onDelete: Cascade)

  @@index([serializedPartId])
  @@index([eventDate])
  @@index([eventType])
  @@index([parentAssemblyId])
  @@map("llp_life_history")
}

/// LLP alert management for retirement and inspection notifications
model LLPAlert {
  id                    String               @id @default(cuid())
  serializedPartId      String
  alertType             String               // RETIREMENT_WARNING, INSPECTION_DUE, RETIRED
  severity              LLPAlertSeverity
  triggerCycles         Int?                 // Cycles that triggered the alert
  triggerDate           DateTime?            // Date that triggered the alert
  thresholdPercentage   Float?               // Percentage of life consumed (0-100)
  message               String               // Alert message
  isActive              Boolean              @default(true)
  acknowledgedBy        String?              // Who acknowledged the alert
  acknowledgedAt        DateTime?            // When acknowledged
  resolvedBy            String?              // Who resolved the alert
  resolvedAt            DateTime?            // When resolved
  actionRequired        String?              // Required action description
  dueDate               DateTime?            // When action is due
  escalationLevel       Int                  @default(1)
  notificationsSent     Int                  @default(0)
  metadata              Json?                // Additional alert data
  createdAt             DateTime             @default(now())
  updatedAt             DateTime             @updatedAt

  serializedPart        SerializedPart       @relation(fields: [serializedPartId], references: [id], onDelete: Cascade)

  @@index([serializedPartId])
  @@index([severity])
  @@index([isActive])
  @@index([dueDate])
  @@index([alertType])
  @@map("llp_alerts")
}

/// LLP certification document storage and management
model LLPCertification {
  id                    String               @id @default(cuid())
  serializedPartId      String
  certificationType     LLPCertificationType
  documentName          String               // Original document name
  documentUrl           String               // Storage URL/path
  documentHash          String?              // Document integrity hash
  issuedBy              String?              // Issuing organization
  issuedDate            DateTime?            // When certificate was issued
  expirationDate        DateTime?            // When certificate expires
  certificationNumber   String?              // Certificate number
  batchNumber           String?              // Heat lot/batch number
  testResults           Json?                // Test data (JSON)
  complianceStandards   String[]             // Applicable standards (FAA, EASA, etc.)
  verifiedBy            String?              // Who verified the document
  verifiedAt            DateTime?            // When verified
  isActive              Boolean              @default(true)
  notes                 String?              // Additional notes
  metadata              Json?                // Additional certification data
  createdAt             DateTime             @default(now())
  updatedAt             DateTime             @updatedAt

  serializedPart        SerializedPart       @relation(fields: [serializedPartId], references: [id], onDelete: Cascade)

  @@index([serializedPartId])
  @@index([certificationType])
  @@index([issuedDate])
  @@index([expirationDate])
  @@index([isActive])
  @@map("llp_certifications")
}

// KITTING & MATERIAL STAGING SYSTEM

model Kit {
  id                 String           @id @default(cuid())
  kitNumber          String           @unique
  kitName            String?
  workOrderId        String
  operationId        String?
  assemblyStage      String?          // Fan, Compressor, Combustor, Turbine, Integration
  workCellId         String?
  status             KitStatus        @default(PLANNED)
  priority           KitPriority      @default(NORMAL)

  // Staging information
  stagingLocationId  String?
  stagedAt           DateTime?
  stagedById         String?

  // Issue tracking
  issuedAt           DateTime?
  issuedById         String?
  issuedToId         String?

  // Consumption tracking
  isPartiallyConsumed Boolean         @default(false)
  completionPercent   Float?          @default(0)

  // Return processing
  returnedAt         DateTime?
  returnedById       String?
  returnReason       String?

  // Vendor kitting
  isVendorKit        Boolean          @default(false)
  vendorId           String?
  vendorKitNumber    String?
  vendorReceivedAt   DateTime?

  // Planning and generation
  autoGenerated      Boolean          @default(false)
  generatedFromBOM   Boolean          @default(false)
  scrapFactor        Float?           @default(0.05)  // 5% default scrap allowance

  // Scheduling
  requiredByDate     DateTime?
  plannedStageDate   DateTime?
  plannedIssueDate   DateTime?

  // Audit and compliance
  notes              String?
  createdAt          DateTime         @default(now())
  updatedAt          DateTime         @updatedAt
  createdById        String

  // Relationships
  workOrder          WorkOrder        @relation(fields: [workOrderId], references: [id])
  operation          Operation?       @relation(fields: [operationId], references: [id])
  stagingLocation    StagingLocation? @relation(fields: [stagingLocationId], references: [id])
  createdBy          User             @relation("KitCreatedBy", fields: [createdById], references: [id])
  stagedBy           User?            @relation("KitStagedBy", fields: [stagedById], references: [id])
  issuedBy           User?            @relation("KitIssuedBy", fields: [issuedById], references: [id])
  issuedTo           User?            @relation("KitIssuedTo", fields: [issuedToId], references: [id])
  returnedBy         User?            @relation("KitReturnedBy", fields: [returnedById], references: [id])

  // Child relationships
  kitItems           KitItem[]
  statusHistory      KitStatusHistory[]
  shortageAlerts     KitShortageAlert[]
  vendorKits         VendorKit[]

  @@index([workOrderId])
  @@index([status])
  @@index([stagingLocationId])
  @@index([requiredByDate])
  @@index([operationId])
  @@map("kits")
}

model KitItem {
  id                 String            @id @default(cuid())
  kitId              String
  partId             String?           // For parts
  materialLotId      String?           // For specific material lots
  inventoryId        String?           // For general inventory
  toolId             String?           // For tools and equipment

  // Quantity information
  requiredQuantity   Float
  stagedQuantity     Float             @default(0)
  issuedQuantity     Float             @default(0)
  consumedQuantity   Float             @default(0)
  returnedQuantity   Float             @default(0)
  shortageQuantity   Float             @default(0)

  unitOfMeasure      String
  unitOfMeasureId    String?           // FK to UnitOfMeasure

  // BOM reference
  bomItemId          String?           // Reference to source BOM item
  sequence           Int?              // Picking sequence
  findNumber         String?           // Engineering find number
  referenceDesignator String?          // Component reference

  // Status tracking
  status             KitItemStatus     @default(PLANNED)
  isPicked           Boolean           @default(false)
  isStaged           Boolean           @default(false)
  isIssued           Boolean           @default(false)

  // Location tracking
  pickLocationId     String?
  stagedLocationId   String?

  // Special handling
  isCritical         Boolean           @default(false)
  isHazardous        Boolean           @default(false)
  specialInstructions String?

  // Vendor information
  preferredSupplierId String?
  supplierPartNumber  String?

  // Audit
  notes              String?
  createdAt          DateTime          @default(now())
  updatedAt          DateTime          @updatedAt

  // Relationships
  kit                Kit               @relation(fields: [kitId], references: [id], onDelete: Cascade)
  part               Part?             @relation(fields: [partId], references: [id])
  materialLot        MaterialLot?      @relation(fields: [materialLotId], references: [id])
  inventory          Inventory?        @relation(fields: [inventoryId], references: [id])
  bomItem            BOMItem?          @relation(fields: [bomItemId], references: [id])
  unitOfMeasureRef   UnitOfMeasure?    @relation("KitItemUOM", fields: [unitOfMeasureId], references: [id])

  @@index([kitId])
  @@index([partId])
  @@index([status])
  @@index([isPicked])
  @@index([isStaged])
  @@map("kit_items")
}

model StagingLocation {
  id                 String              @id @default(cuid())
  locationCode       String              @unique
  locationName       String
  description        String?

  // Physical characteristics
  areaId             String?
  zoneCode           String?
  coordinates        String?             // Physical coordinates (x,y,z or GPS)
  maxCapacity        Int?                // Max number of kits
  currentOccupancy   Int                 @default(0)

  // Location type and capabilities
  locationType       StagingLocationType @default(GENERAL)
  securityLevel      SecurityLevel       @default(STANDARD)
  hasClimateControl  Boolean             @default(false)
  hasSecurityCamera  Boolean             @default(false)
  hasAccessControl   Boolean             @default(false)

  // Work cell proximity
  nearWorkCells      String[]            // Array of work cell IDs for optimization
  proximityScore     Float?              // Distance-based scoring for assignment

  // Environmental conditions
  temperatureMin     Float?
  temperatureMax     Float?
  humidityMax        Float?
  isCleanRoom        Boolean             @default(false)
  esdProtected       Boolean             @default(false)

  // Operational status
  isActive           Boolean             @default(true)
  isAvailable        Boolean             @default(true)
  maintenanceMode    Boolean             @default(false)

  // Barcode/RFID integration
  barcodeId          String?
  rfidTagId          String?

  // Audit
  createdAt          DateTime            @default(now())
  updatedAt          DateTime            @updatedAt

  // Relationships
  area               Area?               @relation(fields: [areaId], references: [id])
  kits               Kit[]

  @@index([areaId])
  @@index([locationType])
  @@index([isActive])
  @@index([isAvailable])
  @@map("staging_locations")
}

model KitStatusHistory {
  id              String      @id @default(cuid())
  kitId           String
  fromStatus      KitStatus?
  toStatus        KitStatus
  changedAt       DateTime    @default(now())
  changedById     String
  reason          String?
  notes           String?

  kit             Kit         @relation(fields: [kitId], references: [id], onDelete: Cascade)
  changedBy       User        @relation("KitStatusChanged", fields: [changedById], references: [id])

  @@index([kitId])
  @@index([changedAt])
  @@map("kit_status_history")
}

model KitShortageAlert {
  id              String           @id @default(cuid())
  kitId           String
  kitItemId       String?
  partId          String
  shortageQuantity Float
  requiredByDate  DateTime?
  priority        AlertPriority    @default(NORMAL)
  status          AlertStatus      @default(OPEN)

  // Alert details
  alertMessage    String
  actionRequired  String?
  assignedToId    String?

  // Resolution
  resolvedAt      DateTime?
  resolvedById    String?
  resolution      String?

  createdAt       DateTime         @default(now())
  updatedAt       DateTime         @updatedAt

  kit             Kit              @relation(fields: [kitId], references: [id], onDelete: Cascade)
  part            Part             @relation(fields: [partId], references: [id])
  assignedTo      User?            @relation("ShortageAssigned", fields: [assignedToId], references: [id])
  resolvedBy      User?            @relation("ShortageResolved", fields: [resolvedById], references: [id])

  // New expedite workflow relationships
  expeditRequests ExpeditRequest[]
  resolutionRecord ShortageResolution?

  @@index([kitId])
  @@index([status])
  @@index([priority])
  @@index([requiredByDate])
  @@map("kit_shortage_alerts")
}

// Kitting System Enums
enum KitStatus {
  PLANNED           // Kit created but not yet staged
  STAGING           // Being picked and staged
  STAGED            // Ready for issue at staging location
  ISSUED            // Issued to production
  PARTIAL           // Partially consumed
  CONSUMED          // Fully consumed
  RETURNED          // Returned unused materials
  CANCELLED         // Kit cancelled
  ON_HOLD           // Temporarily on hold
}

enum KitPriority {
  LOW
  NORMAL
  HIGH
  URGENT
  CRITICAL
}

enum KitItemStatus {
  PLANNED           // Item identified but not yet picked
  PICKING           // Being picked from inventory
  PICKED            // Picked and ready for staging
  STAGED            // Staged at kit location
  ISSUED            // Issued with kit
  CONSUMED          // Used in production
  RETURNED          // Returned unused
  SHORT             // Shortage identified
  SUBSTITUTED       // Substituted with alternate part
}

enum StagingLocationType {
  GENERAL           // General purpose staging
  CLEAN_ROOM        // Clean room environment
  HAZMAT            // Hazardous materials
  TOOL_CRIB         // Tool and equipment staging
  VENDOR_KIT        // Vendor-supplied kits
  QUARANTINE        // Quarantine area
  HIGH_VALUE        // High-value items
  BULK_MATERIAL     // Bulk materials
}

enum SecurityLevel {
  OPEN              // Open access
  STANDARD          // Standard security
  RESTRICTED        // Restricted access
  CLASSIFIED        // Classified/secure area
}

enum AlertPriority {
  LOW
  NORMAL
  HIGH
  URGENT
  CRITICAL
}

enum AlertStatus {
  OPEN
  ASSIGNED
  IN_PROGRESS
  RESOLVED
  CLOSED
  CANCELLED
}

// Vendor Kitting Support Models (GitHub Issue #229)

model Vendor {
  id                    String                     @id @default(cuid())
  code                  String                     @unique
  name                  String
  contactEmail          String?
  contactPhone          String?
  address               String?
  qualityRating         Float                      @default(0.0) // 0-100 scale
  onTimeDeliveryRate    Float                      @default(0.0) // 0-100 percentage
  certifications        String[]                   // AS9100, NADCAP, etc.
  approvedParts         String[]                   // Approved part numbers
  isActive              Boolean                    @default(true)
  preferredVendor       Boolean                    @default(false)
  contractStartDate     DateTime?
  contractEndDate       DateTime?
  notes                 String?
  createdAt             DateTime                   @default(now())
  updatedAt             DateTime                   @updatedAt

  // Relationships
  vendorKits            VendorKit[]
  performanceMetrics    VendorPerformanceMetric[]

  // Expedite workflow relationships
  expeditRequests       ExpeditRequest[]
  supplierCommunications SupplierCommunication[]
  preferredSupplierAnalytics PartShortageAnalytics[] @relation("PreferredSupplier")
  bestPerformingAnalytics PartShortageAnalytics[]    @relation("BestPerformingSupplier")

  @@index([code])
  @@index([isActive])
  @@index([preferredVendor])
  @@map("vendors")
}

model VendorKit {
  id                    String                     @id @default(cuid())
  vendorId              String
  vendorKitNumber       String                     // Vendor's internal kit ID
  kitId                 String?                    // Link to internal Kit if applicable
  requestId             String                     @unique // Unique request identifier
  partNumbers           String[]                   // Parts included in this vendor kit
  quantityOrdered       Int
  quantityReceived      Int                        @default(0)
  unitCost              Float?
  totalCost             Float?
  currency              String                     @default("USD")    // Legacy field (to be deprecated)
  currencyId            String?                                       // FK to Currency
  status                VendorKitStatus            @default(REQUESTED)
  priority              VendorKitPriority          @default(NORMAL)
  requiredDate          DateTime
  promisedDate          DateTime?
  actualShipDate        DateTime?
  actualReceiveDate     DateTime?
  trackingNumber        String?
  shippingMethod        String?
  deliveryNotes         String?
  qualityRequirements   String?                    // Special quality or certification requirements
  createdAt             DateTime                   @default(now())
  updatedAt             DateTime                   @updatedAt

  // Relationships
  vendor                Vendor                     @relation(fields: [vendorId], references: [id])
  kit                   Kit?                       @relation(fields: [kitId], references: [id])
  items                 VendorKitItem[]
  inspections           VendorKitInspection[]
  history               VendorKitHistory[]
  currencyRef           Currency?                  @relation("VendorKitCurrency", fields: [currencyId], references: [id])

  @@index([vendorId])
  @@index([kitId])
  @@index([status])
  @@index([requiredDate])
  @@index([requestId])
  @@map("vendor_kits")
}

model VendorKitItem {
  id                    String                     @id @default(cuid())
  vendorKitId           String
  partId                String
  partNumber            String                     // Vendor's part number (may differ from internal)
  description           String?
  quantityOrdered       Float
  quantityReceived      Float                      @default(0)
  unitOfMeasure         String
  unitOfMeasureId       String?
  unitCost              Float?
  totalCost             Float?
  lotNumber             String?
  serialNumbers         String[]                   // For serialized parts
  certificationRequired Boolean                    @default(false)
  inspectionRequired    Boolean                    @default(false)
  status                VendorKitItemStatus        @default(ORDERED)
  notes                 String?
  createdAt             DateTime                   @default(now())
  updatedAt             DateTime                   @updatedAt

  // Relationships
  vendorKit             VendorKit                  @relation(fields: [vendorKitId], references: [id])
  part                  Part                       @relation(fields: [partId], references: [id])
  unitOfMeasureRef      UnitOfMeasure?             @relation("VendorKitItemUOM", fields: [unitOfMeasureId], references: [id])

  @@index([vendorKitId])
  @@index([partId])
  @@index([status])
  @@index([unitOfMeasureId])
  @@map("vendor_kit_items")
}

model VendorKitInspection {
  id                    String                     @id @default(cuid())
  vendorKitId           String
  inspectorId           String?
  inspectionType        VendorInspectionType
  inspectionDate        DateTime                   @default(now())
  result                VendorInspectionResult
  conformingQuantity    Int                        @default(0)
  nonConformingQuantity Int                        @default(0)
  notes                 String?
  correctionRequired    Boolean                    @default(false)
  correctionNotes       String?
  certificatesReceived  Boolean                    @default(false)
  attachments           String[]                   // File paths or URLs
  createdAt             DateTime                   @default(now())
  updatedAt             DateTime                   @updatedAt

  // Relationships
  vendorKit             VendorKit                  @relation(fields: [vendorKitId], references: [id])
  inspector             User?                      @relation(fields: [inspectorId], references: [id])

  @@index([vendorKitId])
  @@index([inspectorId])
  @@index([inspectionDate])
  @@index([result])
  @@map("vendor_kit_inspections")
}

model VendorKitHistory {
  id                    String                     @id @default(cuid())
  vendorKitId           String
  userId                String?
  action                VendorKitAction
  fromStatus            VendorKitStatus?
  toStatus              VendorKitStatus?
  notes                 String?
  timestamp             DateTime                   @default(now())
  metadata              Json?                      // Additional context data

  // Relationships
  vendorKit             VendorKit                  @relation(fields: [vendorKitId], references: [id])
  user                  User?                      @relation(fields: [userId], references: [id])

  @@index([vendorKitId])
  @@index([userId])
  @@index([timestamp])
  @@index([action])
  @@map("vendor_kit_history")
}

model VendorPerformanceMetric {
  id                    String                     @id @default(cuid())
  vendorId              String
  metricType            VendorMetricType
  metricPeriod          DateTime                   // Start of measurement period
  periodType            VendorMetricPeriod         @default(MONTHLY)
  value                 Float
  target                Float?
  unit                  String?                    // %, days, count, etc.
  notes                 String?
  calculatedAt          DateTime                   @default(now())

  // Relationships
  vendor                Vendor                     @relation(fields: [vendorId], references: [id])

  @@index([vendorId])
  @@index([metricType])
  @@index([metricPeriod])
  @@index([periodType])
  @@map("vendor_performance_metrics")
}

// Vendor Kitting Enums

enum VendorKitStatus {
  REQUESTED
  ACKNOWLEDGED
  IN_PRODUCTION
  SHIPPED
  RECEIVED
  INSPECTING
  ACCEPTED
  REJECTED
  CANCELLED
}

enum VendorKitPriority {
  LOW
  NORMAL
  HIGH
  URGENT
  EXPEDITE
}

enum VendorKitItemStatus {
  ORDERED
  CONFIRMED
  IN_PRODUCTION
  SHIPPED
  RECEIVED
  INSPECTED
  ACCEPTED
  REJECTED
}

enum VendorInspectionType {
  RECEIVING
  FIRST_ARTICLE
  SAMPLING
  FULL_INSPECTION
  CERTIFICATION_REVIEW
  DIMENSIONAL
  MATERIAL_VERIFICATION
}

enum VendorInspectionResult {
  PASS
  PASS_WITH_DEVIATION
  FAIL
  PENDING
  WAIVED
}

enum VendorKitAction {
  CREATED
  REQUESTED
  ACKNOWLEDGED
  PRODUCTION_STARTED
  SHIPPED
  RECEIVED
  INSPECTION_STARTED
  INSPECTION_COMPLETED
  ACCEPTED
  REJECTED
  CANCELLED
  STATUS_UPDATED
  NOTES_ADDED
}

enum VendorMetricType {
  ON_TIME_DELIVERY
  QUALITY_RATING
  COST_PERFORMANCE
  LEAD_TIME
  DEFECT_RATE
  DELIVERY_PERFORMANCE
  RESPONSIVENESS
  CERTIFICATION_COMPLIANCE
}

enum VendorMetricPeriod {
  WEEKLY
  MONTHLY
  QUARTERLY
  YEARLY
}

// ====================================================================
// KIT SHORTAGE & EXPEDITE WORKFLOW MODELS
// Supporting automatic shortage detection, notification, and expedite workflow
// ====================================================================

model ExpeditRequest {
  id                    String               @id @default(cuid())
  shortageAlertId       String?              // Link to original shortage alert
  partId                String
  requiredQuantity      Float
  urgencyLevel          ExpeditUrgency       @default(NORMAL)
  requestedByDate       DateTime

  // Request details
  justification         String
  impactAssessment      String?              // Business impact description
  costImpact            Float?               // Estimated cost of delay
  alternativesSuggested String[]             // List of alternative parts considered

  // Request lifecycle
  status                ExpeditStatus        @default(REQUESTED)
  requestedById         String
  approvedById          String?
  approvedAt            DateTime?
  rejectedAt            DateTime?
  rejectionReason       String?

  // Supplier coordination
  vendorId              String?
  vendorResponse        String?
  vendorCommitmentDate  DateTime?
  estimatedDeliveryDate DateTime?
  actualDeliveryDate    DateTime?

  // Cost tracking
  expediteFee           Float?
  totalCost             Float?
  approvedCost          Float?

  // Resolution
  resolvedAt            DateTime?
  resolution            ExpeditResolution?
  resolutionNotes       String?

  createdAt             DateTime             @default(now())
  updatedAt             DateTime             @updatedAt

  // Relationships
  shortageAlert         KitShortageAlert?    @relation(fields: [shortageAlertId], references: [id])
  part                  Part                 @relation(fields: [partId], references: [id])
  requestedBy           User                 @relation("ExpeditRequestedBy", fields: [requestedById], references: [id])
  approvedBy            User?                @relation("ExpeditApprovedBy", fields: [approvedById], references: [id])
  vendor                Vendor?              @relation(fields: [vendorId], references: [id])

  // Child relationships
  communications        SupplierCommunication[]
  statusHistory         ExpeditStatusHistory[]
  resolutions           ShortageResolution[]

  @@index([shortageAlertId])
  @@index([partId])
  @@index([status])
  @@index([urgencyLevel])
  @@index([requestedByDate])
  @@index([vendorId])
  @@map("expedite_requests")
}

model SupplierCommunication {
  id                    String               @id @default(cuid())
  expeditRequestId      String?              // Optional: for expedite-related communication
  vendorId              String
  partId                String?              // Part this communication relates to

  // Communication details
  communicationType     CommunicationType
  direction             CommunicationDirection
  subject               String
  message               String
  priority              CommunicationPriority @default(NORMAL)

  // Contact information
  contactName           String?
  contactEmail          String?
  contactPhone          String?

  // Response tracking
  responseRequired      Boolean              @default(false)
  responseDeadline      DateTime?
  responseReceived      Boolean              @default(false)
  responseDate          DateTime?
  responseMessage       String?

  // Delivery tracking
  deliveryCommitment    DateTime?            // Supplier's delivery commitment
  confirmationReceived  Boolean              @default(false)

  // Status
  status                CommunicationStatus  @default(SENT)

  // Audit
  sentById              String?
  sentAt                DateTime?
  readAt                DateTime?

  createdAt             DateTime             @default(now())
  updatedAt             DateTime             @updatedAt

  // Relationships
  expeditRequest        ExpeditRequest?      @relation(fields: [expeditRequestId], references: [id])
  vendor                Vendor               @relation(fields: [vendorId], references: [id])
  part                  Part?                @relation(fields: [partId], references: [id])
  sentBy                User?                @relation(fields: [sentById], references: [id])

  @@index([expeditRequestId])
  @@index([vendorId])
  @@index([partId])
  @@index([status])
  @@index([sentAt])
  @@index([responseDeadline])
  @@map("supplier_communications")
}

model ShortageResolution {
  id                    String               @id @default(cuid())
  shortageAlertId       String               @unique // Each shortage can only have one resolution
  expeditRequestId      String?              // If resolved via expedite

  // Resolution details
  resolutionType        ResolutionType_      // How the shortage was resolved
  resolutionDate        DateTime             @default(now())
  resolvedById          String

  // Alternative part usage
  alternativePartId     String?              // If resolved using alternative part
  substitutionApproved  Boolean              @default(false)
  substitutionReason    SubstitutionReason?
  engineeringApproval   String?              // Engineering approval reference

  // Partial kit handling
  partialKitReleased    Boolean              @default(false)
  partialQuantity       Float?               // Quantity released in partial kit
  blockedOperations     String[]             // Operations blocked by shortage

  // Supply resolution
  supplierUsed          String?              // Supplier that resolved shortage
  actualDeliveryDate    DateTime?
  quantityReceived      Float?
  receivedCondition     String?              // GOOD, DAMAGED, PARTIAL, etc.

  // Cost impact
  expediteCost          Float?
  totalAdditionalCost   Float?
  laborImpactHours      Float?               // Labor hours lost due to shortage

  // Quality tracking
  qualityImpact         Boolean              @default(false)
  qualityNotes          String?

  // Lessons learned
  rootCause             String?
  preventiveActions     String?
  supplierFeedback      String?

  notes                 String?
  createdAt             DateTime             @default(now())
  updatedAt             DateTime             @updatedAt

  // Relationships
  shortageAlert         KitShortageAlert     @relation(fields: [shortageAlertId], references: [id])
  expeditRequest        ExpeditRequest?      @relation(fields: [expeditRequestId], references: [id])
  alternativePart       Part?                @relation("AlternativePartUsed", fields: [alternativePartId], references: [id])
  resolvedBy            User                 @relation(fields: [resolvedById], references: [id])

  @@index([shortageAlertId])
  @@index([expeditRequestId])
  @@index([resolutionType])
  @@index([resolutionDate])
  @@index([alternativePartId])
  @@map("shortage_resolutions")
}

model ExpeditStatusHistory {
  id                    String               @id @default(cuid())
  expeditRequestId      String
  fromStatus            ExpeditStatus?
  toStatus              ExpeditStatus
  changedById           String?
  reason                String?
  notes                 String?
  metadata              Json?                // Additional context data
  changedAt             DateTime             @default(now())

  // Relationships
  expeditRequest        ExpeditRequest       @relation(fields: [expeditRequestId], references: [id])
  changedBy             User?                @relation(fields: [changedById], references: [id])

  @@index([expeditRequestId])
  @@index([changedAt])
  @@map("expedite_status_history")
}

model PartShortageAnalytics {
  id                    String               @id @default(cuid())
  partId                String
  analysisDate          DateTime             @default(now())

  // Shortage frequency
  totalShortages        Int                  @default(0)
  shortagesLast30Days   Int                  @default(0)
  shortagesLast90Days   Int                  @default(0)
  averageShortageQuantity Float?

  // Lead time analysis
  averageLeadTimeDays   Float?
  supplierCount         Int                  @default(0)
  preferredSupplierId   String?

  // Cost impact
  totalExpediteCosts    Float?
  averageExpediteCost   Float?
  totalLaborImpactHours Float?

  // Resolution patterns
  mostCommonResolution  ResolutionType_?
  averageResolutionDays Float?
  alternativePartsUsed  String[]             // List of alternative part IDs used

  // Supplier performance
  bestPerformingSupplierId String?
  supplierOnTimeRate    Float?               // Best supplier's on-time delivery %

  // Recommendations
  recommendedAction     String?              // AUTO_REORDER, INCREASE_SAFETY_STOCK, etc.
  recommendedSafetyStock Float?
  recommendedLeadTime   Int?                 // Days

  // Next analysis
  nextAnalysisDate      DateTime?

  createdAt             DateTime             @default(now())
  updatedAt             DateTime             @updatedAt

  // Relationships
  part                  Part                 @relation(fields: [partId], references: [id])
  preferredSupplier     Vendor?              @relation("PreferredSupplier", fields: [preferredSupplierId], references: [id])
  bestPerformingSupplier Vendor?             @relation("BestPerformingSupplier", fields: [bestPerformingSupplierId], references: [id])

  @@index([partId])
  @@index([analysisDate])
  @@index([totalShortages])
  @@index([shortagesLast30Days])
  @@map("part_shortage_analytics")
}

// ====================================================================
// KIT SHORTAGE & EXPEDITE WORKFLOW ENUMS
// ====================================================================

enum ExpeditUrgency {
  LOW               // Standard expedite request
  NORMAL            // Normal urgency
  HIGH              // High priority
  CRITICAL          // Critical path impact
  EMERGENCY         // Emergency/safety impact
}

enum ExpeditStatus {
  REQUESTED         // Initial request created
  PENDING_APPROVAL  // Awaiting management approval
  APPROVED          // Approved for expedite
  REJECTED          // Request rejected
  VENDOR_CONTACTED  // Supplier has been contacted
  VENDOR_RESPONDED  // Supplier responded with commitment
  IN_TRANSIT        // Material in transit
  DELIVERED         // Material delivered
  RESOLVED          // Shortage resolved
  CANCELLED         // Request cancelled
}

enum ExpeditResolution {
  DELIVERED_ON_TIME     // Expedite successful, delivered on time
  DELIVERED_LATE        // Delivered but late
  ALTERNATIVE_USED      // Resolved using alternative part
  PARTIAL_DELIVERY      // Partial delivery resolved shortage
  CANCELLED_NOT_NEEDED  // Cancelled as no longer needed
  CANCELLED_TOO_LATE    // Cancelled as delivery too late
  VENDOR_UNABLE        // Vendor unable to expedite
}

enum CommunicationType {
  EMAIL
  PHONE_CALL
  SMS
  PORTAL_MESSAGE
  FAX
  LETTER
  VIDEO_CALL
  IN_PERSON
}

enum CommunicationDirection {
  OUTBOUND    // We sent to supplier
  INBOUND     // Supplier sent to us
}

enum CommunicationPriority {
  LOW
  NORMAL
  HIGH
  URGENT
}

enum CommunicationStatus {
  DRAFT       // Being composed
  SENT        // Sent to supplier
  DELIVERED   // Confirmed delivered
  READ        // Confirmed read by supplier
  RESPONDED   // Supplier responded
  FAILED      // Failed to deliver
  EXPIRED     // Response deadline expired
}

enum ResolutionType_ {
  EXPEDITE_DELIVERED    // Resolved via expedited delivery
  ALTERNATIVE_PART      // Resolved using alternative part
  PARTIAL_KIT_RELEASE   // Resolved via partial kit release
  RESCHEDULED           // Work order rescheduled
  CANCELLED             // Work order cancelled
  SUPPLIER_CHANGED      // Different supplier used
  INVENTORY_FOUND       // Material found in other location
  ENGINEERING_WAIVER    // Engineering waiver granted
}

// BUILD RECORD & ELECTRONIC BUILD BOOK ENUMS

enum BuildRecordStatus {
  DRAFT               // Build record created but not started
  ACTIVE              // Build in progress
  ON_HOLD             // Build temporarily stopped
  COMPLETE            // Build completed, pending final approval
  APPROVED            // Build approved and finalized
  CANCELLED           // Build cancelled
  REWORK_REQUIRED     // Build requires rework
}

enum FinalDisposition {
  ACCEPTED            // Engine accepted for delivery
  REJECTED            // Engine rejected, cannot be delivered
  REWORK_REQUIRED     // Engine requires rework before acceptance
  CONDITIONAL_ACCEPT  // Accepted with conditions/limitations
  CUSTOMER_HOLD       // Customer-requested hold
}

enum OperationStatus {
  NOT_STARTED         // Operation not yet started
  IN_PROGRESS         // Operation currently being performed
  COMPLETE            // Operation completed successfully
  ON_HOLD             // Operation temporarily stopped
  SKIPPED             // Operation skipped with approval
  FAILED              // Operation failed, requires attention
  REWORK              // Operation requires rework
}

enum DeviationType {
  PART_SUBSTITUTION   // Different part used than specified
  DIMENSION_DEVIATION // Dimensional measurements out of spec
  PROCESS_DEVIATION   // Process performed differently than specified
  MATERIAL_DEVIATION  // Different material used
  TOOL_DEVIATION      // Different tool/fixture used
  SEQUENCE_DEVIATION  // Operations performed in different sequence
  SPECIFICATION_DEVIATION // Spec requirements not met
  DOCUMENTATION_DEVIATION // Missing or incorrect documentation
  QUALITY_DEVIATION   // Quality standards not met
  TIME_DEVIATION      // Significant time variance from plan
  ENVIRONMENTAL_DEVIATION // Environmental conditions outside spec
  SAFETY_DEVIATION    // Safety procedures not followed
  OTHER               // Other type of deviation
}

enum DeviationCategory {
  CRITICAL            // Critical deviation affecting safety/performance
  MAJOR               // Major deviation affecting functionality
  MINOR               // Minor deviation with minimal impact
  COSMETIC            // Cosmetic deviation with no functional impact
}

enum DeviationSeverity {
  LOW                 // Low impact, minimal concern
  MEDIUM              // Medium impact, requires attention
  HIGH                // High impact, requires immediate action
  CRITICAL            // Critical impact, stop work until resolved
}

enum DeviationStatus {
  OPEN                // Deviation identified, awaiting review
  UNDER_REVIEW        // Deviation being reviewed by engineering
  APPROVED            // Deviation approved for use-as-is
  REJECTED            // Deviation rejected, corrective action required
  CLOSED              // Deviation resolved and closed
  ESCALATED           // Deviation escalated to higher authority
}

enum DeviationDisposition {
  USE_AS_IS           // Use the deviated item as-is
  REPAIR              // Repair the deviated item
  REWORK              // Rework the deviated item
  SCRAP               // Scrap the deviated item
  RETURN_TO_VENDOR    // Return item to vendor
  CONDITIONAL_ACCEPT  // Accept with conditions
  WAIVER              // Grant waiver for deviation
  ENGINEERING_REVIEW  // Requires engineering evaluation
}

enum PhotoType {
  BEFORE              // Before operation photo
  AFTER               // After operation photo
  INSPECTION          // Quality inspection photo
  DEVIATION           // Deviation documentation photo
  ASSEMBLY            // Assembly progress photo
  DAMAGE              // Damage documentation photo
  REPAIR              // Repair documentation photo
  CALIBRATION         // Calibration verification photo
  SETUP               // Setup/configuration photo
  TOOLING             // Tooling/fixture photo
  MATERIAL_CERT       // Material certification photo
  SERIAL_NUMBER       // Serial number documentation photo
  TORQUE_VERIFICATION // Torque verification photo
  DIMENSIONAL         // Dimensional inspection photo
  FUNCTIONAL_TEST     // Functional test photo
  FINAL_ASSEMBLY      // Final assembly photo
  PACKAGING           // Packaging photo
  GENERAL             // General documentation photo
}

enum BuildRecordDocumentType {
  MATERIAL_CERT       // Material certification
  TEST_REPORT         // Test report
  CALIBRATION_CERT    // Calibration certificate
  INSPECTION_REPORT   // Inspection report
  NCR_DOCUMENT        // Non-conformance report
  ENGINEERING_DRAWING // Engineering drawing
  WORK_INSTRUCTION    // Work instruction
  PROCESS_SPEC        // Process specification
  QUALITY_PLAN        // Quality plan
  VENDOR_CERT         // Vendor certification
  HEAT_TREAT_CERT     // Heat treatment certificate
  CHEMICAL_ANALYSIS   // Chemical analysis report
  DIMENSIONAL_REPORT  // Dimensional inspection report
  FUNCTIONAL_TEST     // Functional test report
  TORQUE_CHART        // Torque verification chart
  PHOTO_PACKAGE       // Photo documentation package
  BUILD_RECORD        // Build record document
  SHIPPING_DOCUMENT   // Shipping documentation
  CUSTOMER_SPEC       // Customer specification
  REGULATORY_CERT     // Regulatory certification
  OTHER               // Other document type
}

enum BuildSignatureType {
  OPERATOR            // Operator signature
  INSPECTOR           // Quality inspector signature
  ENGINEER            // Engineering signature
  QUALITY             // Quality manager signature
  SUPERVISOR          // Supervisor signature
  CUSTOMER            // Customer signature
  REGULATORY          // Regulatory authority signature
  FINAL_APPROVAL      // Final build approval signature
}

enum SignatureLevel {
  OPERATION           // Operation-level signature
  BUILD_RECORD        // Build record level signature
  FINAL_APPROVAL      // Final approval signature
  DEVIATION_APPROVAL  // Deviation approval signature
  QUALITY_RELEASE     // Quality release signature
  CUSTOMER_ACCEPTANCE // Customer acceptance signature
}

// Saviynt Identity Governance Integration Models (Issue #204)

model SaviyntUserMapping {
  id              String    @id @default(cuid())
  userId          String    @unique // FK to User
  saviyntUserId   String    @unique
  saviyntUsername String    @unique
  provisionedAt   DateTime  @default(now())
  lastSyncAt      DateTime?
  syncStatus      SaviyntSyncStatus @default(PENDING)
  attributes      Json?     // Additional user attributes from Saviynt
  isActive        Boolean   @default(true)
  createdAt       DateTime  @default(now())
  updatedAt       DateTime  @updatedAt
  user            User      @relation(fields: [userId], references: [id], onDelete: Cascade)

  @@index([userId])
  @@index([saviyntUserId])
  @@index([syncStatus])
  @@index([lastSyncAt])
  @@map("saviynt_user_mappings")
}

model SaviyntRoleMapping {
  id                String    @id @default(cuid())
  roleId            String    // FK to Role
  saviyntRoleId     String
  saviyntRoleName   String
  mappingType       SaviyntMappingType @default(AUTOMATIC)
  conditions        Json?     // Mapping conditions and rules
  isActive          Boolean   @default(true)
  lastSyncAt        DateTime?
  createdAt         DateTime  @default(now())
  updatedAt         DateTime  @updatedAt
  role              Role      @relation(fields: [roleId], references: [id], onDelete: Cascade)

  @@unique([roleId, saviyntRoleId])
  @@index([roleId])
  @@index([saviyntRoleId])
  @@index([mappingType])
  @@map("saviynt_role_mappings")
}

model SaviyntSyncLog {
  id               String    @id @default(cuid())
  syncType         SaviyntSyncType
  entityType       SaviyntEntityType
  entityId         String?   // User ID, Role ID, etc.
  saviyntEntityId  String?   // Corresponding Saviynt entity ID
  operation        SaviyntOperation
  status           SaviyntSyncStatus
  requestPayload   Json?
  responsePayload  Json?
  errorMessage     String?
  errorCode        String?
  retryCount       Int       @default(0)
  startedAt        DateTime  @default(now())
  completedAt      DateTime?
  duration         Int?      // Duration in milliseconds
  triggeredBy      String    // User ID or system process
  syncBatchId      String?   // Group related sync operations

  @@index([syncType])
  @@index([entityType])
  @@index([status])
  @@index([startedAt])
  @@index([syncBatchId])
  @@map("saviynt_sync_logs")
}

model SaviyntWebhookEvent {
  id              String    @id @default(cuid())
  eventType       String    // Saviynt event type
  eventSubtype    String?   // Additional event classification
  entityType      SaviyntEntityType
  entityId        String    // Saviynt entity ID
  eventPayload    Json      // Full webhook payload
  processedAt     DateTime?
  processingStatus SaviyntSyncStatus @default(PENDING)
  errorMessage    String?
  mesEntityId     String?   // Corresponding MES entity ID after processing
  retryCount      Int       @default(0)
  receivedAt      DateTime  @default(now())

  @@index([eventType])
  @@index([entityType])
  @@index([processingStatus])
  @@index([receivedAt])
  @@map("saviynt_webhook_events")
}

model SaviyntAccessCertification {
  id                    String    @id @default(cuid())
  certificationId       String    @unique // Saviynt certification ID
  campaignName          String
  certificationName     String
  entityType            SaviyntEntityType
  entityId              String    // User ID, Role ID, etc.
  saviyntEntityId       String    // Corresponding Saviynt entity
  accessType            String    // Type of access being certified
  accessDetails         Json      // Detailed access information
  certifier             String    // Who needs to certify
  certifierType         String    // Manager, Security, etc.
  status                SaviyntCertificationStatus @default(PENDING)
  dueDate               DateTime
  certifiedAt           DateTime?
  certifiedBy           String?   // Actual certifier
  certificationDecision String?   // APPROVE, REVOKE, etc.
  comments              String?
  riskScore             Float?
  createdAt             DateTime  @default(now())
  updatedAt             DateTime  @updatedAt

  @@index([certificationId])
  @@index([entityType])
  @@index([status])
  @@index([dueDate])
  @@index([certifier])
  @@map("saviynt_access_certifications")
}

model SaviyntConfiguration {
  id                String    @id @default(cuid())
  configKey         String    @unique
  configValue       Json
  description       String?
  isEncrypted       Boolean   @default(false)
  lastModifiedBy    String
  createdAt         DateTime  @default(now())
  updatedAt         DateTime  @updatedAt

  @@index([configKey])
  @@map("saviynt_configurations")
}

// Saviynt Integration Enums

enum SaviyntSyncStatus {
  PENDING
  IN_PROGRESS
  COMPLETED
  FAILED
  PARTIAL
  SKIPPED
}

enum SaviyntSyncType {
  SCHEDULED
  REAL_TIME
  MANUAL
  WEBHOOK
  BULK_IMPORT
}

enum SaviyntEntityType {
  USER
  ROLE
  ACCOUNT
  ENTITLEMENT
  APPLICATION
  ORGANIZATION
}

enum SaviyntOperation {
  CREATE
  UPDATE
  DELETE
  PROVISION
  DEPROVISION
  SYNC
  VALIDATE
}

enum SaviyntMappingType {
  AUTOMATIC
  MANUAL
  CONDITIONAL
  HYBRID
}

enum SaviyntCertificationStatus {
  PENDING
  APPROVED
  REJECTED
  EXPIRED
  CANCELLED
}

// OAuth 2.0/OpenID Connect (OIDC) Integration (Issue #132)

/// OAuth 2.0/OpenID Connect Configuration
/// Dedicated OIDC provider configuration separate from generic SSO
model OidcConfig {
  id                    String      @id @default(cuid())
  name                  String      @unique
  clientId              String
  clientSecret          String
  issuer                String
  discoveryUrl          String?
  authorizationEndpoint String?
  tokenEndpoint         String?
  userinfoEndpoint      String?
  jwksUri               String?
  scopes                String[]    @default(["openid", "profile", "email"])
  responseType          String      @default("code")
  responseMode          String      @default("query")
  usePkce               Boolean     @default(true)
  claimsMapping         Json?
  groupClaimsPath       String?
  isActive              Boolean     @default(true)
  createdAt             DateTime    @default(now())
  updatedAt             DateTime    @updatedAt

  // Relations
  sessions              OidcSession[]
  authStates            OidcAuthState[]

  @@index([isActive])
  @@map("oidc_configs")
}

/// OAuth User Sessions
/// Track OIDC authentication sessions and tokens
model OidcSession {
  id                String     @id @default(cuid())
  userId            String
  sub               String
  accessToken       String?
  refreshToken      String?
  idToken           String?
  tokenType         String     @default("Bearer")
  expiresAt         DateTime?
  refreshExpiresAt  DateTime?
  configId          String
  scopes            String[]
  createdAt         DateTime   @default(now())

  // Relations
  user              User       @relation(fields: [userId], references: [id], onDelete: Cascade)
  config            OidcConfig @relation(fields: [configId], references: [id], onDelete: Cascade)

  @@index([userId])
  @@index([configId])
  @@index([expiresAt])
  @@map("oidc_sessions")
}

/// Authorization State Tracking
/// PKCE and CSRF protection for OAuth flows
model OidcAuthState {
  id            String     @id @default(cuid())
  state         String     @unique
  codeVerifier  String?
  nonce         String?
  redirectUri   String?
  configId      String
  expiresAt     DateTime   @default(now())
  createdAt     DateTime   @default(now())

  // Relations
  config        OidcConfig @relation(fields: [configId], references: [id], onDelete: Cascade)

  @@index([state])
  @@index([configId])
  @@index([expiresAt])
  @@map("oidc_auth_states")
}

// SAML 2.0 Integration (Issue #131)

/// SAML 2.0 Configuration
/// Dedicated SAML provider configuration for enterprise SSO
model SamlConfig {
  id                    String        @id @default(cuid())
  name                  String        @unique
  entityId              String        @unique
  ssoUrl                String
  sloUrl                String?
  idpMetadataUrl        String?
  idpMetadata           String?
  certificate           String
  privateKey            String
  signRequests          Boolean       @default(true)
  signAssertions        Boolean       @default(false)
  encryptAssertions     Boolean       @default(false)
  nameIdFormat          String        @default("urn:oasis:names:tc:SAML:1.1:nameid-format:emailAddress")
  attributeMapping      Json?
  clockTolerance        Int           @default(60)
  isActive              Boolean       @default(true)
  createdAt             DateTime      @default(now())
  updatedAt             DateTime      @updatedAt

  // Relations
  sessions              SamlSession[]
  authRequests          SamlAuthRequest[]

  @@index([isActive])
  @@index([entityId])
  @@map("saml_configs")
}

/// SAML User Sessions
/// Track SAML authentication sessions and assertions
model SamlSession {
  id                String      @id @default(cuid())
  userId            String
  sessionIndex      String?
  nameId            String
  nameIdFormat      String
  assertionId       String      @unique
  configId          String
  attributes        Json?
  expiresAt         DateTime?
  createdAt         DateTime    @default(now())

  // Relations
  user              User        @relation(fields: [userId], references: [id], onDelete: Cascade)
  config            SamlConfig  @relation(fields: [configId], references: [id], onDelete: Cascade)

  @@index([userId])
  @@index([configId])
  @@index([sessionIndex])
  @@index([expiresAt])
  @@map("saml_sessions")
}

/// SAML Authentication Request Tracking
/// Track outgoing SAML AuthnRequests for security and correlation
model SamlAuthRequest {
  id              String      @id @default(cuid())
  requestId       String      @unique
  relayState      String?
  destination     String
  issueInstant    DateTime
  configId        String
  expiresAt       DateTime
  createdAt       DateTime    @default(now())

  // Relations
  config          SamlConfig  @relation(fields: [configId], references: [id], onDelete: Cascade)

  @@index([requestId])
  @@index([configId])
  @@index([expiresAt])
  @@map("saml_auth_requests")
}

// Part Interchangeability & Substitution Group Framework (Issue #223)

/// Part Interchangeability Groups
/// Groups of parts that can be substituted for each other under specific conditions
model PartInterchangeabilityGroup {
  id                    String                         @id @default(cuid())
  name                  String                         @unique
  description           String?
  groupType             InterchangeabilityType         @default(TWO_WAY)
  category              String?                        // Optional categorization (e.g., "Fasteners", "Connectors")
  engineeringBasis      String?                        // Form/Fit/Function documentation
  complianceStandard    String?                        // e.g., "AS9100", "ISO 9001"
  effectiveDate         DateTime                       @default(now())
  obsoleteDate          DateTime?
  isActive              Boolean                        @default(true)
  createdAt             DateTime                       @default(now())
  updatedAt             DateTime                       @updatedAt
  createdBy             String

  // Relations
  creator               User                           @relation("InterchangeabilityGroupCreator", fields: [createdBy], references: [id])
  partSubstitutions     PartSubstitution[]
  approvals             InterchangeabilityApproval[]
  auditLogs             InterchangeabilityAuditLog[]

  @@index([groupType])
  @@index([isActive])
  @@index([effectiveDate])
  @@index([createdBy])
  @@map("part_interchangeability_groups")
}

/// Part Substitution Rules
/// Specific substitution relationships between parts within interchangeability groups
model PartSubstitution {
  id                         String                        @id @default(cuid())
  groupId                    String
  primaryPartId              String
  substitutePartId           String
  substitutionType           SubstitutionType              @default(ALTERNATE)
  direction                  SubstitutionDirection         @default(TWO_WAY)
  priority                   Int                           @default(1) // Lower numbers = higher priority
  effectiveDate              DateTime                      @default(now())
  obsoleteDate               DateTime?
  quantityRatio              Float                         @default(1.0) // Substitute quantity per primary quantity
  notes                      String?
  engineeringJustification   String?                       // Technical basis for substitution
  testingReference           String?                       // Reference to validation testing
  restrictionConditions      String?                       // Any usage restrictions
  isActive                   Boolean                       @default(true)
  createdAt                  DateTime                      @default(now())
  updatedAt                  DateTime                      @updatedAt
  createdBy                  String

  // Relations
  group                      PartInterchangeabilityGroup   @relation(fields: [groupId], references: [id], onDelete: Cascade)
  primaryPart                Part                          @relation("PrimaryPartSubstitutions", fields: [primaryPartId], references: [id])
  substitutePart             Part                          @relation("SubstitutePartSubstitutions", fields: [substitutePartId], references: [id])
  creator                    User                          @relation("PartSubstitutionCreator", fields: [createdBy], references: [id])
  workOrderSubstitutions     WorkOrderPartSubstitution[]

  @@unique([groupId, primaryPartId, substitutePartId])
  @@index([groupId])
  @@index([primaryPartId])
  @@index([substitutePartId])
  @@index([priority])
  @@index([isActive])
  @@index([effectiveDate])
  @@map("part_substitutions")
}

/// Interchangeability Approval Workflow
/// Engineering approval process for declaring part interchangeability
model InterchangeabilityApproval {
  id                    String                        @id @default(cuid())
  groupId               String
  partId                String?                       // Specific part if approval is part-specific
  approvalType          InterchangeabilityApprovalType @default(GROUP_APPROVAL)
  status                InterchangeabilityApprovalStatus @default(PENDING)
  requestedBy           String
  approvedBy            String?
  approvalDate          DateTime?
  rejectionReason       String?
  engineeringEvidence   String?                       // Documentation of testing/analysis
  riskAssessment        String?                       // Risk analysis documentation
  complianceNotes       String?                       // AS9100/regulatory compliance notes
  attachments           Json?                         // File references or metadata
  effectiveDate         DateTime?
  expirationDate        DateTime?
  comments              String?
  isActive              Boolean                       @default(true)
  createdAt             DateTime                      @default(now())
  updatedAt             DateTime                      @updatedAt

  // Relations
  group                 PartInterchangeabilityGroup   @relation(fields: [groupId], references: [id], onDelete: Cascade)
  part                  Part?                         @relation("PartApprovals", fields: [partId], references: [id])
  requester             User                          @relation("ApprovalRequester", fields: [requestedBy], references: [id])
  approver              User?                         @relation("ApprovalApprover", fields: [approvedBy], references: [id])

  @@index([groupId])
  @@index([partId])
  @@index([status])
  @@index([requestedBy])
  @@index([approvedBy])
  @@index([createdAt])
  @@map("interchangeability_approvals")
}

/// Work Order Part Substitution Log
/// Track actual substitutions made during production
model WorkOrderPartSubstitution {
  id                    String                        @id @default(cuid())
  workOrderId           String
  operationId           String?
  originalPartId        String
  substitutedPartId     String
  substitutionRuleId    String?                       // Reference to PartSubstitution rule used
  quantity              Float
  reason                SubstitutionReason            @default(ENGINEERING_APPROVED)
  justification         String?
  approvedBy            String?
  substitutionDate      DateTime                      @default(now())
  notes                 String?
  serialNumbers         String[]                      // Track specific serial numbers if applicable
  auditTrail            Json?                         // Additional audit information
  createdBy             String
  createdAt             DateTime                      @default(now())

  // Relations
  workOrder             WorkOrder                     @relation(fields: [workOrderId], references: [id])
  operation             Operation?                    @relation(fields: [operationId], references: [id])
  originalPart          Part                          @relation("OriginalPartSubstitutions", fields: [originalPartId], references: [id])
  substitutedPart       Part                          @relation("SubstitutedPartSubstitutions", fields: [substitutedPartId], references: [id])
  substitutionRule      PartSubstitution?             @relation(fields: [substitutionRuleId], references: [id])
  approver              User?                         @relation("SubstitutionApprover", fields: [approvedBy], references: [id])
  creator               User                          @relation("SubstitutionCreator", fields: [createdBy], references: [id])

  @@index([workOrderId])
  @@index([operationId])
  @@index([originalPartId])
  @@index([substitutedPartId])
  @@index([substitutionDate])
  @@index([createdBy])
  @@map("work_order_part_substitutions")
}

/// Interchangeability Audit Log
/// Comprehensive audit trail for all interchangeability-related changes
model InterchangeabilityAuditLog {
  id                    String                        @id @default(cuid())
  groupId               String?
  substitutionId        String?
  approvalId            String?
  action                AuditAction
  entityType            String                        // "group", "substitution", "approval", etc.
  entityId              String                        // ID of the affected entity
  previousValues        Json?                         // Snapshot of values before change
  newValues             Json?                         // Snapshot of values after change
  reason                String?
  performedBy           String
  performedAt           DateTime                      @default(now())
  ipAddress             String?
  userAgent             String?
  sessionId             String?

  // Relations
  group                 PartInterchangeabilityGroup?  @relation(fields: [groupId], references: [id])
  performer             User                          @relation("AuditLogPerformer", fields: [performedBy], references: [id])

  @@index([groupId])
  @@index([substitutionId])
  @@index([action])
  @@index([entityType])
  @@index([performedBy])
  @@index([performedAt])
  @@map("interchangeability_audit_logs")
}

// Enums for Part Interchangeability Framework

enum InterchangeabilityType {
  TWO_WAY      // Parts are fully interchangeable (A ↔ B)
  ONE_WAY      // Directional interchangeability (A → B but not B → A)
  CONDITIONAL  // Interchangeable under specific conditions
}

enum SubstitutionType {
  PRIMARY      // Original/preferred part
  ALTERNATE    // Approved alternate part
  SUBSTITUTE   // Temporary substitute
  OBSOLETE     // Obsolete part being replaced
}

enum SubstitutionDirection {
  TWO_WAY      // Bidirectional substitution (A ↔ B)
  ONE_WAY      // Unidirectional substitution (A → B only)
}

enum InterchangeabilityApprovalType {
  GROUP_APPROVAL    // Approval for entire interchangeability group
  PART_APPROVAL     // Approval for specific part within group
  SUBSTITUTION_RULE // Approval for specific substitution rule
}

enum InterchangeabilityApprovalStatus {
  PENDING
  IN_REVIEW
  APPROVED
  REJECTED
  EXPIRED
  WITHDRAWN
}

enum SubstitutionReason {
  ENGINEERING_APPROVED  // Pre-approved engineering substitution
  SHORTAGE             // Material shortage substitution
  OBSOLESCENCE         // Obsolete part replacement
  COST_REDUCTION       // Cost optimization substitution
  QUALITY_IMPROVEMENT  // Quality improvement substitution
  EMERGENCY            // Emergency substitution
  CUSTOMER_REQUESTED   // Customer-specific substitution
}

enum AuditAction {
  CREATE
  UPDATE
  DELETE
  APPROVE
  REJECT
  ACTIVATE
  DEACTIVATE
  SUBSTITUTE
}

// ============================================================================
// ICD SYSTEM ENUMS (Issue #224)
// ============================================================================

/// Interface Control Document Status
enum ICDStatus {
  DRAFT           // Initial creation, not yet released
  UNDER_REVIEW    // Technical review in progress
  PENDING_APPROVAL // Awaiting approval from stakeholders
  APPROVED        // Approved and active
  RELEASED        // Released for production use
  SUPERSEDED      // Replaced by newer version
  OBSOLETE        // No longer valid
  WITHDRAWN       // Removed due to issues
}

/// Interface Type Categories per ASME Y14.24
enum InterfaceType {
  MECHANICAL      // Physical connections, mounting, dimensions, loads
  ELECTRICAL      // Connectors, signals, power, grounding
  FLUID           // Hydraulic and pneumatic connections
  PNEUMATIC       // Air/gas connections
  THERMAL         // Heat transfer, cooling interfaces
  DATA            // Communication protocols, data formats
  OPTICAL         // Fiber optic, laser interfaces
  STRUCTURAL      // Load bearing, attachment points
  ENVIRONMENTAL   // Sealing, contamination control
  SOFTWARE        // API, protocol interfaces
}

/// Interface Direction/Flow
enum InterfaceDirection {
  BIDIRECTIONAL   // Two-way interface
  INPUT_ONLY      // Receives only
  OUTPUT_ONLY     // Provides only
  CONFIGURABLE    // Direction can be configured
}

/// Interface Criticality Level
enum InterfaceCriticality {
  CRITICAL        // Safety/mission critical
  MAJOR           // Significant impact if failed
  MINOR           // Limited impact
  INFORMATIONAL   // Non-critical monitoring
}

/// Interface Verification Method
enum VerificationMethod {
  ANALYSIS        // Mathematical/analytical verification
  INSPECTION      // Visual/dimensional inspection
  TEST            // Physical testing required
  DEMONSTRATION   // Functional demonstration
  SIMILARITY      // Similar to proven interface
}

/// Interface Compliance Status
enum ComplianceStatus {
  COMPLIANT       // Meets all requirements
  NON_COMPLIANT   // Fails requirements
  CONDITIONALLY_COMPLIANT // Meets with conditions
  UNDER_EVALUATION // Compliance being assessed
  NOT_APPLICABLE  // Requirements don't apply
}

/// Effectivity Type for Interface Changes
enum InterfaceEffectivityType {
  IMMEDIATE       // Effective immediately
  SERIAL_NUMBER   // Effective at specific serial
  DATE            // Effective at specific date
  LOT_NUMBER      // Effective for specific lot
  WORK_ORDER      // Effective for specific work order
  CONFIGURATION   // Effective for configuration
}

// ============================================================================
// ICD SYSTEM MODELS (Issue #224)
// ============================================================================

/// Interface Control Document - Master record defining interface specifications
model InterfaceControlDocument {
  id                    String                      @id @default(cuid())
  persistentUuid        String                      @default(uuid()) // MBE compliance UUID
  icdNumber             String                      @unique // e.g., "ICD-ENG-001"
  icdName               String                      // Human-readable name
  title                 String                      // Official title
  description           String?                     // Detailed description

  // Version and Control
  version               String                      // e.g., "1.0", "2.1"
  revisionLevel         String?                     // Revision within version
  status                ICDStatus                   @default(DRAFT)

  // Interface Classification
  interfaceType         InterfaceType
  interfaceDirection    InterfaceDirection          @default(BIDIRECTIONAL)
  criticality           InterfaceCriticality        @default(MINOR)

  // Standards and Compliance
  applicableStandards   String[]                    // e.g., ["SAE AIR6181A", "ASME Y14.24"]
  complianceNotes       String?                     // Compliance-specific notes

  // Effectivity Management
  effectiveDate         DateTime?                   // When this ICD becomes effective
  expirationDate        DateTime?                   // When this ICD expires
  effectivityType       InterfaceEffectivityType?  // How effectivity is managed
  effectivityValue      String?                     // Specific effectivity value

  // Approval and Ownership
  ownerId               String?                     // Responsible engineer
  ownerName             String?                     // Engineer name
  ownerDepartment       String?                     // Department
  approvedById          String?                     // Who approved
  approvedDate          DateTime?                   // When approved
  reviewCycle           Int?                        // Review cycle in months
  nextReviewDate        DateTime?                   // Next scheduled review

  // Documentation
  documentationUrl      String?                     // Link to detailed docs
  drawingReferences     String[]                    // Related drawing numbers
  specificationRefs     String[]                    // Related specifications

  // Metadata
  isActive              Boolean                     @default(true)
  createdAt             DateTime                    @default(now())
  updatedAt             DateTime                    @updatedAt
  createdById           String?
  lastModifiedById      String?

  // Relationships
  requirements          InterfaceRequirement[]      // Detailed requirements
  implementingParts     ICDPartImplementation[]     // Parts that implement
  consumingAssemblies   ICDPartConsumption[]        // Assemblies that consume
  parentInterfaces      ICDRelation[]               @relation("ParentICD")
  childInterfaces       ICDRelation[]               @relation("ChildICD")
  versions              ICDVersion[]                // Version history
  history               ICDHistory[]                // Change history
  attachments           ICDAttachment[]             // Supporting documents
  complianceChecks      ICDComplianceCheck[]        // Compliance validations
  changeRequests        ICDChangeRequest[]          // Change requests

  @@index([icdNumber])
  @@index([status])
  @@index([interfaceType])
  @@index([criticality])
  @@index([version])
  @@index([effectiveDate])
  @@index([persistentUuid])
  @@index([isActive])
  @@map("interface_control_documents")
}

/// Interface Requirements - Detailed technical requirements for interfaces
model InterfaceRequirement {
  id                    String                      @id @default(cuid())
  icdId                 String                      // Parent ICD
  requirementId         String                      // e.g., "REQ-001"
  category              String                      // e.g., "Form", "Fit", "Function"
  subcategory           String?                     // More specific categorization

  // Requirement Details
  title                 String                      // Short description
  description           String                      // Detailed requirement text
  specification         String?                     // Technical specification
  tolerance             String?                     // Acceptable tolerances
  units                 String?                     // Units of measurement

  // Values and Limits
  nominalValue          String?                     // Nominal/target value
  minimumValue          String?                     // Minimum acceptable
  maximumValue          String?                     // Maximum acceptable
  testConditions        String?                     // Test/operating conditions

  // Verification
  verificationMethod    VerificationMethod          @default(INSPECTION)
  verificationProcedure String?                     // How to verify compliance
  acceptanceCriteria    String?                     // What constitutes pass/fail

  // Traceability
  parentRequirementId   String?                     // Parent requirement
  flowdownFrom          String[]                    // Source requirements
  rationale             String?                     // Why this requirement exists

  // Priority and Impact
  priority              String                      @default("MEDIUM") // HIGH, MEDIUM, LOW
  safetyRelated         Boolean                     @default(false)
  missionCritical       Boolean                     @default(false)

  // Metadata
  isActive              Boolean                     @default(true)
  createdAt             DateTime                    @default(now())
  updatedAt             DateTime                    @updatedAt

  // Relationships
  icd                   InterfaceControlDocument    @relation(fields: [icdId], references: [id], onDelete: Cascade)
  parentRequirement     InterfaceRequirement?       @relation("RequirementHierarchy", fields: [parentRequirementId], references: [id])
  childRequirements     InterfaceRequirement[]      @relation("RequirementHierarchy")
  complianceChecks      ICDComplianceCheck[]        // Compliance results

  @@index([icdId])
  @@index([category])
  @@index([priority])
  @@index([safetyRelated])
  @@index([parentRequirementId])
  @@unique([icdId, requirementId])
  @@map("interface_requirements")
}

/// ICD-Part Implementation - Links ICDs to parts that implement the interface
model ICDPartImplementation {
  id                    String                      @id @default(cuid())
  icdId                 String                      // Interface being implemented
  partId                String                      // Part implementing interface

  // Implementation Details
  implementationType    String                      // e.g., "DIRECT", "ADAPTER", "EMULATION"
  implementationNotes   String?                     // Implementation-specific notes
  configurationDetails  Json?                       // Configuration parameters

  // Compliance Status
  complianceStatus      ComplianceStatus            @default(UNDER_EVALUATION)
  lastComplianceCheck   DateTime?                   // When last verified
  complianceNotes       String?                     // Compliance details

  // Effectivity
  effectiveDate         DateTime?                   // When implementation is effective
  expirationDate        DateTime?                   // When implementation expires
  effectivityCondition  String?                     // Specific conditions

  // Metadata
  isActive              Boolean                     @default(true)
  createdAt             DateTime                    @default(now())
  updatedAt             DateTime                    @updatedAt

  // Relationships
  icd                   InterfaceControlDocument    @relation(fields: [icdId], references: [id], onDelete: Cascade)
  part                  Part                        @relation("PartICDImplementations", fields: [partId], references: [id], onDelete: Cascade)

  @@index([icdId])
  @@index([partId])
  @@index([complianceStatus])
  @@unique([icdId, partId])
  @@map("icd_part_implementations")
}

/// ICD-Part Consumption - Links ICDs to assemblies/parts that consume the interface
model ICDPartConsumption {
  id                    String                      @id @default(cuid())
  icdId                 String                      // Interface being consumed
  partId                String                      // Assembly/part consuming interface

  // Consumption Details
  consumptionType       String                      // e.g., "DIRECT", "THROUGH_ADAPTER", "OPTIONAL"
  quantityRequired      Int?                        @default(1) // How many instances needed
  consumptionNotes      String?                     // Consumption-specific notes
  alternativeOptions    String[]                    // Alternative interfaces accepted

  // Requirements
  isRequired            Boolean                     @default(true) // Is this interface mandatory
  isCritical            Boolean                     @default(false) // Is it critical to operation
  failureMode           String?                     // What happens if interface fails

  // Effectivity
  effectiveDate         DateTime?                   // When consumption is effective
  expirationDate        DateTime?                   // When consumption expires
  effectivityCondition  String?                     // Specific conditions

  // Metadata
  isActive              Boolean                     @default(true)
  createdAt             DateTime                    @default(now())
  updatedAt             DateTime                    @updatedAt

  // Relationships
  icd                   InterfaceControlDocument    @relation(fields: [icdId], references: [id], onDelete: Cascade)
  part                  Part                        @relation("PartICDConsumptions", fields: [partId], references: [id], onDelete: Cascade)

  @@index([icdId])
  @@index([partId])
  @@index([isRequired])
  @@unique([icdId, partId])
  @@map("icd_part_consumptions")
}

/// ICD Relations - Hierarchical and dependency relationships between ICDs
model ICDRelation {
  id                    String                      @id @default(cuid())
  parentIcdId           String                      // Parent/containing interface
  childIcdId            String                      // Child/contained interface

  // Relationship Details
  relationType          String                      // e.g., "CONTAINS", "DEPENDS_ON", "SIMILAR_TO"
  relationDescription   String?                     // Description of relationship
  dependencyType        String?                     // e.g., "HARD", "SOFT", "OPTIONAL"

  // Flow and Direction
  dataFlowDirection     String?                     // e.g., "BIDIRECTIONAL", "PARENT_TO_CHILD"
  interfacePriority     Int?                        // Priority/order of interface

  // Metadata
  isActive              Boolean                     @default(true)
  createdAt             DateTime                    @default(now())
  updatedAt             DateTime                    @updatedAt

  // Relationships
  parentIcd             InterfaceControlDocument    @relation("ParentICD", fields: [parentIcdId], references: [id], onDelete: Cascade)
  childIcd              InterfaceControlDocument    @relation("ChildICD", fields: [childIcdId], references: [id], onDelete: Cascade)

  @@index([parentIcdId])
  @@index([childIcdId])
  @@index([relationType])
  @@unique([parentIcdId, childIcdId, relationType])
  @@map("icd_relations")
}

/// ICD Version History - Tracks versions and changes to ICDs
model ICDVersion {
  id                    String                      @id @default(cuid())
  icdId                 String                      // Parent ICD
  versionNumber         String                      // Version number

  // Version Details
  versionType           String                      // e.g., "MAJOR", "MINOR", "PATCH"
  changeDescription     String                      // What changed in this version
  changeReason          String?                     // Why the change was made
  changeCategory        String[]                    // Categories of changes

  // Approval and Release
  createdDate           DateTime                    @default(now())
  approvedDate          DateTime?                   // When this version was approved
  releasedDate          DateTime?                   // When this version was released
  supersededDate        DateTime?                   // When this version was superseded

  // People
  createdById           String?                     // Who created this version
  approvedById          String?                     // Who approved this version

  // Version Content (snapshot)
  versionData           Json?                       // Snapshot of ICD data at this version

  // Metadata
  isActive              Boolean                     @default(true)

  // Relationships
  icd                   InterfaceControlDocument    @relation(fields: [icdId], references: [id], onDelete: Cascade)

  @@index([icdId])
  @@index([versionNumber])
  @@index([createdDate])
  @@unique([icdId, versionNumber])
  @@map("icd_versions")
}

/// ICD History - Audit trail of all changes to ICDs
model ICDHistory {
  id                    String                      @id @default(cuid())
  icdId                 String                      // ICD that changed

  // Change Details
  actionType            String                      // e.g., "CREATE", "UPDATE", "APPROVE", "RELEASE"
  fieldChanged          String?                     // Specific field that changed
  oldValue              String?                     // Previous value
  newValue              String?                     // New value
  changeDescription     String?                     // Description of change

  // Context
  changeReason          String?                     // Why change was made
  impactAssessment      String?                     // Impact of the change
  relatedEcoId          String?                     // Related ECO if applicable

  // People and Timing
  changedAt             DateTime                    @default(now())
  changedById           String?                     // Who made the change
  changedByName         String?                     // Name of person who changed

  // Metadata
  sessionId             String?                     // Session identifier
  ipAddress             String?                     // IP address of change
  userAgent             String?                     // Browser/client info

  // Relationships
  icd                   InterfaceControlDocument    @relation(fields: [icdId], references: [id], onDelete: Cascade)
  relatedEco            EngineeringChangeOrder?     @relation("ICDHistoryECO", fields: [relatedEcoId], references: [id])

  @@index([icdId])
  @@index([actionType])
  @@index([changedAt])
  @@index([changedById])
  @@index([relatedEcoId])
  @@map("icd_history")
}

/// ICD Attachments - Supporting documents and files for ICDs
model ICDAttachment {
  id                    String                      @id @default(cuid())
  icdId                 String                      // Parent ICD

  // File Details
  fileName              String                      // Original filename
  fileSize              Int?                        // File size in bytes
  fileType              String?                     // MIME type
  fileExtension         String?                     // File extension

  // Storage
  storageUrl            String?                     // URL/path to file
  storageKey            String?                     // Storage system key
  checksum              String?                     // File integrity checksum

  // Classification
  documentType          String                      // e.g., "DRAWING", "SPECIFICATION", "TEST_REPORT"
  category              String?                     // Additional categorization
  securityLevel         String?                     @default("INTERNAL") // Security classification

  // Metadata
  description           String?                     // Description of attachment
  version               String?                     // Document version
  isActive              Boolean                     @default(true)
  uploadedAt            DateTime                    @default(now())
  uploadedById          String?                     // Who uploaded

  // Relationships
  icd                   InterfaceControlDocument    @relation(fields: [icdId], references: [id], onDelete: Cascade)

  @@index([icdId])
  @@index([documentType])
  @@index([isActive])
  @@map("icd_attachments")
}

/// ICD Compliance Checks - Records of interface compliance verification
model ICDComplianceCheck {
  id                    String                      @id @default(cuid())
  icdId                 String                      // ICD being checked
  requirementId         String?                     // Specific requirement checked
  partId                String?                     // Part being checked

  // Check Details
  checkType             String                      // e.g., "DESIGN_REVIEW", "TEST", "INSPECTION"
  checkMethod           VerificationMethod          @default(INSPECTION)
  checkProcedure        String?                     // How the check was performed

  // Results
  complianceStatus      ComplianceStatus            @default(UNDER_EVALUATION)
  checkResult           String                      // e.g., "PASS", "FAIL", "CONDITIONAL"
  actualValue           String?                     // Measured/observed value
  expectedValue         String?                     // Required/expected value
  variance              String?                     // Difference from expected

  // Documentation
  testResults           Json?                       // Detailed test results
  evidenceUrl           String?                     // Link to evidence/documentation
  checkNotes            String?                     // Additional notes
  nonComplianceReason   String?                     // Why non-compliant
  correctiveAction      String?                     // What to do to fix

  // People and Timing
  checkDate             DateTime                    @default(now())
  checkedById           String?                     // Who performed check
  checkedByName         String?                     // Name of checker
  reviewedById          String?                     // Who reviewed results
  reviewedDate          DateTime?                   // When reviewed

  // Next Actions
  nextCheckDate         DateTime?                   // When next check due
  reCheckRequired       Boolean                     @default(false)
  escalationRequired    Boolean                     @default(false)

  // Metadata
  isActive              Boolean                     @default(true)

  // Relationships
  icd                   InterfaceControlDocument    @relation(fields: [icdId], references: [id], onDelete: Cascade)
  requirement           InterfaceRequirement?       @relation(fields: [requirementId], references: [id])
  part                  Part?                       @relation("PartICDComplianceChecks", fields: [partId], references: [id])

  @@index([icdId])
  @@index([requirementId])
  @@index([partId])
  @@index([complianceStatus])
  @@index([checkDate])
  @@index([nextCheckDate])
  @@map("icd_compliance_checks")
}

/// ICD Change Requests - Requests for changes to existing ICDs
model ICDChangeRequest {
  id                    String                      @id @default(cuid())
  icdId                 String                      // ICD to be changed
  requestNumber         String                      @unique // e.g., "ICR-001"

  // Request Details
  title                 String                      // Brief description
  description           String                      // Detailed description
  requestType           String                      // e.g., "CORRECTION", "ENHANCEMENT", "CLARIFICATION"
  priority              String                      @default("MEDIUM") // HIGH, MEDIUM, LOW

  // Change Details
  proposedChange        String                      // What should change
  changeReason          String                      // Why change is needed
  alternativesConsidered String?                    // Other options considered

  // Impact Analysis
  impactAnalysis        Json?                       // Structured impact analysis
  affectedParts         String[]                    // Parts that might be affected
  affectedAssemblies    String[]                    // Assemblies that might be affected
  estimatedEffort       String?                     // Effort to implement
  riskAssessment        String?                     // Risks of making change

  // Requestor Information
  requestorId           String?                     // Who requested
  requestorName         String                      // Requestor name
  requestorDept         String?                     // Department
<<<<<<< HEAD
=======
  requestorDeptId       String?                     // Department ID
>>>>>>> 941ebc59
  requestorEmail        String?                     // Contact email
  requestDate           DateTime                    @default(now())

  // Status and Approval
  status                String                      @default("SUBMITTED") // SUBMITTED, UNDER_REVIEW, APPROVED, REJECTED, IMPLEMENTED
  reviewerId            String?                     // Who is reviewing
  reviewerNotes         String?                     // Reviewer comments
  reviewDate            DateTime?                   // When reviewed
  approvalRequired      Boolean                     @default(true)
  approvedById          String?                     // Who approved
  approvedDate          DateTime?                   // When approved

  // Implementation
  implementationPlan    String?                     // How to implement
  implementationDate    DateTime?                   // When implemented
  implementedById       String?                     // Who implemented
  relatedEcoId          String?                     // Related ECO if created

  // Metadata
  isActive              Boolean                     @default(true)
  createdAt             DateTime                    @default(now())
  updatedAt             DateTime                    @updatedAt

  // Relationships
  icd                   InterfaceControlDocument    @relation(fields: [icdId], references: [id], onDelete: Cascade)
  relatedEco            EngineeringChangeOrder?     @relation("ICDChangeRequestECO", fields: [relatedEcoId], references: [id])
<<<<<<< HEAD
=======
  requestorDepartment   Department?                 @relation("ICDChangeRequestDept", fields: [requestorDeptId], references: [id])
>>>>>>> 941ebc59

  @@index([icdId])
  @@index([requestNumber])
  @@index([status])
  @@index([priority])
  @@index([requestDate])
  @@index([relatedEcoId])
<<<<<<< HEAD
  @@map("icd_change_requests")
=======
  @@index([requestorDeptId])
  @@map("icd_change_requests")
}

// ============================================================================
// LOCATION MANAGEMENT SYSTEM
// ============================================================================

/// Location hierarchy types for warehouse and manufacturing environments
enum LocationType {
  WAREHOUSE       // Top-level warehouse building
  BUILDING        // Manufacturing/office building
  FLOOR           // Floor within a building
  ZONE            // Zone within a floor (e.g., Zone A, Zone B)
  AISLE           // Aisle within a zone
  ROW             // Row within an aisle
  BIN             // Storage bin/slot
  SHELF           // Shelf within a bin
  WORKSTATION     // Manufacturing workstation
  STORAGE_AREA    // General storage area
  STAGING_AREA    // Material staging area
  QUARANTINE_AREA // Quality quarantine area
  SHIPPING_DOCK   // Shipping/outbound dock
  RECEIVING_DOCK  // Receiving/inbound dock
  INSPECTION_AREA // Quality inspection area
  REWORK_AREA     // Rework/repair area
  SCRAP_AREA      // Scrap holding area
  TOOL_CRIB       // Tool storage area
  OFFICE          // Office space
  OTHER           // Other location types
}

/// Hierarchical location model for warehouse management and material tracking
model Location {
  id                    String       @id @default(cuid())
  locationCode          String       @unique          // e.g., "WH-A-01-B-05"
  locationName          String                        // e.g., "Warehouse A, Floor 1, Zone B, Bin 5"
  description           String?                       // Additional description
  locationType          LocationType                  // Type of location (warehouse, zone, bin, etc.)

  // Hierarchical relationships
  parentLocationId      String?
  parentLocation        Location?    @relation("LocationHierarchy", fields: [parentLocationId], references: [id])
  childLocations        Location[]   @relation("LocationHierarchy")

  // Site/Area integration
  siteId                String?
  site                  Site?        @relation(fields: [siteId], references: [id])
  areaId                String?
  area                  Area?        @relation(fields: [areaId], references: [id])

  // Capacity management
  capacityValue         Decimal?                      // Storage capacity value
  capacityUnitOfMeasureId String?                     // Capacity unit (e.g., cubic feet, pallets)
  capacityUnitOfMeasure UnitOfMeasure? @relation("LocationCapacityUOM", fields: [capacityUnitOfMeasureId], references: [id])
  currentUtilization    Decimal?     @default(0)     // Current utilization percentage

  // Physical dimensions
  length                Decimal?                      // Length dimension
  width                 Decimal?                      // Width dimension
  height                Decimal?                      // Height dimension
  dimensionUnitOfMeasureId String?                    // Dimension unit (e.g., feet, meters)
  dimensionUnitOfMeasure UnitOfMeasure? @relation("LocationDimensionUOM", fields: [dimensionUnitOfMeasureId], references: [id])

  // Operational attributes
  isActive              Boolean      @default(true)   // Location is active/available
  allowMixedParts       Boolean      @default(true)   // Allow different parts in same location
  requiresEnvironmentalControl Boolean @default(false) // Special environmental requirements
  temperature           Decimal?                      // Temperature requirement
  humidity              Decimal?                      // Humidity requirement

  // Contact and responsibility
  contactPhone          String?                       // Contact phone for location
  contactEmail          String?                       // Contact email for location

  // Audit fields
  createdAt             DateTime     @default(now())
  updatedAt             DateTime     @updatedAt

  // Relations to entities using this location
  materialLots          MaterialLot[]                 // Materials stored at this location
  inventoryRecords      Inventory[]                   // Inventory records for this location
  serializedParts       SerializedPart[]              // Serialized parts at this location

  // Location change history (from/to relationships)
  materialStateHistoryFrom MaterialStateHistory[] @relation("FromLocation")
  materialStateHistoryTo   MaterialStateHistory[] @relation("ToLocation")

  @@index([locationCode])
  @@index([locationType])
  @@index([parentLocationId])
  @@index([siteId])
  @@index([areaId])
  @@index([isActive])
  @@index([capacityUnitOfMeasureId])
  @@index([dimensionUnitOfMeasureId])
  @@map("locations")
}

// ============================================================================
// CURRENCY MANAGEMENT SYSTEM - ISO 4217 COMPLIANT
// ============================================================================

/// Source of exchange rate data for tracking and audit purposes
enum ExchangeRateSource {
  MANUAL_ENTRY        // Manually entered by user
  BANK_FEED          // From bank API feed
  FINANCIAL_SERVICE  // From financial service (e.g., XE, OANDA)
  ERP_SYSTEM         // From integrated ERP system
  CENTRAL_BANK       // From central bank feeds
  MARKETPLACE        // From marketplace/trading platform
}

// ============================================================================
// ANDON SYSTEM ENUMS (GitHub Issue #171)
// ============================================================================

/// Severity levels for Andon alerts
enum AndonSeverity {
  CRITICAL
  HIGH
  MEDIUM
  LOW
}

/// Priority levels for Andon alerts
enum AndonPriority {
  URGENT
  HIGH
  NORMAL
  LOW
}

/// Status of Andon alerts through their lifecycle
enum AndonAlertStatus {
  OPEN
  ACKNOWLEDGED
  IN_PROGRESS
  ESCALATED
  RESOLVED
  CLOSED
  CANCELLED
}

/// ISO 4217 compliant currency lookup table for standardizing multi-currency operations
model Currency {
  id                    String       @id @default(cuid())

  // ISO 4217 Standard Fields
  currencyCode          String       @unique          // e.g., "USD", "EUR", "GBP"
  currencyName          String                        // e.g., "US Dollar", "Euro", "British Pound"
  currencySymbol        String?                       // e.g., "$", "€", "£"
  numericCode           String?      @unique          // ISO 4217 numeric code e.g., "840"
  minorUnit             Int          @default(2)      // Decimal places e.g., 2 for USD, 0 for JPY

  // Regional and Display Information
  region                String?                       // e.g., "North America", "Europe"
  country               String?                       // Primary country e.g., "United States"
  displayFormat         String?                       // e.g., "$1,234.56", "€1.234,56"

  // Operational Attributes
  isActive              Boolean      @default(true)   // Currency is actively used
  isBaseCurrency        Boolean      @default(false)  // System base currency (typically USD)
  allowFractional       Boolean      @default(true)   // Allow fractional amounts

  // Audit Fields
  createdAt             DateTime     @default(now())
  updatedAt             DateTime     @updatedAt

  // Reverse Relations - Models using this currency
  materialDefinitions   MaterialDefinition[]          @relation("MaterialDefinitionCurrency")
  materialLots          MaterialLot[]                 @relation("MaterialLotCurrency")
  parts                 Part[]                        @relation("PartCurrency")
  erpTransactions       ERPMaterialTransaction[]      @relation("ERPTransactionCurrency")
  toolDrawings          ToolDrawing[]                 @relation("ToolDrawingCostCurrency")
  changeOrders          EngineeringChangeOrder[]      @relation("ECOCostCurrency")
  vendorKits            VendorKit[]                   @relation("VendorKitCurrency")

  // Exchange Rate Relations
  exchangeRatesFrom     ExchangeRate[]                @relation("FromCurrency")
  exchangeRatesTo       ExchangeRate[]                @relation("ToCurrency")

  @@index([currencyCode])
  @@index([isActive])
  @@index([isBaseCurrency])
  @@map("currencies")
}

/// Exchange rates for currency conversion with historical tracking and multiple sources
model ExchangeRate {
  id                    String       @id @default(cuid())

  // Currency Pair
  fromCurrencyId        String
  toCurrencyId          String
  fromCurrency          Currency     @relation("FromCurrency", fields: [fromCurrencyId], references: [id])
  toCurrency            Currency     @relation("ToCurrency", fields: [toCurrencyId], references: [id])

  // Rate Information
  exchangeRate          Decimal      @db.Decimal(18, 8)    // High precision for accurate conversion
  effectiveDate         DateTime                           // When this rate becomes effective
  expirationDate        DateTime?                          // When this rate expires (null = current)

  // Source and Metadata
  rateSource            ExchangeRateSource               // Where rate comes from
  sourceReference       String?                          // External reference/transaction ID
  isManualOverride      Boolean      @default(false)     // Manually set vs. automatic

  // Operational
  isActive              Boolean      @default(true)
  priority              Int          @default(0)         // Higher priority rates take precedence

  // Audit Fields
  createdAt             DateTime     @default(now())
  updatedAt             DateTime     @updatedAt
  createdBy             String?      // User who created this rate

  @@unique([fromCurrencyId, toCurrencyId, effectiveDate])
  @@index([fromCurrencyId, toCurrencyId])
  @@index([effectiveDate, isActive])
  @@index([expirationDate])
  @@index([rateSource])
  @@map("exchange_rates")
}

// ============================================================================
// EQUIPMENT REGISTRY & MAINTENANCE MANAGEMENT SYSTEM (ISSUE #94)
// ============================================================================

/// Equipment criticality classification for maintenance prioritization
enum CriticalityLevel {
  HIGH      // Production-critical, immediate attention required
  MEDIUM    // Important but workarounds available
  LOW       // Nice to have, minimal production impact
}

/// Enhanced maintenance status tracking
enum MaintenanceStatus {
  PENDING
  SCHEDULED
  IN_PROGRESS
  ON_HOLD
  COMPLETED
  CANCELLED
}

/// Downtime classification for tracking planned vs unplanned events
enum DowntimeType {
  PLANNED           // Scheduled maintenance
  UNPLANNED         // Unexpected breakdown
}

/// Equipment types for better categorization and maintenance planning
model EquipmentType {
  id                          String        @id @default(cuid())
  code                        String        @unique
  name                        String
  description                 String?
  category                    String?       // Machine, Tool, Fixture, Gauge, etc.

  // Default maintenance settings
  defaultMaintenanceInterval  Int?          // Days
  defaultMaintenanceProcedure String?

  // Relations
  equipment                   Equipment[]   @relation("EquipmentToEquipmentType")

  // Audit fields
  createdAt                   DateTime      @default(now())
  updatedAt                   DateTime      @updatedAt

  @@map("equipment_types")
}

/// Enhanced downtime tracking for maintenance analysis
model DowntimeEvent {
  id                    String                @id @default(cuid())
  equipmentId           String
  equipment             Equipment             @relation("EquipmentDowntimeEvents", fields: [equipmentId], references: [id], onDelete: Cascade)

  // Timing
  startTime             DateTime
  endTime               DateTime?
  durationMinutes       Int?

  // Classification
  downtimeType          DowntimeType
  downtimeReasonId      String
  downtimeReason        DowntimeReason        @relation(fields: [downtimeReasonId], references: [id])

  // Impact
  affectedWorkOrderIds  String[]              // Work orders affected by this downtime
  productionLoss        Decimal?              // Units not produced

  // Resolution
  description           String
  rootCause             String?
  correctiveAction      String?

  // Related maintenance
  maintenanceWorkOrderId String?
  maintenanceWorkOrder  MaintenanceWorkOrder? @relation("DowntimeToMaintenanceWorkOrder", fields: [maintenanceWorkOrderId], references: [id])

  // Documentation
  reportedById          String
  reportedBy            User                  @relation("DowntimeEventReportedBy", fields: [reportedById], references: [id])
  notes                 String?

  // Audit fields
  createdAt             DateTime              @default(now())
  updatedAt             DateTime              @updatedAt

  @@index([equipmentId])
  @@index([startTime])
  @@index([downtimeType])
  @@index([downtimeReasonId])
  @@map("downtime_events")
}

/// Standardized downtime reasons for better analysis and reporting
model DowntimeReason {
  id                    String          @id @default(cuid())
  code                  String          @unique
  name                  String
  description           String?
  category              String?         // Mechanical, Electrical, Operator Error, Material, etc.
  isActive              Boolean         @default(true)

  // Relations
  downtimeEvents        DowntimeEvent[]

  // Audit fields
  createdAt             DateTime        @default(now())
  updatedAt             DateTime        @updatedAt

  @@index([code])
  @@index([category])
  @@index([isActive])
  @@map("downtime_reasons")
}

/// Parts used in maintenance work orders for cost tracking
model MaintenancePart {
  id                    String               @id @default(cuid())
  workOrderId           String
  workOrder             MaintenanceWorkOrder @relation("MaintenanceWorkOrderParts", fields: [workOrderId], references: [id], onDelete: Cascade)

  // Part information
  partNumber            String
  partDescription       String?
  quantity              Decimal
  unitCost              Decimal?
  totalCost             Decimal?

  // Inventory tracking
  lotNumber             String?
  serialNumber          String?
  issuedFrom            String?             // Inventory location

  // Audit fields
  createdAt             DateTime            @default(now())
  updatedAt             DateTime            @updatedAt

  @@index([workOrderId])
  @@index([partNumber])
  @@map("maintenance_parts")
}

/// Labor entries for maintenance work order time and cost tracking
model LaborEntry {
  id                    String               @id @default(cuid())
  workOrderId           String
  workOrder             MaintenanceWorkOrder @relation("MaintenanceWorkOrderLabor", fields: [workOrderId], references: [id], onDelete: Cascade)

  // Technician information
  technicianId          String
  technician            User                 @relation("LaborEntryTechnician", fields: [technicianId], references: [id])

  // Time tracking
  startTime             DateTime
  endTime               DateTime?
  laborHours            Decimal?
  laborRate             Decimal?
  laborCost             Decimal?

  notes                 String?

  // Audit fields
  createdAt             DateTime             @default(now())
  updatedAt             DateTime             @updatedAt

  @@index([workOrderId])
  @@index([technicianId])
  @@index([startTime])
  @@map("labor_entries")
}

/// Serial Number Format Configuration (Issue #149)
/// Configurable serial number format engine supporting diverse manufacturing standards
model SerialNumberFormatConfig {
  id                           String                           @id @default(cuid())
  name                         String                           // e.g., "Aerospace Standard", "Medical Device"
  description                  String?
  patternTemplate              String                           // e.g., "PRE-{YYYY}{MM}{DD}-{SEQ:6}-{CHECK:luhn}"
  siteId                       String
  site                         Site                             @relation(fields: [siteId], references: [id], onDelete: Cascade)

  // Configuration
  isActive                     Boolean                          @default(true)
  version                      Int                              @default(1)
  validationRules              String?                          // JSON: character sets, length constraints, etc.
  sequentialCounterStart       Int                              @default(1)
  sequentialCounterIncrement   Int                              @default(1)
  counterResetRule             String?                          // "daily", "monthly", "yearly", null for no reset

  // Assignment relationships
  partAssignments              SerialFormatPartAssignment[]
  partFamilyAssignments        SerialFormatPartFamilyAssignment[]

  // Usage tracking
  usageTracking                SerialNumberUsageTracking?

  // Audit fields
  createdBy                    String?
  createdAt                    DateTime                         @default(now())
  updatedAt                    DateTime                         @updatedAt

  @@unique([siteId, name])
  @@index([siteId])
  @@index([isActive])
  @@map("serial_number_format_configs")
}

/// Serial Format Part Assignment (Issue #149)
/// Links serial number formats to specific parts with priority-based assignment
model SerialFormatPartAssignment {
  id                   String                      @id @default(cuid())
  partId               String
  part                 Part                        @relation(fields: [partId], references: [id], onDelete: Cascade)
  formatConfigId       String
  formatConfig         SerialNumberFormatConfig    @relation(fields: [formatConfigId], references: [id], onDelete: Cascade)

  // Assignment level control
  isDefault            Boolean                     @default(false)
  priority             Int                         @default(0)  // Higher value = higher priority override
  effectiveFrom        DateTime                    @default(now())
  effectiveUntil       DateTime?

  // Audit fields
  createdAt            DateTime                    @default(now())
  updatedAt            DateTime                    @updatedAt

  @@unique([partId, formatConfigId])
  @@index([partId])
  @@index([formatConfigId])
  @@index([priority])
  @@map("serial_format_part_assignments")
}

/// Serial Format Part Family Assignment (Issue #149)
/// Links serial number formats to part families for hierarchical assignment
/// Note: PartFamily model will be created in future phases for hierarchical part organization
model SerialFormatPartFamilyAssignment {
  id                   String                      @id @default(cuid())
  partFamilyId         String                      // Will reference PartFamily when model is created
  formatConfigId       String
  formatConfig         SerialNumberFormatConfig    @relation(fields: [formatConfigId], references: [id], onDelete: Cascade)

  // Assignment level control
  isDefault            Boolean                     @default(false)
  priority             Int                         @default(0)  // Higher value = higher priority override
  effectiveFrom        DateTime                    @default(now())
  effectiveUntil       DateTime?

  // Audit fields
  createdAt            DateTime                    @default(now())
  updatedAt            DateTime                    @updatedAt

  @@unique([partFamilyId, formatConfigId])
  @@index([partFamilyId])
  @@index([formatConfigId])
  @@index([priority])
  @@map("serial_format_part_family_assignments")
}

/// Serial Number Usage Tracking (Issue #149)
/// Manages sequential counter state and usage statistics for serial formats
model SerialNumberUsageTracking {
  id                   String                      @id @default(cuid())
  formatConfigId       String                      @unique
  formatConfig         SerialNumberFormatConfig    @relation(fields: [formatConfigId], references: [id], onDelete: Cascade)

  // Counter management
  currentSequenceValue Int                         @default(1)
  lastGeneratedDate    DateTime?
  counterResetDate     DateTime?

  // Statistics
  totalGenerated       Int                         @default(0)
  totalUsed            Int                         @default(0)
  duplicateAttempts    Int                         @default(0)

  // Concurrency control
  lastUpdateTimestamp  DateTime                    @updatedAt
  version              Int                         @default(1)  // Optimistic locking version

  // Audit fields
  createdAt            DateTime                    @default(now())
  updatedAt            DateTime                    @updatedAt

  @@index([formatConfigId])
  @@map("serial_number_usage_tracking")
}

// ============================================
// Issue #74: API Access Control & Security Model
// ============================================

enum ApiTier {
  PUBLIC
  SDK
  PRIVATE
}

enum ApiKeyStatus {
  ACTIVE
  SUSPENDED
  REVOKED
  EXPIRED
  PENDING_APPROVAL
}

enum TokenType {
  ACCESS_TOKEN
  REFRESH_TOKEN
}

model ApiKey {
  id              String         @id @default(cuid())
  keyPrefix       String         @unique
  keyHash         String
  name            String
  description     String?
  tier            ApiTier        @default(PUBLIC)
  status          ApiKeyStatus   @default(ACTIVE)
  siteId          String?
  companyId       String?
  pluginId        String?
  scopes          String[]       @default([])
  rateLimit       Int            @default(100)
  dailyQuota      Int?
  monthlyQuota    Int?
  expiresAt       DateTime?
  lastUsedAt      DateTime?
  lastUsedEndpoint String?
  createdBy       String
  approvedBy      String?
  approvedAt      DateTime?
  developerName   String?
  developerEmail  String?
  developerCompany String?
  developerPhone  String?
  createdAt       DateTime       @default(now())
  updatedAt       DateTime       @updatedAt
  usageLogs       ApiUsageLog[]
  versionUsage    ApiUsageByVersion[]
  capturedCalls   CapturedApiCall[]
  plugins         Plugin[] // Plugin SDK API keys

  @@index([keyPrefix])
  @@index([siteId])
  @@index([pluginId])
  @@index([status])
  @@index([tier])
  @@index([createdAt])
  @@map("api_keys")
}

model ApiUsageLog {
  id                  String         @id @default(cuid())
  apiKeyId            String
  endpoint            String
  httpMethod          String
  apiVersion          String?
  statusCode          Int
  responseTime        Int
  requestId           String         @unique
  ipAddress           String?
  userAgent           String?
  rateLimitRemaining  Int?
  rateLimitReset      DateTime?
  errorCode           String?
  errorMessage        String?
  requestBytes        Int?
  responseBytes       Int?
  createdAt           DateTime       @default(now())
  apiKey              ApiKey         @relation(fields: [apiKeyId], references: [id], onDelete: Cascade)

  @@index([apiKeyId])
  @@index([endpoint])
  @@index([statusCode])
  @@index([createdAt])
  @@index([requestId])
  @@map("api_usage_logs")
}

model RateLimitConfig {
  id              String         @id @default(cuid())
  tier            ApiTier
  resource        String?
  requestsPerMinute Int          @default(100)
  requestsPerHour Int?
  requestsPerDay  Int?
  burstMultiplier Decimal        @default(2.0)
  burstDuration   Int            @default(10)
  isActive        Boolean        @default(true)
  siteId          String?
  description     String?
  createdAt       DateTime       @default(now())
  updatedAt       DateTime       @updatedAt

  @@index([tier])
  @@index([resource])
  @@index([siteId])
  @@map("rate_limit_configs")
}

model OAuthClient {
  id              String         @id @default(cuid())
  clientId        String         @unique
  clientSecret    String
  name            String
  description     String?
  grantTypes      String[]       @default(["authorization_code"])
  redirectUris    String[]       @default([])
  allowedScopes   String[]       @default([])
  tier            ApiTier        @default(PUBLIC)
  isActive        Boolean        @default(true)
  companyId       String?
  createdBy       String
  createdAt       DateTime       @default(now())
  updatedAt       DateTime       @updatedAt
  authorizations  OAuthAuthorization[]
  tokens          OAuthToken[]

  @@index([clientId])
  @@index([companyId])
  @@map("oauth_clients")
}

model OAuthAuthorization {
  id            String         @id @default(cuid())
  clientId      String
  userId        String
  scopes        String[]       @default([])
  isRevoked     Boolean        @default(false)
  revokedAt     DateTime?
  authorizedAt  DateTime       @default(now())
  expiresAt     DateTime?
  client        OAuthClient    @relation(fields: [clientId], references: [id], onDelete: Cascade)

  @@index([clientId])
  @@index([userId])
  @@map("oauth_authorizations")
}

model OAuthToken {
  id              String         @id @default(cuid())
  clientId        String
  userId          String?
  tokenType       TokenType
  tokenHash       String         @unique
  scopes          String[]       @default([])
  expiresAt       DateTime
  isRevoked       Boolean        @default(false)
  revokedAt       DateTime?
  refreshTokenId  String?
  createdAt       DateTime       @default(now())
  lastUsedAt      DateTime?
  client          OAuthClient    @relation(fields: [clientId], references: [id], onDelete: Cascade)

  @@index([clientId])
  @@index([userId])
  @@index([tokenHash])
  @@index([expiresAt])
  @@map("oauth_tokens")
}

model ApiEndpointTier {
  id                String         @id @default(cuid())
  endpoint          String         @unique
  httpMethod        String
  tier              ApiTier
  description       String?
  isDeprecated      Boolean        @default(false)
  deprecationDate   DateTime?
  replacementEndpoint String?
  createdAt         DateTime       @default(now())
  updatedAt         DateTime       @updatedAt

  @@index([endpoint])
  @@index([tier])
  @@map("api_endpoint_tiers")
}

/// Site-Level Workflow Configuration (Issue #40)
/// Defines enforcement level per site for flexible workflow execution
/// Supports three modes: STRICT (full ISA-95), FLEXIBLE (relaxed prerequisites), HYBRID (external vouching)
model SiteWorkflowConfiguration {
  id                        String   @id @default(cuid())
  siteId                    String   @unique

  // Enforcement mode
  mode                      WorkflowMode @default(STRICT)

  // Detailed enforcement toggles
  enforceOperationSequence  Boolean  @default(true)   // Require prerequisites met?
  enforceStatusGating       Boolean  @default(true)   // Require WO status for data collection?
  allowExternalVouching     Boolean  @default(false)  // Accept external completion vouching?
  enforceQualityChecks      Boolean  @default(true)   // Require quality inspections?
  requireStartTransition    Boolean  @default(true)   // Require explicit "start" before data collection?

  // Audit and justification
  requireJustification      Boolean  @default(false)  // Require reason for flexible usage?
  requireApproval           Boolean  @default(false)  // Require supervisor approval for flexible?

  // Metadata
  effectiveDate             DateTime @default(now())
  createdAt                 DateTime @default(now())
  updatedAt                 DateTime @updatedAt
  createdBy                 String
  updatedBy                 String?

  // Relations
  site                      Site     @relation("SiteWorkflowConfig", fields: [siteId], references: [id], onDelete: Cascade)
  routingOverrides          RoutingWorkflowConfiguration[]
  configurationHistory      WorkflowConfigurationHistory[]

  @@index([siteId])
  @@index([mode])
  @@map("site_workflow_configurations")
}

/// Workflow Modes
/// STRICT: Full ISA-95 enforcement (current behavior)
/// FLEXIBLE: Allow data collection without status prerequisites
/// HYBRID: Accept external vouching + flexible data collection
enum WorkflowMode {
  STRICT
  FLEXIBLE
  HYBRID
}

/// Routing-Level Workflow Configuration Overrides (Issue #40)
/// Allows routing-specific configuration overrides from site defaults
model RoutingWorkflowConfiguration {
  id                        String   @id @default(cuid())
  routingId                 String   @unique
  siteConfigId              String?  // Null = site defaults

  // Override flags (null = inherit from site)
  mode                      WorkflowMode?
  enforceOperationSequence  Boolean?
  enforceStatusGating       Boolean?
  allowExternalVouching     Boolean?
  enforceQualityChecks      Boolean?
  requireStartTransition    Boolean?

  // Justification for override
  overrideReason            String?
  approvedBy                String?
  approvedAt                DateTime?

  // Metadata
  createdAt                 DateTime @default(now())
  updatedAt                 DateTime @updatedAt
  createdBy                 String

  // Relations
  routing                   Routing  @relation("RoutingWorkflowConfig", fields: [routingId], references: [id], onDelete: Cascade)
  siteConfig                SiteWorkflowConfiguration? @relation(fields: [siteConfigId], references: [id], onDelete: SetNull)
  workOrderOverrides        WorkOrderWorkflowConfiguration[]

  @@index([routingId])
  @@index([siteConfigId])
  @@map("routing_workflow_configurations")
}

/// Work Order-Level Workflow Configuration Overrides (Issue #40)
/// Exceptional work order-specific overrides (requires approval)
model WorkOrderWorkflowConfiguration {
  id                        String   @id @default(cuid())
  workOrderId               String   @unique
  routingConfigId           String?

  // Override flags (null = inherit from routing/site)
  mode                      WorkflowMode?
  enforceOperationSequence  Boolean?
  enforceStatusGating       Boolean?
  allowExternalVouching     Boolean?
  enforceQualityChecks      Boolean?
  requireStartTransition    Boolean?

  // Justification (REQUIRED for work order overrides)
  overrideReason            String
  approvedBy                String
  approvedAt                DateTime

  // Metadata
  createdAt                 DateTime @default(now())
  createdBy                 String

  // Relations
  workOrder                 WorkOrder @relation("WorkOrderWorkflowConfig", fields: [workOrderId], references: [id], onDelete: Cascade)
  routingConfig             RoutingWorkflowConfiguration? @relation(fields: [routingConfigId], references: [id], onDelete: SetNull)

  @@index([workOrderId])
  @@map("work_order_workflow_configurations")
}

/// Workflow Configuration Change History (Issue #40)
/// Audit trail for configuration changes
model WorkflowConfigurationHistory {
  id                String   @id @default(cuid())
  configType        String   // 'SITE', 'ROUTING', 'WORK_ORDER'
  configId          String   // ID of configuration record

  // What changed
  field             String   // Which field changed
  oldValue          String?  // Previous value (JSON)
  newValue          String   // New value (JSON)

  // Why and who
  changeReason      String?
  changedBy         String
  changedAt         DateTime @default(now())

  // Relations (polymorphic)
  siteConfigId      String?
  siteConfig        SiteWorkflowConfiguration? @relation(fields: [siteConfigId], references: [id], onDelete: Cascade)

  @@index([configType, configId])
  @@index([changedAt])
  @@map("workflow_configuration_history")
}

/// Operation-Level Workflow Configuration (Issue #40)
/// Granular configuration control per operation type
model OperationWorkflowConfiguration {
  id                        String   @id @default(cuid())
  operationId               String   @unique

  // Granular overrides
  requireQualityInspection  Boolean? // Override quality requirement for this operation
  allowExternalVouching     Boolean? // Allow external vouching for this operation type
  bypassPrerequisites       Boolean? // Bypass dependency checks for this operation

  // Metadata
  createdAt                 DateTime @default(now())
  updatedAt                 DateTime @updatedAt
  createdBy                 String

  // Relations
  operation                 Operation @relation("OperationWorkflowConfig", fields: [operationId], references: [id], onDelete: Cascade)

  @@index([operationId])
  @@map("operation_workflow_configurations")
}

// ============================================================================
// QUALITY MANAGEMENT SYSTEM COMPLIANCE FRAMEWORK (Issue #102)
// Phase 1: Document Control & Training & Competency
// ============================================================================

/// QMS Document Type enumeration for classification
enum QMSDocumentType {
  QUALITY_MANUAL      // QMS top-level manual
  PROCEDURE           // Process procedures
  QMS_WORK_INSTRUCTION // Detailed work instructions
  FORM                // Blank forms
  SPECIFICATION       // Product/process specifications
  PLAN                // Quality plans, inspection plans
  RECORD              // Filled-out forms/records
  EXTERNAL            // Customer specs, standards
}

/// Document Status enumeration for lifecycle management
enum QMSDocumentStatus {
  DRAFT
  IN_REVIEW
  APPROVED
  ACTIVE
  OBSOLETE
  ARCHIVED
}

/// Course Type enumeration for training delivery method
enum CourseType {
  CLASSROOM           // In-person classroom
  ONLINE              // E-learning
  ON_THE_JOB          // OJT/shadowing
  EXTERNAL            // External training provider
  CERTIFICATION       // Certification program
}

/// Question Type enumeration for competency test questions
enum QuestionType {
  MULTIPLE_CHOICE
  TRUE_FALSE
  SHORT_ANSWER
  ESSAY
}

/// Controlled Document - Core document management model (ISO 9001 Clause 7.5)
model ControlledDocument {
  id                  String   @id @default(cuid())
  documentNumber      String   @unique      // Unique identifier
  title               String                // Document title
  description         String?               // Detailed description

  // Document type and classification
  documentType        QMSDocumentType
  category            String?               // Procedure, Work Instruction, Form, etc.

  // Revision control
  revision            String   @default("A")
  revisionDate        DateTime @default(now())
  effectiveDate       DateTime?

  // Status lifecycle
  status              QMSDocumentStatus @default(DRAFT)

  // File management
  fileUrl             String                // URL to document file
  fileName            String                // Original filename

  // Approval workflow
  approvals           DocumentApproval[]
  approvedBy          User?     @relation("DocumentApprovedBy", fields: [approvedById], references: [id], onDelete: SetNull)
  approvedById        String?
  approvedAt          DateTime?

  // Review schedule (ISO 9001 requirement)
  reviewFrequency     Int?                  // Months between reviews
  nextReviewDate      DateTime?
  lastReviewDate      DateTime?

  // Distribution control
  distributionList    User[]    @relation("DocumentDistribution")
  isControlled        Boolean   @default(true)

  // Parent/child relationships for revision tracking
  parentDocument      ControlledDocument? @relation("DocumentRevisions", fields: [parentDocumentId], references: [id], onDelete: SetNull)
  parentDocumentId    String?
  childRevisions      ControlledDocument[] @relation("DocumentRevisions")

  // Training linkage (docs can be associated with training courses)
  trainingCourses     TrainingCourse[] @relation("DocumentTrainingCourses")

  // Metadata
  createdAt           DateTime @default(now())
  updatedAt           DateTime @updatedAt
  createdBy           User     @relation("DocumentCreatedBy", fields: [createdById], references: [id])
  createdById         String

  @@index([documentNumber])
  @@index([documentType])
  @@index([status])
  @@index([approvedById])
  @@index([reviewFrequency])
  @@index([nextReviewDate])
  @@map("controlled_documents")
}

/// Document Approval - Approval workflow step
model DocumentApproval {
  id                  String   @id @default(cuid())
  document            ControlledDocument @relation(fields: [documentId], references: [id], onDelete: Cascade)
  documentId          String

  // Approver role and user
  approverRole        String                // e.g., "Quality Manager", "Technical Authority"
  approver            User     @relation(fields: [approverId], references: [id])
  approverId          String

  // Workflow sequencing
  sequence            Int                   // Order in approval chain
  status              ApprovalStatus @default(PENDING)

  // Timeline
  requestedAt         DateTime @default(now())
  reviewedAt          DateTime?
  comments            String?               // Optional approval comments

  // Metadata
  createdAt           DateTime @default(now())
  updatedAt           DateTime @updatedAt

  @@index([documentId])
  @@index([approverId])
  @@index([status])
  @@map("document_approvals")
}

/// Training Course - Course definition and management
model TrainingCourse {
  id                  String   @id @default(cuid())
  courseNumber        String   @unique     // Course identifier
  courseName          String                // Course title
  description         String?               // Course description

  // Course content
  objectives          String?               // Learning objectives
  duration            Int?                  // Duration in minutes
  courseType          CourseType

  // Course materials
  documents           ControlledDocument[] @relation("DocumentTrainingCourses")
  materials           String?               // Links to videos, presentations, etc.

  // Competency requirements
  requiredForRoles    String[]              // JSON array of required job roles
  competencyTest      CompetencyTest?

  // Status
  isActive            Boolean   @default(true)

  // Training records
  trainingRecords     TrainingRecord[]

  // Metadata
  createdAt           DateTime @default(now())
  updatedAt           DateTime @updatedAt
  createdBy           User     @relation("CourseCreatedBy", fields: [createdById], references: [id])
  createdById         String

  @@index([courseNumber])
  @@index([courseType])
  @@index([isActive])
  @@map("training_courses")
}

/// Competency Test - Test/assessment associated with training
model CompetencyTest {
  id                  String   @id @default(cuid())
  trainingCourse      TrainingCourse @relation(fields: [trainingCourseId], references: [id], onDelete: Cascade)
  trainingCourseId    String   @unique

  testName            String                // Test name
  passingScore        Int                   // Passing percentage (0-100)
  questions           TestQuestion[]

  // Metadata
  createdAt           DateTime @default(now())
  updatedAt           DateTime @updatedAt

  @@index([trainingCourseId])
  @@map("competency_tests")
}

/// Test Question - Individual question in competency test
model TestQuestion {
  id                  String   @id @default(cuid())
  test                CompetencyTest @relation(fields: [testId], references: [id], onDelete: Cascade)
  testId              String

  questionText        String                // Question content
  questionType        QuestionType
  correctAnswer       String                // Correct answer
  possibleAnswers     String[]              // Array of possible answers for multiple choice
  points              Int      @default(1)  // Points for this question

  // Metadata
  createdAt           DateTime @default(now())
  updatedAt           DateTime @updatedAt

  @@index([testId])
  @@map("test_questions")
}

/// Training Record - Record of training completion for individual
model TrainingRecord {
  id                  String   @id @default(cuid())
  trainingCourse      TrainingCourse @relation(fields: [trainingCourseId], references: [id])
  trainingCourseId    String

  // Trainee and instructor
  trainee             User     @relation("TrainingRecordTrainee", fields: [traineeId], references: [id])
  traineeId           String
  instructor          User?    @relation("TrainingRecordInstructor", fields: [instructorId], references: [id], onDelete: SetNull)
  instructorId        String?

  // Training details
  trainingDate        DateTime
  completionDate      DateTime?

  // Competency assessment
  testScore           Int?                  // Test percentage score
  passed              Boolean?              // Pass/fail status
  certificationDate   DateTime?             // Date certification was awarded
  expirationDate      DateTime?             // Date certification expires

  // Effectiveness evaluation
  effectivenessScore  Int?                  // 1-5 rating
  effectivenessNotes  String?

  // Documentation
  certificateUrl      String?               // URL to certificate
  notes               String?

  // Metadata
  createdAt           DateTime @default(now())
  updatedAt           DateTime @updatedAt

  @@index([trainingCourseId])
  @@index([traineeId])
  @@index([trainingDate])
  @@index([expirationDate])
  @@index([passed])
  @@map("training_records")
}

// ============================================================================
// QMS COMPLIANCE FRAMEWORK PHASE 2: AUDIT, CAPA, MANAGEMENT REVIEW, CHANGE
// ============================================================================

/// Audit Type enumeration
enum QMSAuditType {
  PROCESS_AUDIT       // Audit of manufacturing process
  PRODUCT_AUDIT       // Audit of product conformance
  SYSTEM_AUDIT        // Audit of QMS system
  EXTERNAL_AUDIT      // Customer or registrar audit
  SUPPLIER_AUDIT      // Audit of supplier
}

/// Audit Status enumeration
enum QMSAuditStatus {
  PLANNED
  IN_PROGRESS
  COMPLETED
  REPORT_ISSUED
  CLOSED
  CANCELLED
}

/// Finding Type enumeration
enum QMSFindingType {
  NONCONFORMANCE      // NC - violation of requirement
  OBSERVATION         // OBS - potential issue
  OPPORTUNITY         // OFI - opportunity for improvement
  POSITIVE            // Good practice observed
}

/// Finding Severity enumeration
enum QMSFindingSeverity {
  CRITICAL            // Major nonconformance (cert at risk)
  MAJOR               // Significant issue
  MINOR               // Minor nonconformance
  OBSERVATION         // No NC, just observation
}

/// Finding Status enumeration
enum QMSFindingStatus {
  OPEN
  CORRECTIVE_ACTION_ASSIGNED
  CORRECTIVE_ACTION_IMPLEMENTED
  VERIFIED
  CLOSED
}

/// CAPA Source enumeration
enum QMSCASource {
  INTERNAL_AUDIT
  EXTERNAL_AUDIT
  NCR
  CUSTOMER_COMPLAINT
  SUPPLIER_ISSUE
  MANAGEMENT_REVIEW
  PROCESS_MONITORING
  IMPROVEMENT_OPPORTUNITY
}

/// RCA Method enumeration
enum QMSRCAMethod {
  FIVE_WHY
  FISHBONE
  FAULT_TREE
  PARETO
  EIGHT_D
}

/// CAPA Status enumeration
enum QMSCAStatus {
  OPEN
  IN_PROGRESS
  IMPLEMENTED
  VERIFIED_EFFECTIVE
  VERIFIED_INEFFECTIVE
  CLOSED
  CANCELLED
}

/// Change Type enumeration
enum QMSChangeType {
  DOCUMENT_CHANGE
  PROCESS_CHANGE
  PRODUCT_CHANGE
  SYSTEM_CHANGE
}

/// Change Status enumeration
enum QMSChangeStatus {
  DRAFT
  SUBMITTED
  UNDER_REVIEW
  APPROVED
  REJECTED
  IMPLEMENTED
  CLOSED
}

/// Internal Audit - Audit planning and execution (ISO 9001 Clause 9.2)
model InternalAudit {
  id                  String   @id @default(cuid())
  auditNumber         String   @unique
  auditTitle          String
  auditType           QMSAuditType
  auditScope          String
  plannedDate         DateTime
  actualDate          DateTime?
  duration            Int?                  // Minutes

  // Team
  leadAuditor         User     @relation("AuditLeadAuditor", fields: [leadAuditorId], references: [id])
  leadAuditorId       String
  auditeeId           String?
  auditee             User?    @relation("Auditee", fields: [auditeeId], references: [id], onDelete: SetNull)
  auditeeDepartment   String?

  // Findings
  findings            AuditFinding[]
  status              QMSAuditStatus @default(PLANNED)

  // Report
  reportUrl           String?
  summary             String?
  closedBy            User?    @relation("AuditClosedBy", fields: [closedById], references: [id], onDelete: SetNull)
  closedById          String?
  closedAt            DateTime?

  // Metadata
  createdAt           DateTime @default(now())
  updatedAt           DateTime @updatedAt
  createdBy           User     @relation("AuditCreatedBy", fields: [createdById], references: [id])
  createdById         String

  @@index([auditNumber])
  @@index([auditType])
  @@index([plannedDate])
  @@index([status])
  @@map("internal_audits")
}

/// Audit Finding - Findings from audit (ISO 9001 Clause 9.2)
model AuditFinding {
  id                  String   @id @default(cuid())
  audit               InternalAudit @relation(fields: [auditId], references: [id], onDelete: Cascade)
  auditId             String

  findingNumber       String
  findingType         QMSFindingType
  clause              String?                // ISO clause reference (e.g., "8.5.1")
  description         String
  objectiveEvidence   String?
  severity            QMSFindingSeverity

  // Corrective action linkage
  correctiveAction    CorrectiveAction? @relation(fields: [correctiveActionId], references: [id], onDelete: SetNull)
  correctiveActionId  String?

  // Verification
  status              QMSFindingStatus @default(OPEN)
  verifiedBy          User?    @relation(fields: [verifiedById], references: [id], onDelete: SetNull)
  verifiedById        String?
  verifiedAt          DateTime?

  // Metadata
  createdAt           DateTime @default(now())
  updatedAt           DateTime @updatedAt

  @@index([auditId])
  @@index([findingType])
  @@index([severity])
  @@index([status])
  @@map("audit_findings")
}

/// Corrective Action - CAPA management (ISO 9001 Clause 10)
model CorrectiveAction {
  id                  String   @id @default(cuid())
  caNumber            String   @unique
  title               String
  description         String

  // Source
  source              QMSCASource
  sourceReference     String?                // NCR #, Audit #, etc.

  // Root cause analysis
  rootCauseMethod     QMSRCAMethod?
  rootCause           String?

  // Actions
  correctiveAction    String
  preventiveAction    String?

  // Assignment
  assignedTo          User     @relation("CAAssignedTo", fields: [assignedToId], references: [id])
  assignedToId        String

  // Timeline
  targetDate          DateTime
  implementedDate     DateTime?

  // Verification
  verificationMethod  String?
  verifiedBy          User?    @relation("CAVerifiedBy", fields: [verifiedById], references: [id], onDelete: SetNull)
  verifiedById        String?
  verifiedAt          DateTime?
  isEffective         Boolean?

  // Status
  status              QMSCAStatus @default(OPEN)

  // Linkages
  auditFindings       AuditFinding[]
  auditTrail          CorrectiveActionAudit[]
  approvalRequests    CAApprovalRequest[]
  spcViolations       SPCRuleViolation[]

  // Metadata
  createdAt           DateTime @default(now())
  updatedAt           DateTime @updatedAt
  createdBy           User     @relation("CACreatedBy", fields: [createdById], references: [id])
  createdById         String

  @@index([caNumber])
  @@index([source])
  @@index([assignedToId])
  @@index([status])
  @@index([targetDate])
  @@map("corrective_actions")
}

/// CorrectiveAction Audit Trail - Tracks all changes to corrective actions for compliance
model CorrectiveActionAudit {
  id                String   @id @default(cuid())

  // Reference to CA
  correctiveAction  CorrectiveAction @relation(fields: [caId], references: [id], onDelete: Cascade)
  caId              String

  // User and action
  user              User     @relation(fields: [userId], references: [id], onDelete: Restrict)
  userId            String
  action            String   // STATUS_CHANGED, FIELD_MODIFIED, APPROVED, VERIFIED, CREATED, UPDATED

  // Change details
  fieldName         String?  // For FIELD_MODIFIED actions
  previousValue     String?  // JSON string of previous value
  newValue          String?  // JSON string of new value
  notes             String?  // Additional context or comments

  // Metadata
  timestamp         DateTime @default(now())

  @@index([caId])
  @@index([userId])
  @@index([action])
  @@index([timestamp])
  @@map("corrective_action_audits")
}

/// CorrectiveAction Approval Request - Tracks RCA and effectiveness verification approvals
model CAApprovalRequest {
  id              String   @id @default(cuid())
  caId            String
  approvalType    String   // RCA_APPROVAL, EFFECTIVENESS_APPROVAL
  requestedBy     String
  requestedAt     DateTime @default(now())
  approverUserId  String
  status          String   // PENDING, APPROVED, REJECTED
  approvalNotes   String?
  approvedAt      DateTime?
  dueDate         DateTime?
  escalated       Boolean  @default(false)
  escalatedAt     DateTime?

  // Relations
  correctiveAction CorrectiveAction @relation(fields: [caId], references: [id], onDelete: Cascade)
  approver        User             @relation(fields: [approverUserId], references: [id], onDelete: Restrict)
  requester       User             @relation("CAApprovalRequester", fields: [requestedBy], references: [id], onDelete: Restrict)

  @@index([caId])
  @@index([approverUserId])
  @@index([status])
  @@index([dueDate])
  @@map("ca_approval_requests")
}

/// Management Review - Management review sessions (ISO 9001 Clause 9.3)
model ManagementReview {
  id                  String   @id @default(cuid())
  reviewNumber        String   @unique
  reviewDate          DateTime

  // Chairperson
  chairperson         User     @relation("ReviewChairperson", fields: [chairpersonId], references: [id])
  chairpersonId       String

  // Details
  inputsDiscussed     String?                // Structured inputs (JSON)
  decisions           String?
  resourceNeeds       String?
  minutes             String?
  minutesUrl          String?

  // Actions
  actionItems         ManagementReviewAction[]

  // Status
  status              String   @default("SCHEDULED")  // SCHEDULED, IN_PROGRESS, COMPLETED, CLOSED

  // Metadata
  createdAt           DateTime @default(now())
  updatedAt           DateTime @updatedAt
  createdBy           User     @relation("ReviewCreatedBy", fields: [createdById], references: [id])
  createdById         String

  @@index([reviewNumber])
  @@index([reviewDate])
  @@map("management_reviews")
}

/// Management Review Action - Action items from management review
model ManagementReviewAction {
  id                  String   @id @default(cuid())
  review              ManagementReview @relation(fields: [reviewId], references: [id], onDelete: Cascade)
  reviewId            String

  actionDescription   String
  assignedTo          User?    @relation(fields: [assignedToId], references: [id], onDelete: SetNull)
  assignedToId        String?

  dueDate             DateTime?
  completedDate       DateTime?
  status              String   @default("OPEN")  // OPEN, IN_PROGRESS, COMPLETED

  notes               String?

  // Metadata
  createdAt           DateTime @default(now())
  updatedAt           DateTime @updatedAt

  @@index([reviewId])
  @@index([assignedToId])
  @@index([status])
  @@map("management_review_actions")
}

/// Change Request - Change management (AS9100D Clause 8.5.6)
model ChangeRequest {
  id                  String   @id @default(cuid())
  changeNumber        String   @unique
  title               String
  description         String

  // Change type
  changeType          QMSChangeType

  // Details
  affectedParts       String[]
  reason              String
  benefits            String?
  risks               String?
  impactAssessment    String?
  customerNotificationRequired Boolean @default(false)

  // Implementation
  implementationPlan  String?
  implementationDate  DateTime?

  // Status
  status              QMSChangeStatus @default(DRAFT)

  // Approval
  approvedBy          User?    @relation("ChangeApprovedBy", fields: [approvedById], references: [id], onDelete: SetNull)
  approvedById        String?
  approvedAt          DateTime?

  // Metadata
  createdAt           DateTime @default(now())
  updatedAt           DateTime @updatedAt
  createdBy           User     @relation("ChangeCreatedBy", fields: [createdById], references: [id])
  createdById         String

  @@index([changeNumber])
  @@index([changeType])
  @@index([status])
  @@map("change_requests")
}

/// API Version - Manages API versioning and backward compatibility
model ApiVersion {
  id                  String   @id @default(cuid())
  version             String   @unique // e.g., v1, v2
  semver              String   // e.g., 1.0.0, 2.1.5
  releaseDate         DateTime
  status              String   @default("BETA") // BETA, CURRENT, MAINTENANCE, DEPRECATED, SUNSET

  // Support timeline
  maintenanceUntil    DateTime?
  deprecatedAt        DateTime?
  sunsetDate          DateTime?

  // Metadata & Links
  changelogUrl        String?
  migrationGuideUrl   String?
  documentationUrl    String?

  // Relationships
  breakingChanges     ApiBreakingChange[]
  deprecations        ApiDeprecation[]
  usageStats          ApiUsageByVersion[]

  // Timestamps
  createdAt           DateTime @default(now())
  updatedAt           DateTime @updatedAt

  @@index([status])
  @@index([releaseDate])
  @@index([sunsetDate])
  @@map("api_versions")
}

/// API Breaking Change - Tracks breaking changes between versions
model ApiBreakingChange {
  id                  String   @id @default(cuid())
  version             ApiVersion @relation(fields: [versionId], references: [id], onDelete: Cascade)
  versionId           String

  fromVersion         String // e.g., v1
  toVersion           String // e.g., v2
  changeType          String // ENDPOINT_REMOVED, FIELD_REMOVED, FIELD_TYPE_CHANGED, etc.

  // What changed
  endpoint            String?
  field               String?
  description         String

  // Migration help
  before              Json? // Example before
  after               Json? // Example after
  migrationSteps      Json? // Array of migration steps
  migrationGuideUrl   String?

  // Timeline
  announcedAt         DateTime
  effectiveDate       DateTime

  // Metadata
  createdAt           DateTime @default(now())
  updatedAt           DateTime @updatedAt

  @@index([versionId])
  @@index([fromVersion])
  @@index([toVersion])
  @@index([changeType])
  @@map("api_breaking_changes")
}

/// API Deprecation - Tracks deprecated features
model ApiDeprecation {
  id                  String   @id @default(cuid())
  version             ApiVersion @relation(fields: [versionId], references: [id], onDelete: Cascade)
  versionId           String

  feature             String // endpoint or field being deprecated
  deprecatedAt        DateTime
  sunsetDate          DateTime

  // Replacement
  replacement         String? // new endpoint/field
  migrationGuideUrl   String?

  // Communication
  affectedAccounts    Int @default(0)
  notificationsSent   Int @default(0)

  // Impact
  severity            String @default("medium") // low, medium, high
  description         String

  // Metadata
  createdAt           DateTime @default(now())
  updatedAt           DateTime @updatedAt

  @@index([versionId])
  @@index([feature])
  @@index([sunsetDate])
  @@map("api_deprecations")
}

/// API Usage by Version - Analytics for API version adoption
model ApiUsageByVersion {
  id                  String   @id @default(cuid())
  version             ApiVersion @relation(fields: [versionId], references: [id], onDelete: Cascade)
  versionId           String

  apiKey              ApiKey? @relation(fields: [apiKeyId], references: [id], onDelete: SetNull)
  apiKeyId            String?

  // Usage stats
  requestCount        Int @default(0)
  lastRequestAt       DateTime?
  failureCount        Int @default(0)
  lastFailureAt       DateTime?

  // Tracking
  date                DateTime // Date these stats are for

  // Metadata
  clientName          String?
  integrationName     String?

  createdAt           DateTime @default(now())
  updatedAt           DateTime @updatedAt

  @@index([versionId])
  @@index([apiKeyId])
  @@index([date])
  @@unique([versionId, apiKeyId, date])
  @@map("api_usage_by_version")
}

/// API Changelog - Published changelog entries
model ApiChangelog {
  id                  String   @id @default(cuid())
  version             String   // e.g., 2.0.0
  releaseDate         DateTime
  category            String   // breaking, feature, deprecation, fix, security

  // Content
  title               String
  description         String
  endpoint            String?
  field               String?

  // Migration info
  migrationGuide      String?
  alternativeFeature  String?

  // Impact
  severity            String? // low, medium, high
  affectedApiKeys     Int?

  // Metadata
  createdAt           DateTime @default(now())
  updatedAt           DateTime @updatedAt

  @@index([version])
  @@index([category])
  @@index([releaseDate])
  @@map("api_changelog")
}

/// Captured API Call - For compatibility testing
model CapturedApiCall {
  id                  String   @id @default(cuid())
  apiKey              ApiKey @relation(fields: [apiKeyId], references: [id], onDelete: Cascade)
  apiKeyId            String

  apiVersion          String

  // Request
  method              String
  endpoint            String
  requestPath         String
  requestHeaders      Json // Record of headers
  requestBody         Json?
  requestQuery        Json?

  // Response
  statusCode          Int
  responseHeaders     Json
  responseBody        Json?

  // Metadata
  timestamp           DateTime @default(now())
  duration            Int // milliseconds
  success             Boolean
  errorMessage        String?

  @@index([apiKeyId])
  @@index([apiVersion])
  @@index([timestamp])
  @@index([method, endpoint])
  @@map("captured_api_calls")
}

/// API Compatibility Test - Test results for version compatibility
model ApiCompatibilityTest {
  id                  String   @id @default(cuid())
  sourceVersion       String // e.g., v1
  targetVersion       String // e.g., v2

  compatible          Boolean

  // Issues
  breakingChanges     Json? // Array of breaking changes found
  deprecatedFeatures  Json? // Array of deprecated features
  unsupportedEndpoints Json? // Array of endpoints
  unsupportedFields   Json? // Array of fields

  // Recommendations
  recommendations     Json? // Array of strings
  estimatedMigrationEffort String? // low, medium, high
  migrationGuideUrl   String?

  // Test details
  testedEndpoints     Int
  compatibleEndpoints Int
  failingEndpoints    Int

  // Metadata
  createdAt           DateTime @default(now())
  expiresAt           DateTime // When test results expire

  @@index([sourceVersion])
  @@index([targetVersion])
  @@index([compatible])
  @@unique([sourceVersion, targetVersion])
  @@map("api_compatibility_tests")
}

// ============================================================================
// PLUGIN & HOOK SYSTEM (Issue #75)
// ============================================================================

// Hook Type Enums
enum HookType {
  WORKFLOW
  UI
  DATA
  INTEGRATION
  NOTIFICATION
}

enum PluginStatus {
  PENDING_APPROVAL
  INSTALLED
  ACTIVE
  DISABLED
  FAILED
  UNINSTALLED
}

enum ExecutionStatus {
  STARTED
  COMPLETED
  FAILED
  TIMEOUT
  REJECTED
}

// Core Plugin Model
model Plugin {
  id                  String          @id @default(cuid())
  pluginId            String          @unique // identifier from manifest
  name                String
  version             String
  description         String?
  author              String?

  // Manifest
  manifest            Json // full manifest.json content

  // Status
  status              PluginStatus    @default(PENDING_APPROVAL)
  isActive            Boolean         @default(false)

  // Installation metadata
  installedAt         DateTime        @default(now())
  installedBy         String

  // Version tracking
  latestVersion       String?
  updateAvailable     Boolean         @default(false)

  // Configuration
  configuration       Json? // plugin-specific settings

  // File storage
  packageUrl          String // path to plugin package

  // API key for plugin SDK calls
  apiKeyId            String?

  // Dependencies and permissions
  dependencies        Json? // {pluginId: version}
  permissions         String[] @default([])

  // Scoping
  siteId              String?
  site                Site? @relation(fields: [siteId], references: [id], onDelete: Cascade)

  // Metadata
  createdAt           DateTime        @default(now())
  updatedAt           DateTime        @updatedAt

  // Relations
  hooks               PluginHook[]
  executions          PluginExecution[]
  configurations      PluginConfiguration[]
  apiKey              ApiKey? @relation(fields: [apiKeyId], references: [id], onDelete: SetNull)

  @@index([pluginId])
  @@index([status])
  @@index([isActive])
  @@index([siteId])
  @@map("plugins")
}

// Plugin Hook Registration
model PluginHook {
  id                  String          @id @default(cuid())
  pluginId            String

  // Hook metadata
  hookType            HookType
  hookPoint           String // e.g., workOrder.beforeCreate

  // Execution config
  priority            Int             @default(50) // 0-100
  isAsync             Boolean         @default(false)
  timeout             Int             @default(5000) // milliseconds

  // Handler reference
  handlerFunction     String // function name in plugin code

  // Status
  isActive            Boolean         @default(true)
  lastExecutedAt      DateTime?
  executionCount      Int             @default(0)
  errorCount          Int             @default(0)
  lastError           String?

  // Metadata
  createdAt           DateTime        @default(now())
  updatedAt           DateTime        @updatedAt

  // Relations
  plugin              Plugin          @relation(fields: [pluginId], references: [id], onDelete: Cascade)

  @@unique([pluginId, hookPoint])
  @@index([hookType])
  @@index([hookPoint])
  @@index([priority])
  @@map("plugin_hooks")
}

// Plugin Execution Tracking
model PluginExecution {
  id                  String          @id @default(cuid())
  pluginId            String
  hookPoint           String

  // Execution timeline
  startedAt           DateTime        @default(now())
  completedAt         DateTime?
  duration            Int? // milliseconds

  // Execution result
  status              ExecutionStatus
  errorMessage        String?
  errorStack          String?

  // Context data
  inputData           Json?
  outputData          Json?

  // Request context
  userId              String?
  requestId           String?
  ipAddress           String?

  // Metadata
  createdAt           DateTime        @default(now())

  // Relations
  plugin              Plugin          @relation(fields: [pluginId], references: [id], onDelete: Cascade)

  @@index([pluginId])
  @@index([hookPoint])
  @@index([status])
  @@index([startedAt])
  @@map("plugin_executions")
}

// Plugin Configuration
model PluginConfiguration {
  id                  String          @id @default(cuid())
  pluginId            String

  // Configuration data
  key                 String
  value               Json

  // Versioning
  version             Int             @default(1)
  changedBy           String
  changedAt           DateTime        @default(now())

  // Scoping
  siteId              String?
  companyId           String?

  // Relations
  plugin              Plugin          @relation(fields: [pluginId], references: [id], onDelete: Cascade)

  @@unique([pluginId, key, siteId])
  @@index([pluginId])
  @@index([siteId])
  @@map("plugin_configurations")
}

// Plugin Events (for pub/sub)
model PluginEvent {
  id                  String          @id @default(cuid())

  // Event metadata
  eventType           String // workOrder.created, operation.completed, etc
  eventData           Json // full event payload
  timestamp           DateTime        @default(now())

  // Source context
  sourceUserId        String?
  sourceRequestId     String?

  // Delivery tracking
  subscribers         Json? // [{pluginId, status, deliveredAt}]

  // Metadata
  createdAt           DateTime        @default(now())

  @@index([eventType])
  @@index([timestamp])
  @@map("plugin_events")
}

// Plugin Webhooks
model PluginWebhook {
  id                  String          @id @default(cuid())
  pluginId            String

  // Webhook metadata
  eventType           String // which event types this webhook handles
  webhookUrl          String

  // Security
  secret              String // HMAC secret for signature verification

  // Retry configuration
  maxRetries          Int             @default(3)
  retryBackoff        Int             @default(1000) // milliseconds

  // Status
  isActive            Boolean         @default(true)
  lastTriggeredAt     DateTime?
  successCount        Int             @default(0)
  failureCount        Int             @default(0)

  // Dead letter queue
  failedDeliveries    Json? // array of failed delivery attempts

  // Metadata
  createdAt           DateTime        @default(now())
  updatedAt           DateTime        @updatedAt

  @@index([pluginId])
  @@index([eventType])
  @@index([isActive])
  @@map("plugin_webhooks")
}

// ============================================================================
// PLUGIN REGISTRY SYSTEM (Issue #79)
// ============================================================================

// Plugin Registry Types
enum PluginRegistryType {
  ENTERPRISE   // Centralized enterprise registry
  SITE         // Local site-specific registry
  DEVELOPER    // For plugin development
}

// Plugin Package Status
enum PluginPackageStatus {
  PENDING_REVIEW   // Submitted, awaiting review
  IN_REVIEW        // Actively being reviewed
  APPROVED         // Available for installation
  REJECTED         // Not approved
  DEPRECATED       // Older version, newer available
  REVOKED          // Security issue, must uninstall
}

// Plugin Installation Status
enum PluginInstallationStatus {
  INSTALLING      // Installation in progress
  INSTALLED       // Ready to activate
  ACTIVE          // Running
  INACTIVE        // Temporarily inactive
  FAILED          // Installation failed
  UNINSTALLING    // Uninstall in progress
  UNINSTALLED     // Removed
}

// License Type
enum PluginLicenseType {
  FREE        // No license required
  TRIAL       // Temporary trial license
  SITE        // Per-site license
  ENTERPRISE  // All sites license
  DEVELOPER   // Development only
}

// Deployment Type
enum PluginDeploymentType {
  INSTALL      // New installation
  UPGRADE      // Version upgrade
  ROLLBACK     // Rollback to previous
  UNINSTALL    // Removal
}

// Deployment Status
enum PluginDeploymentStatus {
  SCHEDULED        // Waiting to execute
  IN_PROGRESS      // Currently deploying
  COMPLETED        // Successful
  PARTIALLY_FAILED // Some sites failed
  FAILED           // All failed
  ROLLED_BACK      // Rolled back
}

// Plugin Registry (Central or Site-level)
model PluginRegistry {
  id                String                @id @default(cuid())
  type              PluginRegistryType
  name              String

  // Registry details
  storageUrl        String                // S3 bucket, Azure blob, MinIO endpoint
  storageBucket     String?               // Bucket/container name
  isDefault         Boolean               @default(false)

  // Access control
  isPublic          Boolean               @default(false)
  organizationId    String?               // For enterprise registries
  enterpriseId      String?
  siteId            String?               // For site registries

  // Status
  isActive          Boolean               @default(true)

  // Metadata
  createdAt         DateTime              @default(now())
  updatedAt         DateTime              @updatedAt

  // Relations
  packages          PluginPackage[]

  @@index([type])
  @@index([organizationId])
  @@index([enterpriseId])
  @@index([siteId])
  @@index([isActive])
  @@map("plugin_registries")
}

// Plugin Package (specific version in registry)
model PluginPackage {
  id                String                @id @default(cuid())
  registryId        String

  // Package metadata
  pluginId          String                // Unique plugin identifier (e.g., "supplier-risk-analyzer")
  name              String
  version           String                // Semantic version (1.2.3)
  description       String?
  author            String
  license           String

  // Manifest (stored as JSON)
  manifest          Json                  // Full plugin manifest.json

  // Storage
  packageUrl        String                // URL to .mpk file
  packageSize       Int                   // bytes
  checksum          String                // SHA-256 hash

  // Compatibility
  apiVersion        String                // Plugin API version
  mesVersion        String                // MES version range (e.g., ">=1.5.0")

  // Permissions
  permissions       String[]              // Array of required permissions

  // Dependencies
  dependencies      Json?                 // {"pluginId": "version", ...}

  // Status
  status            PluginPackageStatus   @default(PENDING_REVIEW)
  approvedBy        String?               // User who approved
  approvedAt        DateTime?
  rejectionReason   String?               // Why rejected/revoked
  revokedAt         DateTime?

  // Statistics
  downloadCount     Int                   @default(0)
  installCount      Int                   @default(0)

  // Metadata
  uploadedBy        String                // User who uploaded
  uploadedAt        DateTime              @default(now())
  updatedAt         DateTime              @updatedAt

  // Relations
  registry          PluginRegistry        @relation(fields: [registryId], references: [id], onDelete: Cascade)
  installations     PluginInstallation[]
  reviews           PluginReview[]
  licenses          PluginLicense[]
  deployments       PluginDeployment[]

  @@unique([registryId, pluginId, version])
  @@index([pluginId])
  @@index([status])
  @@index([uploadedAt])
  @@index([installCount])
  @@map("plugin_packages")
}

// Plugin Installation (per site)
model PluginInstallation {
  id                String                @id @default(cuid())
  packageId         String
  siteId            String

  // Installation details
  installedVersion  String                // Version installed
  installedAt       DateTime              @default(now())
  installedBy       String                // User who installed

  // Status
  status            PluginInstallationStatus @default(INSTALLED)
  activatedAt       DateTime?
  deactivatedAt     DateTime?

  // Configuration (stored as JSON)
  configuration     Json?                 // Plugin configuration for this installation

  // Health
  errorCount        Int                   @default(0)
  lastErrorAt       DateTime?
  lastHealthCheck   DateTime?
  lastErrorMessage  String?

  // License
  licenseKey        String?
  licenseExpires    DateTime?

  // Metadata
  updatedAt         DateTime              @updatedAt

  // Relations
  package           PluginPackage         @relation(fields: [packageId], references: [id], onDelete: Cascade)
  site              Site                  @relation(fields: [siteId], references: [id], onDelete: Cascade)
  healthLogs        PluginHealthLog[]

  @@unique([packageId, siteId])
  @@index([siteId])
  @@index([status])
  @@index([licenseExpires])
  @@map("plugin_installations")
}

// Plugin Health Logs (for monitoring)
model PluginHealthLog {
  id                String                @id @default(cuid())
  installationId    String

  // Health metrics
  errorCount        Int                   @default(0)
  warningCount      Int                   @default(0)
  avgExecutionTime  Int?                  // milliseconds (average)
  memoryUsage       Int?                  // MB
  cpuUsage          Decimal?              // percentage (0-100)

  // Timestamp
  recordedAt        DateTime              @default(now())

  // Relations
  installation      PluginInstallation    @relation(fields: [installationId], references: [id], onDelete: Cascade)

  @@index([installationId])
  @@index([recordedAt])
  @@map("plugin_health_logs")
}

// Plugin License
model PluginLicense {
  id                String                @id @default(cuid())
  packageId         String

  // License details
  licenseKey        String                @unique
  licenseType       PluginLicenseType

  // Scope
  organizationId    String?
  enterpriseId      String?
  siteId            String?

  // Validity
  issuedAt          DateTime              @default(now())
  expiresAt         DateTime?
  isActive          Boolean               @default(true)

  // Limits
  maxInstallations  Int?                  // Null = unlimited
  currentInstallations Int @default(0)

  // Metadata
  issuedBy          String
  notes             String?
  updatedAt         DateTime              @updatedAt

  // Relations
  package           PluginPackage         @relation(fields: [packageId], references: [id], onDelete: Cascade)

  @@index([packageId])
  @@index([licenseKey])
  @@index([expiresAt])
  @@index([isActive])
  @@map("plugin_licenses")
}

// Plugin Review (internal usage ratings and comments)
model PluginReview {
  id                String                @id @default(cuid())
  packageId         String

  // Review details
  rating            Int                   // 1-5 stars
  comment           String?

  // Reviewer
  reviewerId        String
  reviewerName      String
  siteId            String

  // Approval (for internal vetting)
  isApproved        Boolean               @default(false)

  // Metadata
  createdAt         DateTime              @default(now())
  updatedAt         DateTime              @updatedAt

  // Relations
  package           PluginPackage         @relation(fields: [packageId], references: [id], onDelete: Cascade)

  @@index([packageId])
  @@index([siteId])
  @@index([rating])
  @@map("plugin_reviews")
}

// Plugin Deployment (multi-site deployment tracking)
model PluginDeployment {
  id                String                @id @default(cuid())
  packageId         String

  // Deployment details
  deploymentType    PluginDeploymentType
  targetSites       String[]              // array of site IDs

  // Schedule
  scheduledFor      DateTime?
  startedAt         DateTime?
  completedAt       DateTime?

  // Status
  status            PluginDeploymentStatus @default(SCHEDULED)
  successCount      Int                   @default(0)
  failureCount      Int                   @default(0)

  // Rollback
  canRollback       Boolean               @default(true)
  rolledBackAt      DateTime?
  rollbackReason    String?

  // Metadata
  initiatedBy       String
  notes             String?
  createdAt         DateTime              @default(now())
  updatedAt         DateTime              @updatedAt

  // Relations
  package           PluginPackage         @relation(fields: [packageId], references: [id], onDelete: Cascade)

  @@index([packageId])
  @@index([status])
  @@index([scheduledFor])
  @@index([createdAt])
  @@map("plugin_deployments")
}

// Plugin Submission (for plugin developers to submit)
model PluginSubmission {
  id                String                @id @default(cuid())

  // Plugin info
  pluginId          String
  name              String
  version           String
  author            String

  // Submission details
  manifest          Json                  // Plugin manifest
  packageUrl        String
  checksum          String

  // Submission state
  submittedBy       String
  submittedAt       DateTime              @default(now())
  reviewNotes       String?

  // Metadata
  createdAt         DateTime              @default(now())
  updatedAt         DateTime              @updatedAt

  @@index([pluginId])
  @@index([submittedAt])
  @@map("plugin_submissions")
>>>>>>> 941ebc59
}<|MERGE_RESOLUTION|>--- conflicted
+++ resolved
@@ -1208,26 +1208,20 @@
   shortageAlerts             KitShortageAlert[]
   vendorKitItems             VendorKitItem[]
 
-<<<<<<< HEAD
-=======
   // Expedite workflow relationships
   expeditRequests            ExpeditRequest[]
   supplierCommunications     SupplierCommunication[]
   alternativePartResolutions ShortageResolution[]         @relation("AlternativePartUsed")
   partShortageAnalytics      PartShortageAnalytics[]
 
->>>>>>> 941ebc59
   // ICD System relationships
   icdImplementations         ICDPartImplementation[]     @relation("PartICDImplementations")
   icdConsumptions            ICDPartConsumption[]        @relation("PartICDConsumptions")
   icdComplianceChecks        ICDComplianceCheck[]        @relation("PartICDComplianceChecks")
 
-<<<<<<< HEAD
-=======
   // Serial Number Format Assignments (Issue #149)
   serialFormatAssignments    SerialFormatPartAssignment[]
 
->>>>>>> 941ebc59
   @@index([productType])
   @@index([lifecycleState])
   @@index([isActive])
@@ -10952,10 +10946,7 @@
   requestorId           String?                     // Who requested
   requestorName         String                      // Requestor name
   requestorDept         String?                     // Department
-<<<<<<< HEAD
-=======
   requestorDeptId       String?                     // Department ID
->>>>>>> 941ebc59
   requestorEmail        String?                     // Contact email
   requestDate           DateTime                    @default(now())
 
@@ -10982,10 +10973,7 @@
   // Relationships
   icd                   InterfaceControlDocument    @relation(fields: [icdId], references: [id], onDelete: Cascade)
   relatedEco            EngineeringChangeOrder?     @relation("ICDChangeRequestECO", fields: [relatedEcoId], references: [id])
-<<<<<<< HEAD
-=======
   requestorDepartment   Department?                 @relation("ICDChangeRequestDept", fields: [requestorDeptId], references: [id])
->>>>>>> 941ebc59
 
   @@index([icdId])
   @@index([requestNumber])
@@ -10993,9 +10981,6 @@
   @@index([priority])
   @@index([requestDate])
   @@index([relatedEcoId])
-<<<<<<< HEAD
-  @@map("icd_change_requests")
-=======
   @@index([requestorDeptId])
   @@map("icd_change_requests")
 }
@@ -13349,5 +13334,4 @@
   @@index([pluginId])
   @@index([submittedAt])
   @@map("plugin_submissions")
->>>>>>> 941ebc59
 }