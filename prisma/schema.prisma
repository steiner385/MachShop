--- conflicted
+++ resolved
@@ -200,16 +200,6 @@
   // Saviynt Identity Governance relationships
   saviyntUserMapping        SaviyntUserMapping?
 
-<<<<<<< HEAD
-  // Part Interchangeability Framework relationships
-  createdInterchangeabilityGroups PartInterchangeabilityGroup[] @relation("InterchangeabilityGroupCreator")
-  createdPartSubstitutions  PartSubstitution[]              @relation("PartSubstitutionCreator")
-  requestedApprovals        InterchangeabilityApproval[]    @relation("ApprovalRequester")
-  approvedApprovals         InterchangeabilityApproval[]    @relation("ApprovalApprover")
-  approvedSubstitutions     WorkOrderPartSubstitution[]     @relation("SubstitutionApprover")
-  createdSubstitutions      WorkOrderPartSubstitution[]     @relation("SubstitutionCreator")
-  auditLogActions           InterchangeabilityAuditLog[]    @relation("AuditLogPerformer")
-=======
   // Build Record Relationships
   buildRecordsCreated       BuildRecord[]                   @relation("BuildRecordCreatedBy")
   buildRecordsAssigned      BuildRecord[]                   @relation("BuildRecordAssignedTo")
@@ -230,7 +220,15 @@
   statusChanges             BuildRecordStatusHistory[]      @relation("StatusChangedBy")
   buildRecordSignatures     BuildRecordSignature[]          @relation("BuildRecordSigner")
   buildRecordInvalidatedSignatures BuildRecordSignature[]    @relation("BuildRecordSignatureInvalidator")
->>>>>>> 33b95249
+
+  // Part Interchangeability Framework relationships
+  createdInterchangeabilityGroups PartInterchangeabilityGroup[] @relation("InterchangeabilityGroupCreator")
+  createdPartSubstitutions  PartSubstitution[]              @relation("PartSubstitutionCreator")
+  requestedApprovals        InterchangeabilityApproval[]    @relation("ApprovalRequester")
+  approvedApprovals         InterchangeabilityApproval[]    @relation("ApprovalApprover")
+  approvedSubstitutions     WorkOrderPartSubstitution[]     @relation("SubstitutionApprover")
+  createdSubstitutions      WorkOrderPartSubstitution[]     @relation("SubstitutionCreator")
+  auditLogActions           InterchangeabilityAuditLog[]    @relation("AuditLogPerformer")
 
   @@index([employeeNumber])
   @@index([personnelClassId])
@@ -1268,12 +1266,9 @@
   workPerformance              WorkPerformance[]
   torqueEvents                 TorqueEvent[]
   kits                         Kit[]
-<<<<<<< HEAD
+  buildRecord                  BuildRecord?
   // Part Interchangeability Framework relationships
   partSubstitutions            WorkOrderPartSubstitution[]
-=======
-  buildRecord                  BuildRecord?
->>>>>>> 33b95249
 
   @@index([persistentUuid])
   @@map("work_orders")
@@ -8273,6 +8268,9 @@
   DEVIATION_APPROVAL  // Deviation approval signature
   QUALITY_RELEASE     // Quality release signature
   CUSTOMER_ACCEPTANCE // Customer acceptance signature
+}
+
+// ============================================================================
 // Saviynt Identity Governance Integration Models (Issue #204)
 // ============================================================================
 
