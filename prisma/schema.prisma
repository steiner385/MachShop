generator client {
  provider = "prisma-client-js"
}

generator erd {
  provider = "prisma-erd-generator"
  output   = "../docs/erd.md"
  theme    = "default"
}

generator markdown {
  provider = "prisma-markdown"
  output   = "../docs/generated/prisma-markdown"
  title    = "MachShop MES Schema Documentation"
}

datasource db {
  provider = "postgresql"
  url      = env("DATABASE_URL")
}

model Enterprise {
  id             String   @id @default(cuid())
  enterpriseCode String   @unique
  enterpriseName String
  description    String?
  headquarters   String?
  isActive       Boolean  @default(true)
  createdAt      DateTime @default(now())
  updatedAt      DateTime @updatedAt
  sites          Site[]

  @@map("enterprises")
}

model Site {
  id                        String                     @id @default(cuid())
  siteCode                  String                     @unique
  siteName                  String
  location                  String?
  enterpriseId              String?
  isActive                  Boolean                    @default(true)
  createdAt                 DateTime                   @default(now())
  updatedAt                 DateTime                   @updatedAt
  areas                     Area[]
  auditReports              AuditReport[]
  equipment                 Equipment[]
  indirectCostCodes         IndirectCostCode[]
  ncrs                      NCR[]
  operations                Operation[]
  partAvailability          PartSiteAvailability[]
  permissionChangeLogs      PermissionChangeLog[]
  permissionUsageLogs       PermissionUsageLog[]
  productionSchedules       ProductionSchedule[]
  routingTemplates          RoutingTemplate[]
  routings                  Routing[]
  securityEvents            SecurityEvent[]
  enterprise                Enterprise?                @relation(fields: [enterpriseId], references: [id])
  timeTrackingConfiguration TimeTrackingConfiguration?
  userSiteRoles             UserSiteRole[]
  workOrders                WorkOrder[]

  // Role Template relationships
  roleTemplateInstances     RoleTemplateInstance[]
  roleTemplateUsageLogs     RoleTemplateUsageLog[]

  // Time Entry Management Relations (Issue #51)
  autoStopConfiguration     AutoStopConfiguration?

  // Location Management Relations (Issue #207)
  locations                 Location[]

<<<<<<< HEAD
  // Temporal permissions audit trail
  temporalAccessLogs        TemporalAccessLog[]
=======
  // Department Management Relations (Issue #209)
  departments               Department[]
>>>>>>> 1f668681

  @@index([enterpriseId])
  @@map("sites")
}

model Area {
  id          String       @id @default(cuid())
  areaCode    String       @unique
  areaName    String
  description String?
  siteId      String
  isActive    Boolean      @default(true)
  createdAt   DateTime     @default(now())
  updatedAt   DateTime     @updatedAt
  site        Site         @relation(fields: [siteId], references: [id])
  equipment   Equipment[]
  workCenters WorkCenter[]
  stagingLocations StagingLocation[]
  locations   Location[]

  @@index([siteId])
  @@map("areas")
}

model Department {
  id                String      @id @default(cuid())
  departmentCode    String      @unique   // e.g., "ENG", "QA", "PROD", "MFG"
  departmentName    String                 // e.g., "Engineering", "Quality Assurance"
  description       String?

  // Organizational hierarchy
  parentDepartmentId String?
  parentDepartment  Department? @relation("DepartmentHierarchy", fields: [parentDepartmentId], references: [id])
  childDepartments  Department[] @relation("DepartmentHierarchy")

  // Optional associations
  siteId            String?
  site              Site?       @relation(fields: [siteId], references: [id])

  // Cost center tracking
  costCenter        String?
  budgetCode        String?

  // Department manager
  managerId         String?
  manager           User?       @relation("DepartmentManager", fields: [managerId], references: [id])

  isActive          Boolean     @default(true)
  createdAt         DateTime    @default(now())
  updatedAt         DateTime    @updatedAt

  // Relations back to entities
  users                       User[]                  @relation("UserDepartment")
  personnelInfoExchanges      PersonnelInfoExchange[] @relation("PersonnelDepartment")
  ecoRequestorDepts           EngineeringChangeOrder[] @relation("ECORequestorDept")
  ecoTaskAssignments          ECOTask[]               @relation("ECOTaskDept")
  icdChangeRequestDepts       ICDChangeRequest[]      @relation("ICDChangeRequestDept")

  @@index([departmentCode])
  @@index([siteId])
  @@index([parentDepartmentId])
  @@index([managerId])
  @@map("departments")
}

model User {
  id                        String                          @id @default(cuid())
  username                  String                          @unique
  email                     String                          @unique
  firstName                 String?
  lastName                  String?
  passwordHash              String
  isActive                  Boolean                         @default(true)
  roles                     String[]
  permissions               String[]
  lastLoginAt               DateTime?
  createdAt                 DateTime                        @default(now())
  updatedAt                 DateTime                        @updatedAt
  employeeNumber            String?                         @unique
  personnelClassId          String?
  hireDate                  DateTime?
  terminationDate           DateTime?
  phone                     String?
  emergencyContact          String?
  emergencyPhone            String?
  department                String?
  departmentId              String?
  supervisorId              String?
  costCenter                String?
  laborRate                 Float?
  auditLogs                 AuditLog[]
  generatedAuditReports     AuditReport[]

  // Role Template relationships
  createdRoleTemplates      RoleTemplate[]              @relation("RoleTemplateCreator")
  updatedRoleTemplates      RoleTemplate[]              @relation("RoleTemplateUpdater")
  instantiatedTemplates     RoleTemplateInstance[]
  templateUsageLogsAsPerformer RoleTemplateUsageLog[]   @relation("RoleTemplateLogPerformer")
  templateUsageLogsAsTarget    RoleTemplateUsageLog[]   @relation("RoleTemplateLogTarget")
  authenticationEvents      AuthenticationEvent[]
  dispatchedWorkOrders      DispatchLog[]                   @relation("DispatchAssignedTo")
  createdDocumentTemplates  DocumentTemplate[]              @relation("DocumentTemplateCreatedBy")
  updatedDocumentTemplates  DocumentTemplate[]              @relation("DocumentTemplateUpdatedBy")
  invalidatedSignatures     ElectronicSignature[]           @relation("ElectronicSignatureInvalidatedBy")
  electronicSignatures      ElectronicSignature[]           @relation("ElectronicSignatureUser")
  equipmentLogs             EquipmentLog[]
  inspectionExecutions      InspectionExecution[]           @relation("InspectionExecutionInspector")
  approvedInspectionPlans   InspectionPlan[]                @relation("InspectionPlanApprovedBy")
  createdInspectionPlans    InspectionPlan[]                @relation("InspectionPlanCreatedBy")
  updatedInspectionPlans    InspectionPlan[]                @relation("InspectionPlanUpdatedBy")
  laborTimeEntries          LaborTimeEntry[]
  assignedNcrs              NCR[]                           @relation("AssignedTo")
  ncrReports                NCR[]                           @relation("CreatedBy")
  permissionChangesChanger  PermissionChangeLog[]           @relation("PermissionChangeChanger")
  permissionChangesTarget   PermissionChangeLog[]           @relation("PermissionChangeTarget")
  permissionUsageLogs       PermissionUsageLog[]
  availability              PersonnelAvailability[]
  certifications            PersonnelCertification[]
  skills                    PersonnelSkillAssignment[]
  workCenterAssignments     PersonnelWorkCenterAssignment[]
  qualityInspections        QualityInspection[]
  routingTemplates          RoutingTemplate[]
  resolvedSecurityEvents    SecurityEvent[]                 @relation("SecurityEventResolvedBy")
  securityEvents            SecurityEvent[]
  completedSetupExecutions  SetupExecution[]                @relation("SetupExecutionCompletedBy")
  startedSetupExecutions    SetupExecution[]                @relation("SetupExecutionStartedBy")
  approvedSetupSheets       SetupSheet[]                    @relation("SetupSheetApprovedBy")
  createdSetupSheets        SetupSheet[]                    @relation("SetupSheetCreatedBy")
  updatedSetupSheets        SetupSheet[]                    @relation("SetupSheetUpdatedBy")
  sopAcknowledgments        SOPAcknowledgment[]             @relation("SOPAcknowledgmentUser")
  sopAudits                 SOPAudit[]                      @relation("SOPAuditAuditor")
  ssoSessions               SsoSession[]
  approvedSOPs              StandardOperatingProcedure[]    @relation("SOPApprovedBy")
  createdSOPs               StandardOperatingProcedure[]    @relation("SOPCreatedBy")
  updatedSOPs               StandardOperatingProcedure[]    @relation("SOPUpdatedBy")
  toolCalibrationRecords    ToolCalibrationRecord[]         @relation("ToolCalibrationPerformedBy")
  approvedToolDrawings      ToolDrawing[]                   @relation("ToolDrawingApprovedBy")
  createdToolDrawings       ToolDrawing[]                   @relation("ToolDrawingCreatedBy")
  updatedToolDrawings       ToolDrawing[]                   @relation("ToolDrawingUpdatedBy")
  toolMaintenanceRecords    ToolMaintenanceRecord[]         @relation("ToolMaintenancePerformedBy")
  toolUsageLogs             ToolUsageLog[]                  @relation("ToolUsageLogUsedBy")
  userRoles                 UserRole[]
  userSessionLogs           UserSessionLog[]
  userSiteRoles             UserSiteRole[]
  personnelClass            PersonnelClass?                 @relation(fields: [personnelClassId], references: [id])
  supervisor                User?                           @relation("SupervisorRelation", fields: [supervisorId], references: [id])
  subordinates              User[]                          @relation("SupervisorRelation")
  departmentRelation        Department?                     @relation("UserDepartment", fields: [departmentId], references: [id])
  managedDepartment         Department?                     @relation("DepartmentManager")
  workInstructionExecutions WorkInstructionExecution[]      @relation("WIExecutionOperator")
  signedStepExecutions      WorkInstructionStepExecution[]  @relation("WIStepExecutionSignedBy")
  approvedWorkInstructions  WorkInstruction[]               @relation("WorkInstructionApprovedBy")
  createdWorkInstructions   WorkInstruction[]               @relation("WorkInstructionCreatedBy")
  updatedWorkInstructions   WorkInstruction[]               @relation("WorkInstructionUpdatedBy")
  assignedWorkOrders        WorkOrder[]                     @relation("AssignedTo")
  createdWorkOrders         WorkOrder[]                     @relation("CreatedBy")
  workPerformanceRecords    WorkPerformance[]               @relation("WorkPerformancePersonnel")

  // Torque Management relationships
  createdTorqueSpecs        TorqueSpecification[]           @relation("TorqueSpecCreator")
  approvedTorqueSpecs       TorqueSpecification[]           @relation("TorqueSpecApprover")
  torqueEventOperations     TorqueEvent[]                   @relation("TorqueEventOperator")
  torqueEventSupervisions   TorqueEvent[]                   @relation("TorqueEventSupervisor")
  torqueEventReworks        TorqueEvent[]                   @relation("TorqueEventRework")

  // Kitting System relationships
  kitsCreated               Kit[]                           @relation("KitCreatedBy")
  kitsStaged                Kit[]                           @relation("KitStagedBy")
  kitsIssued                Kit[]                           @relation("KitIssuedBy")
  vendorKitInspections      VendorKitInspection[]
  vendorKitHistory          VendorKitHistory[]
  kitsReceived              Kit[]                           @relation("KitIssuedTo")
  kitsReturned              Kit[]                           @relation("KitReturnedBy")
  kitStatusChanges          KitStatusHistory[]              @relation("KitStatusChanged")
  shortageAlertsAssigned    KitShortageAlert[]              @relation("ShortageAssigned")
  shortageAlertsResolved    KitShortageAlert[]              @relation("ShortageResolved")

  // Expedite workflow relationships
  expeditRequestsCreated    ExpeditRequest[]                @relation("ExpeditRequestedBy")
  expeditRequestsApproved   ExpeditRequest[]                @relation("ExpeditApprovedBy")
  supplierCommunicationsSent SupplierCommunication[]
  shortageResolutionsCreated ShortageResolution[]
  expeditStatusChanges      ExpeditStatusHistory[]

  // OAuth/OIDC relationships
  oidcSessions              OidcSession[]
  // SAML relationships
  samlSessions              SamlSession[]

  // Saviynt Identity Governance relationships
  saviyntUserMapping        SaviyntUserMapping?

  // Build Record Relationships
  buildRecordsCreated       BuildRecord[]                   @relation("BuildRecordCreatedBy")
  buildRecordsAssigned      BuildRecord[]                   @relation("BuildRecordAssignedTo")
  buildRecordsQualityApproved BuildRecord[]                 @relation("BuildRecordQualityApprover")
  buildRecordsEngineeringApproved BuildRecord[]             @relation("BuildRecordEngineeringApprover")
  operationOperator         BuildRecordOperation[]          @relation("OperationOperator")
  operationInspector        BuildRecordOperation[]          @relation("OperationInspector")
  operationEngineeringApprover BuildRecordOperation[]       @relation("OperationEngineeringApprover")
  deviationsDetected        BuildDeviation[]                @relation("DeviationDetectedBy")
  deviationsEngineeringApproved BuildDeviation[]            @relation("DeviationEngineeringApprover")
  deviationsQualityApproved BuildDeviation[]               @relation("DeviationQualityApprover")
  deviationsClosed          BuildDeviation[]                @relation("DeviationClosedBy")
  photosCaptured            BuildRecordPhoto[]              @relation("PhotoCapturedBy")
  photosApproved            BuildRecordPhoto[]              @relation("PhotoApprovedBy")
  photosRejected            BuildRecordPhoto[]              @relation("PhotoRejectedBy")
  documentsUploaded         BuildRecordDocument[]           @relation("DocumentUploadedBy")
  documentsApproved         BuildRecordDocument[]           @relation("DocumentApprovedBy")
  statusChanges             BuildRecordStatusHistory[]      @relation("StatusChangedBy")
  buildRecordSignatures     BuildRecordSignature[]          @relation("BuildRecordSigner")
  buildRecordInvalidatedSignatures BuildRecordSignature[]    @relation("BuildRecordSignatureInvalidator")

  // Time Entry Management Relations (Issue #51)
  timeEntryEditsCreated     TimeEntryEdit[]                 @relation("TimeEntryEditEditor")
  timeEntryEditsApproved    TimeEntryEdit[]                 @relation("TimeEntryEditApprover")
  timeEntryApprovals        TimeEntryApproval[]
  timeEntryBatchesSubmitted TimeEntryBatch[]                @relation("TimeEntryBatchEmployee")
  timeEntryBatchesApproved  TimeEntryBatch[]                @relation("TimeEntryBatchApprover")
  timeEntryLocks            TimeEntryLock[]

  // Part Interchangeability Framework relationships
  createdInterchangeabilityGroups PartInterchangeabilityGroup[] @relation("InterchangeabilityGroupCreator")
  createdPartSubstitutions  PartSubstitution[]              @relation("PartSubstitutionCreator")
  requestedApprovals        InterchangeabilityApproval[]    @relation("ApprovalRequester")
  approvedApprovals         InterchangeabilityApproval[]    @relation("ApprovalApprover")
  approvedSubstitutions     WorkOrderPartSubstitution[]     @relation("SubstitutionApprover")
  createdSubstitutions      WorkOrderPartSubstitution[]     @relation("SubstitutionCreator")
  auditLogActions           InterchangeabilityAuditLog[]    @relation("AuditLogPerformer")

  // Temporal permissions audit trail
  temporalAccessLogs        TemporalAccessLog[]

  @@index([employeeNumber])
  @@index([personnelClassId])
  @@index([supervisorId])
  @@index([departmentId])
  @@map("users")
}

model PersonnelClass {
  id             String                   @id @default(cuid())
  classCode      String                   @unique
  className      String
  description    String?
  level          Int
  parentClassId  String?
  isActive       Boolean                  @default(true)
  createdAt      DateTime                 @default(now())
  updatedAt      DateTime                 @updatedAt
  parentClass    PersonnelClass?          @relation("PersonnelClassHierarchy", fields: [parentClassId], references: [id])
  childClasses   PersonnelClass[]         @relation("PersonnelClassHierarchy")
  qualifications PersonnelQualification[]
  personnel      User[]

  @@index([parentClassId])
  @@index([level])
  @@map("personnel_classes")
}

model PersonnelQualification {
  id                   String                   @id @default(cuid())
  qualificationCode    String                   @unique
  qualificationName    String
  description          String?
  qualificationType    QualificationType
  issuingOrganization  String?
  validityPeriodMonths Int?
  requiresRenewal      Boolean                  @default(false)
  personnelClassId     String?
  isActive             Boolean                  @default(true)
  createdAt            DateTime                 @default(now())
  updatedAt            DateTime                 @updatedAt
  certifications       PersonnelCertification[]
  personnelClass       PersonnelClass?          @relation(fields: [personnelClassId], references: [id])

  @@index([personnelClassId])
  @@index([qualificationType])
  @@map("personnel_qualifications")
}

model PersonnelCertification {
  id                  String                 @id @default(cuid())
  personnelId         String
  qualificationId     String
  certificationNumber String?
  issuedDate          DateTime
  expirationDate      DateTime?
  status              CertificationStatus    @default(ACTIVE)
  attachmentUrls      String[]
  verifiedBy          String?
  verifiedAt          DateTime?
  notes               String?
  createdAt           DateTime               @default(now())
  updatedAt           DateTime               @updatedAt
  personnel           User                   @relation(fields: [personnelId], references: [id])
  qualification       PersonnelQualification @relation(fields: [qualificationId], references: [id])

  @@unique([personnelId, qualificationId])
  @@index([personnelId])
  @@index([qualificationId])
  @@index([expirationDate])
  @@index([status])
  @@map("personnel_certifications")
}

model PersonnelSkill {
  id               String                     @id @default(cuid())
  skillCode        String                     @unique
  skillName        String
  description      String?
  skillCategory    SkillCategory
  isActive         Boolean                    @default(true)
  createdAt        DateTime                   @default(now())
  updatedAt        DateTime                   @updatedAt
  skillAssignments PersonnelSkillAssignment[]

  @@index([skillCategory])
  @@map("personnel_skills")
}

model PersonnelSkillAssignment {
  id              String          @id @default(cuid())
  personnelId     String
  skillId         String
  competencyLevel CompetencyLevel
  assessedBy      String?
  assessedAt      DateTime?
  lastUsedDate    DateTime?
  certifiedDate   DateTime?
  notes           String?
  createdAt       DateTime        @default(now())
  updatedAt       DateTime        @updatedAt
  personnel       User            @relation(fields: [personnelId], references: [id])
  skill           PersonnelSkill  @relation(fields: [skillId], references: [id])

  @@unique([personnelId, skillId])
  @@index([personnelId])
  @@index([skillId])
  @@index([competencyLevel])
  @@map("personnel_skill_assignments")
}

model PersonnelWorkCenterAssignment {
  id            String     @id @default(cuid())
  personnelId   String
  workCenterId  String
  isPrimary     Boolean    @default(false)
  effectiveDate DateTime   @default(now())
  endDate       DateTime?
  certifiedDate DateTime?
  notes         String?
  createdAt     DateTime   @default(now())
  updatedAt     DateTime   @updatedAt
  personnel     User       @relation(fields: [personnelId], references: [id])
  workCenter    WorkCenter @relation(fields: [workCenterId], references: [id])

  @@unique([personnelId, workCenterId])
  @@index([personnelId])
  @@index([workCenterId])
  @@index([effectiveDate])
  @@map("personnel_work_center_assignments")
}

model PersonnelAvailability {
  id               String           @id @default(cuid())
  personnelId      String
  availabilityType AvailabilityType
  startDateTime    DateTime
  endDateTime      DateTime
  shiftCode        String?
  isRecurring      Boolean          @default(false)
  recurrenceRule   String?
  reason           String?
  approvedBy       String?
  approvedAt       DateTime?
  notes            String?
  createdAt        DateTime         @default(now())
  updatedAt        DateTime         @updatedAt
  personnel        User             @relation(fields: [personnelId], references: [id])

  @@index([personnelId])
  @@index([startDateTime])
  @@index([availabilityType])
  @@map("personnel_availability")
}

/// Unit of Measure lookup table for standardizing measurement units across the system
model UnitOfMeasure {
  id                       String            @id @default(cuid())
  code                     String            @unique      // e.g., "EA", "KG", "LB", "M", "FT"
  name                     String                         // e.g., "Each", "Kilogram", "Pound"
  description              String?                        // Detailed description
  unitType                 UnitType                       // Category of measurement
  systemOfMeasure          SystemOfMeasure               // Metric, Imperial, etc.
  isBaseUnit               Boolean           @default(false) // True if this is the base unit for conversions
  conversionFactor         Decimal?                       // Factor to convert to base unit
  baseUnitId               String?                        // Reference to base unit for conversions
  symbol                   String?                        // e.g., "kg", "lb", "m"
  isActive                 Boolean           @default(true)
  sortOrder                Int?                           // For consistent display ordering
  createdAt                DateTime          @default(now())
  updatedAt                DateTime          @updatedAt

  // Self-referential relation for unit conversions
  baseUnit                 UnitOfMeasure?    @relation("UnitConversions", fields: [baseUnitId], references: [id])
  derivedUnits             UnitOfMeasure[]   @relation("UnitConversions")

  // Relations to entities using this UOM - only implemented models
  materialDefinitionsBase     MaterialDefinition[]        @relation("MaterialDefinitionBaseUOM")
  materialDefinitionsAlt      MaterialDefinition[]        @relation("MaterialDefinitionAlternateUOM")
  materialProperties          MaterialProperty[]          @relation("MaterialPropertyUOM")
  materialLots                MaterialLot[]               @relation("MaterialLotUOM")
  materialSublots             MaterialSublot[]            @relation("MaterialSublotUOM")
  materialLotGenealogies      MaterialLotGenealogy[]      @relation("MaterialLotGenealogyUOM")
  materialStateHistories      MaterialStateHistory[]      @relation("MaterialStateHistoryUOM")
  operationParameters         OperationParameter[]        @relation("OperationParameterUOM")
  materialOperationSpecs      MaterialOperationSpecification[] @relation("MaterialOperationSpecificationUOM")
  parts                       Part[]                      @relation("PartUOM")
  bomItems                    BOMItem[]                   @relation("BOMItemUOM")
  routingStepParameters       RoutingStepParameter[]      @relation("RoutingStepParameterUOM")
  scheduleEntries             ScheduleEntry[]             @relation("ScheduleEntryUOM")
  qualityCharacteristics      QualityCharacteristic[]     @relation("QualityCharacteristicUOM")
  productSpecifications       ProductSpecification[]      @relation("ProductSpecificationUOM")
  scheduleConstraints         ScheduleConstraint[]        @relation("ScheduleConstraintUOM")
  inventories                 Inventory[]                 @relation("InventoryUOM")
  materialTransactions        MaterialTransaction[]       @relation("MaterialTransactionUOM")
  kitItems                    KitItem[]                   @relation("KitItemUOM")
  vendorKitItems              VendorKitItem[]             @relation("VendorKitItemUOM")
  locationCapacityUnits       Location[]                  @relation("LocationCapacityUOM")
  locationDimensionUnits      Location[]                  @relation("LocationDimensionUOM")

  @@index([code])
  @@index([unitType])
  @@index([systemOfMeasure])
  @@index([isActive])
  @@map("units_of_measure")
}

model MaterialClass {
  id                     String               @id @default(cuid())
  classCode              String               @unique
  className              String
  description            String?
  level                  Int
  parentClassId          String?
  requiresLotTracking    Boolean              @default(true)
  requiresSerialTracking Boolean              @default(false)
  requiresExpirationDate Boolean              @default(false)
  shelfLifeDays          Int?
  storageRequirements    String?
  handlingInstructions   String?
  isActive               Boolean              @default(true)
  createdAt              DateTime             @default(now())
  updatedAt              DateTime             @updatedAt
  parentClass            MaterialClass?       @relation("MaterialClassHierarchy", fields: [parentClassId], references: [id])
  childClasses           MaterialClass[]      @relation("MaterialClassHierarchy")
  materials              MaterialDefinition[]

  @@index([parentClassId])
  @@index([level])
  @@map("material_classes")
}

model MaterialDefinition {
  id                     String               @id @default(cuid())
  materialNumber         String               @unique
  materialName           String
  description            String?
  materialClassId        String
  baseUnitOfMeasure      String
  alternateUnitOfMeasure String?
  baseUnitOfMeasureId    String?              // FK to UnitOfMeasure
  alternateUnitOfMeasureId String?            // FK to UnitOfMeasure
  conversionFactor       Float?
  materialType           MaterialType
  materialGrade          String?
  specification          String?
  minimumStock           Float?
  reorderPoint           Float?
  reorderQuantity        Float?
  leadTimeDays           Int?
  requiresLotTracking    Boolean              @default(true)
  lotNumberFormat        String?
  defaultShelfLifeDays   Int?
  standardCost           Float?
  currency               String?              @default("USD")    // Legacy field (to be deprecated)
  currencyId             String?                                 // FK to Currency
  requiresInspection     Boolean              @default(false)
  inspectionFrequency    String?
  primarySupplierId      String?
  supplierPartNumber     String?
  drawingNumber          String?
  revision               String?
  msdsUrl                String?
  imageUrl               String?
  isActive               Boolean              @default(true)
  isPhantom              Boolean              @default(false)
  isObsolete             Boolean              @default(false)
  obsoleteDate           DateTime?
  replacementMaterialId  String?
  createdAt              DateTime             @default(now())
  updatedAt              DateTime             @updatedAt
  materialClass          MaterialClass        @relation(fields: [materialClassId], references: [id])
  replacementMaterial    MaterialDefinition?  @relation("MaterialReplacement", fields: [replacementMaterialId], references: [id])
  replacedMaterials      MaterialDefinition[] @relation("MaterialReplacement")
  baseUnitOfMeasureRef   UnitOfMeasure?       @relation("MaterialDefinitionBaseUOM", fields: [baseUnitOfMeasureId], references: [id])
  alternateUnitOfMeasureRef UnitOfMeasure?    @relation("MaterialDefinitionAlternateUOM", fields: [alternateUnitOfMeasureId], references: [id])
  currencyRef            Currency?            @relation("MaterialDefinitionCurrency", fields: [currencyId], references: [id])
  lots                   MaterialLot[]
  properties             MaterialProperty[]

  @@index([materialClassId])
  @@index([materialType])
  @@index([isActive])
  @@index([baseUnitOfMeasureId])
  @@index([alternateUnitOfMeasureId])
  @@index([materialNumber])
  @@map("material_definitions")
}

model MaterialProperty {
  id            String               @id @default(cuid())
  materialId    String
  propertyName  String
  propertyType  MaterialPropertyType
  propertyValue String
  propertyUnit  String?
  propertyUnitId String?              // FK to UnitOfMeasure
  testMethod    String?
  nominalValue  Float?
  minValue      Float?
  maxValue      Float?
  isRequired    Boolean              @default(false)
  isCritical    Boolean              @default(false)
  notes         String?
  createdAt     DateTime             @default(now())
  updatedAt     DateTime             @updatedAt
  material      MaterialDefinition   @relation(fields: [materialId], references: [id])
  unitOfMeasureRef UnitOfMeasure?    @relation("MaterialPropertyUOM", fields: [propertyUnitId], references: [id])

  @@unique([materialId, propertyName])
  @@index([materialId])
  @@index([propertyUnitId])
  @@index([propertyType])
  @@map("material_properties")
}

model MaterialLot {
  id                  String                 @id @default(cuid())
  persistentUuid      String?                @default(uuid()) // Material traceability UUID for supply chain tracking
  lotNumber           String                 @unique
  materialId          String
  supplierLotNumber   String?
  purchaseOrderNumber String?
  heatNumber          String?
  serialNumber        String?
  originalQuantity    Float
  currentQuantity     Float
  unitOfMeasure       String
  unitOfMeasureId     String?              // FK to UnitOfMeasure
  location            String?              // Legacy location field (to be deprecated)
  locationId          String?              // FK to Location
  warehouseId         String?
  manufactureDate     DateTime?
  receivedDate        DateTime
  expirationDate      DateTime?
  shelfLifeDays       Int?
  firstUsedDate       DateTime?
  lastUsedDate        DateTime?
  status              MaterialLotStatus      @default(AVAILABLE)
  state               MaterialLotState       @default(RECEIVED)
  isQuarantined       Boolean                @default(false)
  quarantineReason    String?
  quarantinedAt       DateTime?
  qualityStatus       QualityLotStatus       @default(PENDING)
  inspectionId        String?
  certificationUrls   String[]
  supplierId          String?
  supplierName        String?
  manufacturerId      String?
  manufacturerName    String?
  countryOfOrigin     String?
  unitCost            Float?
  totalCost           Float?
  currency            String?                @default("USD")    // Legacy field (to be deprecated)
  currencyId          String?                                   // FK to Currency
  parentLotId         String?
  isSplit             Boolean                @default(false)
  isMerged            Boolean                @default(false)
  notes               String?
  customAttributes    Json?
  createdAt           DateTime               @default(now())
  updatedAt           DateTime               @updatedAt
  genealogyAsChild    MaterialLotGenealogy[] @relation("ChildLot")
  genealogyAsParent   MaterialLotGenealogy[] @relation("ParentLot")
  material            MaterialDefinition     @relation(fields: [materialId], references: [id])
  parentLot           MaterialLot?           @relation("LotGenealogy", fields: [parentLotId], references: [id])
  childLots           MaterialLot[]          @relation("LotGenealogy")
  unitOfMeasureRef    UnitOfMeasure?         @relation("MaterialLotUOM", fields: [unitOfMeasureId], references: [id])
  locationRef         Location?              @relation(fields: [locationId], references: [id])
  currencyRef         Currency?              @relation("MaterialLotCurrency", fields: [currencyId], references: [id])
  stateHistory        MaterialStateHistory[]
  sublots             MaterialSublot[]
  kitItems            KitItem[]

  @@index([materialId])
  @@index([lotNumber])
  @@index([persistentUuid])
  @@index([status])
  @@index([state])
  @@index([expirationDate])
  @@index([qualityStatus])
  @@index([parentLotId])
  @@index([unitOfMeasureId])
  @@map("material_lots")
}

model MaterialSublot {
  id            String              @id @default(cuid())
  sublotNumber  String              @unique
  parentLotId   String
  operationType SublotOperationType
  quantity      Float
  unitOfMeasure String
  unitOfMeasureId String?              // FK to UnitOfMeasure
  workOrderId   String?
  operationId   String?
  reservedFor   String?
  location      String?
  status        MaterialLotStatus   @default(AVAILABLE)
  isActive      Boolean             @default(true)
  splitReason   String?
  createdById   String?
  createdAt     DateTime            @default(now())
  updatedAt     DateTime            @updatedAt
  parentLot     MaterialLot         @relation(fields: [parentLotId], references: [id])
  unitOfMeasureRef UnitOfMeasure?    @relation("MaterialSublotUOM", fields: [unitOfMeasureId], references: [id])

  @@index([parentLotId])
  @@index([sublotNumber])
  @@index([workOrderId])
  @@index([unitOfMeasureId])
  @@map("material_sublots")
}

model MaterialLotGenealogy {
  id               String                @id @default(cuid())
  parentLotId      String
  childLotId       String
  relationshipType GenealogyRelationType
  quantityConsumed Float
  quantityProduced Float?
  unitOfMeasure    String
  unitOfMeasureId  String?              // FK to UnitOfMeasure
  workOrderId      String?
  operationId      String?
  processDate      DateTime
  operatorId       String?
  notes            String?
  createdAt        DateTime              @default(now())
  childLot         MaterialLot           @relation("ChildLot", fields: [childLotId], references: [id])
  parentLot        MaterialLot           @relation("ParentLot", fields: [parentLotId], references: [id])
  unitOfMeasureRef UnitOfMeasure?        @relation("MaterialLotGenealogyUOM", fields: [unitOfMeasureId], references: [id])

  @@unique([parentLotId, childLotId, processDate])
  @@index([parentLotId])
  @@index([childLotId])
  @@index([workOrderId])
  @@index([processDate])
  @@index([unitOfMeasureId])
  @@map("material_lot_genealogy")
}

model MaterialStateHistory {
  id             String              @id @default(cuid())
  lotId          String
  previousState  MaterialLotState?
  newState       MaterialLotState
  previousStatus MaterialLotStatus?
  newStatus      MaterialLotStatus?
  reason         String?
  transitionType StateTransitionType
  quantity       Float?
  unitOfMeasure  String?
  unitOfMeasureId String?              // FK to UnitOfMeasure
  workOrderId    String?
  operationId    String?
  inspectionId   String?
  changedById    String?
  changedAt      DateTime            @default(now())
  fromLocation   String?             // Legacy location field (to be deprecated)
  fromLocationId String?             // FK to Location
  toLocation     String?             // Legacy location field (to be deprecated)
  toLocationId   String?             // FK to Location
  qualityNotes   String?
  notes          String?
  metadata       Json?
  createdAt      DateTime            @default(now())
  lot            MaterialLot         @relation(fields: [lotId], references: [id])
  unitOfMeasureRef UnitOfMeasure?     @relation("MaterialStateHistoryUOM", fields: [unitOfMeasureId], references: [id])
  fromLocationRef  Location?          @relation("FromLocation", fields: [fromLocationId], references: [id])
  toLocationRef    Location?          @relation("ToLocation", fields: [toLocationId], references: [id])

  @@index([lotId])
  @@index([changedAt])
  @@index([newState])
  @@index([unitOfMeasureId])
  @@index([newStatus])
  @@map("material_state_history")
}

model Operation {
  id                        String                                @id @default(cuid())
  persistentUuid            String?                               @default(uuid()) // Operation UUID for manufacturing process traceability
  description               String?
  siteId                    String?
  isStandardOperation       Boolean                               @default(false)
  operationCode             String                                @unique
  operationName             String
  operationClassification   OperationClassification?
  standardWorkInstructionId String?
  level                     Int                                   @default(1)
  parentOperationId         String?
  operationType             OperationType
  category                  String?
  duration                  Int?
  setupTime                 Int?
  teardownTime              Int?
  minCycleTime              Int?
  maxCycleTime              Int?
  version                   String                                @default("1.0")
  effectiveDate             DateTime?
  expirationDate            DateTime?
  isActive                  Boolean                               @default(true)
  requiresApproval          Boolean                               @default(false)
  approvedBy                String?
  approvedAt                DateTime?
  createdAt                 DateTime                              @default(now())
  updatedAt                 DateTime                              @updatedAt
  bomItems                  BOMItem[]
  equipmentSpecs            EquipmentOperationSpecification[]
  materialSpecs             MaterialOperationSpecification[]
  dependencies              OperationDependency[]                 @relation("DependentOperation")
  prerequisiteFor           OperationDependency[]                 @relation("PrerequisiteOperation")
  parameters                OperationParameter[]
  parentOperation           Operation?                            @relation("OperationHierarchy", fields: [parentOperationId], references: [id])
  childOperations           Operation[]                           @relation("OperationHierarchy")
  site                      Site?                                 @relation(fields: [siteId], references: [id])
  standardWorkInstruction   WorkInstruction?                      @relation("OperationStandardWI", fields: [standardWorkInstructionId], references: [id])
  personnelSpecs            PersonnelOperationSpecification[]
  assetSpecs                PhysicalAssetOperationSpecification[]
  routingSteps              RoutingStep[]
  samplingPlans             SamplingPlan[]
  torqueSpecifications      TorqueSpecification[]
  kits                      Kit[]
  // Part Interchangeability Framework relationships
  partSubstitutions         WorkOrderPartSubstitution[]

  @@index([parentOperationId])
  @@index([persistentUuid])
  @@index([operationType])
  @@index([level])
  @@index([isActive])
  @@index([siteId])
  @@index([isStandardOperation])
  @@map("operations")
}

model OperationParameter {
  id                   String            @id @default(cuid())
  operationId          String
  parameterName        String
  parameterType        ParameterType
  dataType             ParameterDataType
  defaultValue         String?
  unitOfMeasure        String?
  unitOfMeasureId      String?           // FK to UnitOfMeasure
  minValue             Float?
  maxValue             Float?
  allowedValues        String[]
  isRequired           Boolean           @default(false)
  isCritical           Boolean           @default(false)
  requiresVerification Boolean           @default(false)
  displayOrder         Int?
  notes                String?
  createdAt            DateTime          @default(now())
  updatedAt            DateTime          @updatedAt
  parameterGroupId     String?
  operation            Operation         @relation(fields: [operationId], references: [id], onDelete: Cascade)
  parameterGroup       ParameterGroup?   @relation("ParameterGrouping", fields: [parameterGroupId], references: [id])
  formula              ParameterFormula? @relation("FormulaOutput")
  limits               ParameterLimits?
  samplingPlans        SamplingPlan[]
  spcConfiguration     SPCConfiguration?
  unitOfMeasureRef     UnitOfMeasure?    @relation("OperationParameterUOM", fields: [unitOfMeasureId], references: [id])

  @@unique([operationId, parameterName])
  @@index([operationId])
  @@index([parameterType])
  @@index([unitOfMeasureId])
  @@map("operation_parameters")
}

model ParameterLimits {
  id             String             @id @default(cuid())
  parameterId    String             @unique
  engineeringMin Float?
  engineeringMax Float?
  operatingMin   Float?
  operatingMax   Float?
  LSL            Float?
  USL            Float?
  nominalValue   Float?
  highHighAlarm  Float?
  highAlarm      Float?
  lowAlarm       Float?
  lowLowAlarm    Float?
  createdAt      DateTime           @default(now())
  updatedAt      DateTime           @updatedAt
  parameter      OperationParameter @relation(fields: [parameterId], references: [id], onDelete: Cascade)

  @@map("parameter_limits")
}

model ParameterGroup {
  id            String               @id @default(cuid())
  groupName     String
  parentGroupId String?
  groupType     ParameterGroupType
  description   String?
  tags          String[]
  displayOrder  Int?
  icon          String?
  color         String?
  createdAt     DateTime             @default(now())
  updatedAt     DateTime             @updatedAt
  parameters    OperationParameter[] @relation("ParameterGrouping")
  parentGroup   ParameterGroup?      @relation("GroupHierarchy", fields: [parentGroupId], references: [id], onDelete: Cascade)
  childGroups   ParameterGroup[]     @relation("GroupHierarchy")

  @@index([parentGroupId])
  @@index([groupType])
  @@map("parameter_groups")
}

model ParameterFormula {
  id                 String             @id @default(cuid())
  formulaName        String
  outputParameterId  String             @unique
  formulaExpression  String
  formulaLanguage    FormulaLanguage    @default(JAVASCRIPT)
  inputParameterIds  String[]
  evaluationTrigger  EvaluationTrigger  @default(ON_CHANGE)
  evaluationSchedule String?
  testCases          Json?
  isActive           Boolean            @default(true)
  createdAt          DateTime           @default(now())
  updatedAt          DateTime           @updatedAt
  createdBy          String
  lastModifiedBy     String?
  outputParameter    OperationParameter @relation("FormulaOutput", fields: [outputParameterId], references: [id], onDelete: Cascade)

  @@index([outputParameterId])
  @@map("parameter_formulas")
}

model OperationDependency {
  id                      String               @id @default(cuid())
  dependentOperationId    String
  prerequisiteOperationId String
  dependencyType          DependencyType
  timingType              DependencyTimingType
  lagTime                 Int?
  leadTime                Int?
  condition               String?
  isOptional              Boolean              @default(false)
  notes                   String?
  createdAt               DateTime             @default(now())
  updatedAt               DateTime             @updatedAt
  dependentOperation      Operation            @relation("DependentOperation", fields: [dependentOperationId], references: [id], onDelete: Cascade)
  prerequisiteOperation   Operation            @relation("PrerequisiteOperation", fields: [prerequisiteOperationId], references: [id], onDelete: Cascade)

  @@unique([dependentOperationId, prerequisiteOperationId])
  @@index([dependentOperationId])
  @@index([prerequisiteOperationId])
  @@map("operation_dependencies")
}

model PersonnelOperationSpecification {
  id                     String           @id @default(cuid())
  operationId            String
  personnelClassId       String?
  skillId                String?
  minimumCompetency      CompetencyLevel?
  requiredCertifications String[]
  quantity               Int              @default(1)
  isOptional             Boolean          @default(false)
  roleName               String?
  roleDescription        String?
  notes                  String?
  createdAt              DateTime         @default(now())
  updatedAt              DateTime         @updatedAt
  operation              Operation        @relation(fields: [operationId], references: [id], onDelete: Cascade)

  @@index([operationId])
  @@index([personnelClassId])
  @@map("personnel_operation_specifications")
}

model EquipmentOperationSpecification {
  id                   String          @id @default(cuid())
  operationId          String
  equipmentClass       EquipmentClass?
  equipmentType        String?
  specificEquipmentId  String?
  requiredCapabilities String[]
  minimumCapacity      Float?
  quantity             Int             @default(1)
  isOptional           Boolean         @default(false)
  setupRequired        Boolean         @default(false)
  setupTime            Int?
  notes                String?
  createdAt            DateTime        @default(now())
  updatedAt            DateTime        @updatedAt
  operation            Operation       @relation(fields: [operationId], references: [id], onDelete: Cascade)

  @@index([operationId])
  @@index([equipmentClass])
  @@map("equipment_operation_specifications")
}

model MaterialOperationSpecification {
  id                   String          @id @default(cuid())
  operationId          String
  materialDefinitionId String?
  materialClassId      String?
  materialType         MaterialType?
  quantity             Float
  unitOfMeasure        String
  unitOfMeasureId      String?          // FK to UnitOfMeasure
  consumptionType      ConsumptionType
  requiredProperties   String[]
  qualityRequirements  String?
  isOptional           Boolean         @default(false)
  allowSubstitutes     Boolean         @default(false)
  notes                String?
  createdAt            DateTime        @default(now())
  updatedAt            DateTime        @updatedAt
  operation            Operation       @relation(fields: [operationId], references: [id], onDelete: Cascade)
  unitOfMeasureRef     UnitOfMeasure?  @relation("MaterialOperationSpecificationUOM", fields: [unitOfMeasureId], references: [id])

  @@index([operationId])
  @@index([materialDefinitionId])
  @@index([unitOfMeasureId])
  @@map("material_operation_specifications")
}

model PhysicalAssetOperationSpecification {
  id                  String            @id @default(cuid())
  operationId         String
  assetType           PhysicalAssetType
  assetCode           String?
  assetName           String
  specifications      Json?
  quantity            Int               @default(1)
  isOptional          Boolean           @default(false)
  requiresCalibration Boolean           @default(false)
  calibrationInterval Int?
  estimatedLifeCycles Int?
  notes               String?
  createdAt           DateTime          @default(now())
  updatedAt           DateTime          @updatedAt
  operation           Operation         @relation(fields: [operationId], references: [id], onDelete: Cascade)

  @@index([operationId])
  @@index([assetType])
  @@map("physical_asset_operation_specifications")
}

model Part {
  id                         String                      @id @default(cuid())
  persistentUuid             String?                     @default(uuid()) // MBE/STEP/Traceability UUID for NIST AMS 300-12 compliance
  partNumber                 String                      @unique
  partName                   String
  description                String?
  partType                   String
  productType                ProductType                 @default(MADE_TO_STOCK)
  lifecycleState             ProductLifecycleState       @default(PRODUCTION)
  unitOfMeasure              String
  unitOfMeasureId            String?                     // FK to UnitOfMeasure
  weight                     Float?
  weightUnit                 String?
  drawingNumber              String?
  revision                   String?
  cadModelUrl                String?
  releaseDate                DateTime?
  obsoleteDate               DateTime?
  replacementPartId          String?
  makeOrBuy                  String?                     @default("MAKE")
  leadTimeDays               Int?
  lotSizeMin                 Int?
  lotSizeMultiple            Int?
  standardCost               Float?
  targetCost                 Float?
  currency                   String?                     @default("USD")    // Legacy field (to be deprecated)
  currencyId                 String?                                        // FK to Currency
  isActive                   Boolean                     @default(true)
  isConfigurable             Boolean                     @default(false)
  requiresFAI                Boolean                     @default(false)
  createdAt                  DateTime                    @default(now())
  updatedAt                  DateTime                    @updatedAt
  componentItems             BOMItem[]                   @relation("ComponentPart")
  bomItems                   BOMItem[]                   @relation("ParentPart")
  equipmentMaterialMovements EquipmentMaterialMovement[]
  erpMaterialTransactions    ERPMaterialTransaction[]
  inventoryItems             Inventory[]
  siteAvailability           PartSiteAvailability[]
  replacementPart            Part?                       @relation("PartReplacement", fields: [replacementPartId], references: [id])
  replacedParts              Part[]                      @relation("PartReplacement")
  configurations             ProductConfiguration[]
  lifecycleHistory           ProductLifecycle[]
  specifications             ProductSpecification[]
  productionScheduleRequests ProductionScheduleRequest[]
  qualityPlans               QualityPlan[]
  routings                   Routing[]
  scheduleEntries            ScheduleEntry[]
  serializedParts            SerializedPart[]
  workOrders                 WorkOrder[]
  unitOfMeasureRef           UnitOfMeasure?              @relation("PartUOM", fields: [unitOfMeasureId], references: [id])
  currencyRef                Currency?                   @relation("PartCurrency", fields: [currencyId], references: [id])
  torqueSpecifications       TorqueSpecification[]
  // Part Interchangeability Framework relationships
  primarySubstitutions       PartSubstitution[]          @relation("PrimaryPartSubstitutions")
  substituteSubstitutions    PartSubstitution[]          @relation("SubstitutePartSubstitutions")
  approvals                  InterchangeabilityApproval[] @relation("PartApprovals")
  originalPartSubstitutions  WorkOrderPartSubstitution[] @relation("OriginalPartSubstitutions")
  substitutedPartSubstitutions WorkOrderPartSubstitution[] @relation("SubstitutedPartSubstitutions")

  // Life-Limited Parts (LLP) Fields
  isLifeLimited              Boolean                     @default(false)
  llpCriticalityLevel        LLPCriticalityLevel?
  llpRetirementType          LLPRetirementType?
  llpCycleLimit              Int?                        // Maximum cycles before retirement
  llpTimeLimit               Int?                        // Maximum years before retirement
  llpInspectionInterval      Int?                        // Cycles between inspections
  llpRegulatoryReference     String?                     // FAA AD, OEM bulletin, etc.
  llpCertificationRequired   Boolean                     @default(false)
  llpNotes                   String?                     // LLP-specific notes

  // Kitting System relationships
  kitItems                   KitItem[]
  shortageAlerts             KitShortageAlert[]
  vendorKitItems             VendorKitItem[]

  // Expedite workflow relationships
  expeditRequests            ExpeditRequest[]
  supplierCommunications     SupplierCommunication[]
  alternativePartResolutions ShortageResolution[]         @relation("AlternativePartUsed")
  partShortageAnalytics      PartShortageAnalytics[]

  // ICD System relationships
  icdImplementations         ICDPartImplementation[]     @relation("PartICDImplementations")
  icdConsumptions            ICDPartConsumption[]        @relation("PartICDConsumptions")
  icdComplianceChecks        ICDComplianceCheck[]        @relation("PartICDComplianceChecks")

  @@index([productType])
  @@index([lifecycleState])
  @@index([isActive])
  @@index([partNumber])
  @@index([persistentUuid])
  @@index([unitOfMeasureId])
  @@index([isLifeLimited])
  @@index([llpCriticalityLevel])
  @@map("parts")
}

model PartSiteAvailability {
  id             String    @id @default(cuid())
  partId         String
  siteId         String
  isPreferred    Boolean   @default(false)
  isActive       Boolean   @default(true)
  leadTimeDays   Int?
  minimumLotSize Int?
  maximumLotSize Int?
  standardCost   Float?
  setupCost      Float?
  effectiveDate  DateTime?
  expirationDate DateTime?
  notes          String?
  createdAt      DateTime  @default(now())
  updatedAt      DateTime  @updatedAt
  part           Part      @relation(fields: [partId], references: [id], onDelete: Cascade)
  site           Site      @relation(fields: [siteId], references: [id], onDelete: Cascade)

  @@unique([partId, siteId])
  @@index([siteId])
  @@index([isActive])
  @@map("part_site_availability")
}

model BOMItem {
  id                  String     @id @default(cuid())
  persistentUuid      String     @unique @default(uuid()) // BOM structure UUID for configuration management
  parentPartId        String
  componentPartId     String
  quantity            Float
  unitOfMeasure       String
  unitOfMeasureId     String?    // FK to UnitOfMeasure
  scrapFactor         Float?     @default(0)
  sequence            Int?
  findNumber          String?
  referenceDesignator String?
  operationId         String?
  operationNumber     Int?
  effectiveDate       DateTime?
  obsoleteDate        DateTime?
  ecoNumber           String?
  isOptional          Boolean    @default(false)
  isCritical          Boolean    @default(false)
  notes               String?
  isActive            Boolean    @default(true)
  createdAt           DateTime   @default(now())
  updatedAt           DateTime   @updatedAt
  componentPart       Part       @relation("ComponentPart", fields: [componentPartId], references: [id])
  operation           Operation? @relation(fields: [operationId], references: [id])
  parentPart          Part       @relation("ParentPart", fields: [parentPartId], references: [id])
  unitOfMeasureRef    UnitOfMeasure? @relation("BOMItemUOM", fields: [unitOfMeasureId], references: [id])
  kitItems            KitItem[]

  @@index([parentPartId])
  @@index([componentPartId])
  @@index([persistentUuid])
  @@index([operationId])
  @@index([unitOfMeasureId])
  @@index([effectiveDate])
  @@map("bom_items")
}

model ProductSpecification {
  id                  String            @id @default(cuid())
  partId              String
  specificationName   String
  specificationType   SpecificationType
  specificationValue  String?
  nominalValue        Float?
  minValue            Float?
  maxValue            Float?
  unitOfMeasure       String?
  unitOfMeasureId     String?           // FK to UnitOfMeasure
  testMethod          String?
  inspectionFrequency String?
  isCritical          Boolean           @default(false)
  isRegulatory        Boolean           @default(false)
  documentReferences  String[]
  notes               String?
  isActive            Boolean           @default(true)
  createdAt           DateTime          @default(now())
  updatedAt           DateTime          @updatedAt
  part                Part              @relation(fields: [partId], references: [id], onDelete: Cascade)
  unitOfMeasureRef    UnitOfMeasure?    @relation("ProductSpecificationUOM", fields: [unitOfMeasureId], references: [id])

  @@index([partId])
  @@index([specificationType])
  @@index([isCritical])
  @@index([unitOfMeasureId])
  @@map("product_specifications")
}

model ProductConfiguration {
  id                String                @id @default(cuid())
  partId            String
  configurationName String
  configurationType ConfigurationType
  description       String?
  configurationCode String?
  attributes        Json?
  priceModifier     Float?                @default(0)
  costModifier      Float?                @default(0)
  leadTimeDelta     Int?                  @default(0)
  isAvailable       Boolean               @default(true)
  effectiveDate     DateTime?
  obsoleteDate      DateTime?
  isDefault         Boolean               @default(false)
  marketingName     String?
  imageUrl          String?
  isActive          Boolean               @default(true)
  createdAt         DateTime              @default(now())
  updatedAt         DateTime              @updatedAt
  options           ConfigurationOption[]
  part              Part                  @relation(fields: [partId], references: [id], onDelete: Cascade)

  @@index([partId])
  @@index([configurationType])
  @@index([isDefault])
  @@map("product_configurations")
}

model ConfigurationOption {
  id              String               @id @default(cuid())
  configurationId String
  optionName      String
  optionCode      String?
  description     String?
  optionCategory  String?
  optionValue     String?
  isRequired      Boolean              @default(false)
  isDefault       Boolean              @default(false)
  addedPartIds    String[]
  removedPartIds  String[]
  priceModifier   Float?               @default(0)
  costModifier    Float?               @default(0)
  displayOrder    Int?
  createdAt       DateTime             @default(now())
  updatedAt       DateTime             @updatedAt
  configuration   ProductConfiguration @relation(fields: [configurationId], references: [id], onDelete: Cascade)

  @@index([configurationId])
  @@map("configuration_options")
}

model ProductLifecycle {
  id                String                 @id @default(cuid())
  partId            String
  previousState     ProductLifecycleState?
  newState          ProductLifecycleState
  transitionDate    DateTime               @default(now())
  reason            String?
  ecoNumber         String?
  approvedBy        String?
  approvedAt        DateTime?
  notificationsSent Boolean                @default(false)
  impactAssessment  String?
  notes             String?
  metadata          Json?
  createdAt         DateTime               @default(now())
  part              Part                   @relation(fields: [partId], references: [id], onDelete: Cascade)

  @@index([partId])
  @@index([newState])
  @@index([transitionDate])
  @@map("product_lifecycle")
}

model WorkOrder {
  id                           String                        @id @default(cuid())
  persistentUuid               String?                       @default(uuid()) // Work order lifecycle UUID for MBE compliance
  workOrderNumber              String                        @unique
  partId                       String
  partNumber                   String?
  quantity                     Int
  quantityCompleted            Int                           @default(0)
  quantityScrapped             Int                           @default(0)
  priority                     WorkOrderPriority
  status                       WorkOrderStatus
  dueDate                      DateTime?
  customerOrder                String?
  routingId                    String?
  siteId                       String?
  createdById                  String
  assignedToId                 String?
  startedAt                    DateTime?
  actualStartDate              DateTime?
  completedAt                  DateTime?
  actualEndDate                DateTime?
  createdAt                    DateTime                      @default(now())
  updatedAt                    DateTime                      @updatedAt
  dispatchLogs                 DispatchLog[]
  equipmentCommands            EquipmentCommand[]
  equipmentDataCollections     EquipmentDataCollection[]
  equipmentMaterialMovements   EquipmentMaterialMovement[]
  erpMaterialTransactions      ERPMaterialTransaction[]
  laborTimeEntries             LaborTimeEntry[]
  machineTimeEntries           MachineTimeEntry[]
  materialTransactions         MaterialTransaction[]
  ncrs                         NCR[]
  processDataCollections       ProcessDataCollection[]
  productionPerformanceActuals ProductionPerformanceActual[]
  productionScheduleRequests   ProductionScheduleRequest[]
  variances                    ProductionVariance[]
  qifMeasurementPlans          QIFMeasurementPlan[]
  qifMeasurementResults        QIFMeasurementResult[]
  qualityInspections           QualityInspection[]
  scheduleEntry                ScheduleEntry?
  operations                   WorkOrderOperation[]
  statusHistory                WorkOrderStatusHistory[]
  assignedTo                   User?                         @relation("AssignedTo", fields: [assignedToId], references: [id])
  createdBy                    User                          @relation("CreatedBy", fields: [createdById], references: [id])
  part                         Part                          @relation(fields: [partId], references: [id])
  routing                      Routing?                      @relation(fields: [routingId], references: [id])
  site                         Site?                         @relation(fields: [siteId], references: [id])
  workPerformance              WorkPerformance[]
  torqueEvents                 TorqueEvent[]
  kits                         Kit[]
  buildRecord                  BuildRecord?
  // Part Interchangeability Framework relationships
  partSubstitutions            WorkOrderPartSubstitution[]

  @@index([persistentUuid])
  @@map("work_orders")
}

model Routing {
  id              String                @id @default(cuid())
  persistentUuid  String?               @default(uuid()) // Routing UUID for manufacturing process sequencing
  routingNumber   String                @unique
  partId          String?
  siteId          String?
  version         String                @default("1.0")
  lifecycleState  RoutingLifecycleState @default(DRAFT)
  description     String?
  isPrimaryRoute  Boolean               @default(false)
  isActive        Boolean               @default(true)
  effectiveDate   DateTime?
  expirationDate  DateTime?
  routingType     RoutingType           @default(PRIMARY)
  alternateForId  String?
  priority        Int                   @default(1)
  approvedBy      String?
  approvedAt      DateTime?
  visualData      Json?
  createdAt       DateTime              @default(now())
  updatedAt       DateTime              @updatedAt
  createdBy       String?
  notes           String?
  operations      RoutingOperation[]
  steps           RoutingStep[]
  templateSources RoutingTemplate[]     @relation("TemplateSource")
  alternateFor    Routing?              @relation("AlternateRoutes", fields: [alternateForId], references: [id])
  alternateRoutes Routing[]             @relation("AlternateRoutes")
  part            Part?                 @relation(fields: [partId], references: [id])
  site            Site?                 @relation(fields: [siteId], references: [id])
  scheduleEntries ScheduleEntry[]
  workOrders      WorkOrder[]

  @@unique([partId, siteId, version])
  @@index([siteId])
  @@index([partId])
  @@index([persistentUuid])
  @@index([lifecycleState])
  @@index([isActive])
  @@index([partId, siteId, routingType])
  @@index([alternateForId])
  @@map("routings")
}

model RoutingOperation {
  id              String               @id @default(cuid())
  routingId       String
  operationNumber Int
  operationName   String
  description     String?
  setupTime       Float?
  cycleTime       Float?
  workCenterId    String?
  isActive        Boolean              @default(true)
  createdAt       DateTime             @default(now())
  updatedAt       DateTime             @updatedAt
  routing         Routing              @relation(fields: [routingId], references: [id])
  workCenter      WorkCenter?          @relation(fields: [workCenterId], references: [id])
  workOrderOps    WorkOrderOperation[]
  torqueSpecifications TorqueSpecification[]

  @@map("routing_operations")
}

model RoutingStep {
  id                   String                  @id @default(cuid())
  routingId            String
  stepNumber           Int
  operationId          String
  workCenterId         String?
  stepType             StepType                @default(PROCESS)
  controlType          ControlType?
  setupTimeOverride    Int?
  cycleTimeOverride    Int?
  teardownTimeOverride Int?
  isOptional           Boolean                 @default(false)
  isQualityInspection  Boolean                 @default(false)
  isCriticalPath       Boolean                 @default(false)
  workInstructionId    String?
  stepInstructions     String?
  notes                String?
  createdAt            DateTime                @default(now())
  updatedAt            DateTime                @updatedAt
  dependencies         RoutingStepDependency[] @relation("DependentStep")
  prerequisites        RoutingStepDependency[] @relation("PrerequisiteStep")
  parameterOverrides   RoutingStepParameter[]
  operation            Operation               @relation(fields: [operationId], references: [id])
  routing              Routing                 @relation(fields: [routingId], references: [id], onDelete: Cascade)
  workCenter           WorkCenter?             @relation(fields: [workCenterId], references: [id])
  workInstruction      WorkInstruction?        @relation("RoutingStepWorkInstruction", fields: [workInstructionId], references: [id])
  workOrderOperations  WorkOrderOperation[]

  @@unique([routingId, stepNumber])
  @@index([routingId])
  @@index([operationId])
  @@index([workCenterId])
  @@map("routing_steps")
}

model RoutingStepDependency {
  id                 String               @id @default(cuid())
  dependentStepId    String
  prerequisiteStepId String
  dependencyType     DependencyType
  timingType         DependencyTimingType
  lagTime            Int?
  leadTime           Int?
  createdAt          DateTime             @default(now())
  dependentStep      RoutingStep          @relation("DependentStep", fields: [dependentStepId], references: [id], onDelete: Cascade)
  prerequisiteStep   RoutingStep          @relation("PrerequisiteStep", fields: [prerequisiteStepId], references: [id], onDelete: Cascade)

  @@unique([dependentStepId, prerequisiteStepId])
  @@index([dependentStepId])
  @@index([prerequisiteStepId])
  @@map("routing_step_dependencies")
}

model RoutingStepParameter {
  id             String      @id @default(cuid())
  routingStepId  String
  parameterName  String
  parameterValue String
  unitOfMeasure  String?
  unitOfMeasureId String?     // FK to UnitOfMeasure
  notes          String?
  createdAt      DateTime    @default(now())
  updatedAt      DateTime    @updatedAt
  routingStep    RoutingStep @relation(fields: [routingStepId], references: [id], onDelete: Cascade)
  unitOfMeasureRef UnitOfMeasure? @relation("RoutingStepParameterUOM", fields: [unitOfMeasureId], references: [id])

  @@unique([routingStepId, parameterName])
  @@index([routingStepId])
  @@index([unitOfMeasureId])
  @@map("routing_step_parameters")
}

model RoutingTemplate {
  id              String   @id @default(cuid())
  name            String
  number          String   @unique @default(cuid())
  category        String?
  description     String?
  tags            String[]
  isPublic        Boolean  @default(false)
  isFavorite      Boolean  @default(false)
  usageCount      Int      @default(0)
  rating          Float?
  visualData      Json?
  sourceRoutingId String?
  createdById     String
  siteId          String
  createdAt       DateTime @default(now())
  updatedAt       DateTime @updatedAt
  createdBy       User     @relation(fields: [createdById], references: [id])
  site            Site     @relation(fields: [siteId], references: [id])
  sourceRouting   Routing? @relation("TemplateSource", fields: [sourceRoutingId], references: [id])

  @@index([siteId])
  @@index([createdById])
  @@index([category])
  @@index([isFavorite])
  @@map("routing_templates")
}

model WorkCenter {
  id                   String                          @id @default(cuid())
  name                 String                          @unique
  description          String?
  capacity             Float?
  areaId               String?
  isActive             Boolean                         @default(true)
  createdAt            DateTime                        @default(now())
  updatedAt            DateTime                        @updatedAt
  dispatchLogs         DispatchLog[]                   @relation("DispatchWorkCenter")
  equipment            Equipment[]
  personnelAssignments PersonnelWorkCenterAssignment[]
  operations           RoutingOperation[]
  routingSteps         RoutingStep[]
  scheduleEntries      ScheduleEntry[]
  area                 Area?                           @relation(fields: [areaId], references: [id])
  workUnits            WorkUnit[]
  buildRecordOperations BuildRecordOperation[]

  @@index([areaId])
  @@map("work_centers")
}

model WorkUnit {
  id           String      @id @default(cuid())
  workUnitCode String      @unique
  workUnitName String
  description  String?
  workCenterId String
  isActive     Boolean     @default(true)
  createdAt    DateTime    @default(now())
  updatedAt    DateTime    @updatedAt
  equipment    Equipment[]
  workCenter   WorkCenter  @relation(fields: [workCenterId], references: [id])

  @@index([workCenterId])
  @@map("work_units")
}

model WorkOrderOperation {
  id                 String                   @id @default(cuid())
  workOrderId        String
  routingOperationId String
  status             WorkOrderOperationStatus
  quantity           Int
  quantityCompleted  Int                      @default(0)
  quantityScrap      Int                      @default(0)
  startedAt          DateTime?
  completedAt        DateTime?
  createdAt          DateTime                 @default(now())
  updatedAt          DateTime                 @updatedAt
  routingStepId      String?
  laborTimeEntries   LaborTimeEntry[]
  machineTimeEntries MachineTimeEntry[]
  variances          ProductionVariance[]
  routingOperation   RoutingOperation         @relation(fields: [routingOperationId], references: [id])
  RoutingStep        RoutingStep?             @relation(fields: [routingStepId], references: [id])
  workOrder          WorkOrder                @relation(fields: [workOrderId], references: [id])
  workPerformance    WorkPerformance[]
  buildRecordOperations BuildRecordOperation[]

  @@map("work_order_operations")
}

model ProductionSchedule {
  id               String                 @id @default(cuid())
  scheduleNumber   String                 @unique
  scheduleName     String
  description      String?
  periodStart      DateTime
  periodEnd        DateTime
  periodType       String                 @default("MONTHLY")
  siteId           String?
  areaId           String?
  state            ScheduleState          @default(FORECAST)
  stateChangedAt   DateTime               @default(now())
  stateChangedBy   String?
  priority         SchedulePriority       @default(NORMAL)
  plannedBy        String?
  approvedBy       String?
  approvedAt       DateTime?
  dispatchedCount  Int                    @default(0)
  totalEntries     Int                    @default(0)
  isLocked         Boolean                @default(false)
  isFeasible       Boolean                @default(true)
  feasibilityNotes String?
  notes            String?
  metadata         Json?
  createdAt        DateTime               @default(now())
  updatedAt        DateTime               @updatedAt
  site             Site?                  @relation(fields: [siteId], references: [id])
  entries          ScheduleEntry[]
  stateHistory     ScheduleStateHistory[]

  @@index([siteId])
  @@index([state])
  @@index([periodStart])
  @@index([periodEnd])
  @@map("production_schedules")
}

model ScheduleEntry {
  id                 String               @id @default(cuid())
  scheduleId         String
  entryNumber        Int
  partId             String
  partNumber         String
  description        String?
  plannedQuantity    Float
  dispatchedQuantity Float                @default(0)
  completedQuantity  Float                @default(0)
  unitOfMeasure      String               @default("EA")
  unitOfMeasureId    String?              // FK to UnitOfMeasure
  plannedStartDate   DateTime
  plannedEndDate     DateTime
  actualStartDate    DateTime?
  actualEndDate      DateTime?
  priority           SchedulePriority     @default(NORMAL)
  sequenceNumber     Int?
  estimatedDuration  Int?
  workCenterId       String?
  routingId          String?
  customerOrder      String?
  customerDueDate    DateTime?
  salesOrder         String?
  isDispatched       Boolean              @default(false)
  dispatchedAt       DateTime?
  dispatchedBy       String?
  workOrderId        String?              @unique
  isCancelled        Boolean              @default(false)
  cancelledAt        DateTime?
  cancelledReason    String?
  notes              String?
  metadata           Json?
  createdAt          DateTime             @default(now())
  updatedAt          DateTime             @updatedAt
  constraints        ScheduleConstraint[]
  part               Part                 @relation(fields: [partId], references: [id])
  routing            Routing?             @relation(fields: [routingId], references: [id])
  schedule           ProductionSchedule   @relation(fields: [scheduleId], references: [id], onDelete: Cascade)
  workCenter         WorkCenter?          @relation(fields: [workCenterId], references: [id])
  workOrder          WorkOrder?           @relation(fields: [workOrderId], references: [id])
  unitOfMeasureRef   UnitOfMeasure?       @relation("ScheduleEntryUOM", fields: [unitOfMeasureId], references: [id])

  @@unique([scheduleId, entryNumber])
  @@index([scheduleId])
  @@index([partId])
  @@index([plannedStartDate])
  @@index([plannedEndDate])
  @@index([priority])
  @@index([isDispatched])
  @@index([workOrderId])
  @@index([unitOfMeasureId])
  @@map("schedule_entries")
}

model ScheduleConstraint {
  id                String         @id @default(cuid())
  entryId           String
  constraintType    ConstraintType
  constraintName    String
  description       String?
  resourceId        String?
  resourceType      String?
  requiredQuantity  Float?
  availableQuantity Float?
  unitOfMeasure     String?
  unitOfMeasureId   String?        // FK to UnitOfMeasure
  constraintDate    DateTime?
  leadTimeDays      Int?
  isViolated        Boolean        @default(false)
  violationSeverity String?
  violationMessage  String?
  isResolved        Boolean        @default(false)
  resolvedAt        DateTime?
  resolvedBy        String?
  resolutionNotes   String?
  notes             String?
  metadata          Json?
  createdAt         DateTime       @default(now())
  updatedAt         DateTime       @updatedAt
  entry             ScheduleEntry  @relation(fields: [entryId], references: [id], onDelete: Cascade)
  unitOfMeasureRef  UnitOfMeasure? @relation("ScheduleConstraintUOM", fields: [unitOfMeasureId], references: [id])

  @@index([entryId])
  @@index([constraintType])
  @@index([isViolated])
  @@index([constraintDate])
  @@index([unitOfMeasureId])
  @@map("schedule_constraints")
}

model ScheduleStateHistory {
  id                String             @id @default(cuid())
  scheduleId        String
  previousState     ScheduleState?
  newState          ScheduleState
  transitionDate    DateTime           @default(now())
  reason            String?
  changedBy         String?
  entriesAffected   Int?
  notificationsSent Boolean            @default(false)
  notes             String?
  metadata          Json?
  createdAt         DateTime           @default(now())
  schedule          ProductionSchedule @relation(fields: [scheduleId], references: [id], onDelete: Cascade)

  @@index([scheduleId])
  @@index([newState])
  @@index([transitionDate])
  @@map("schedule_state_history")
}

model WorkOrderStatusHistory {
  id                   String           @id @default(cuid())
  workOrderId          String
  previousStatus       WorkOrderStatus?
  newStatus            WorkOrderStatus
  transitionDate       DateTime         @default(now())
  reason               String?
  changedBy            String?
  notes                String?
  quantityAtTransition Int?
  scrapAtTransition    Int?
  metadata             Json?
  createdAt            DateTime         @default(now())
  workOrder            WorkOrder        @relation(fields: [workOrderId], references: [id], onDelete: Cascade)

  @@index([workOrderId])
  @@index([newStatus])
  @@index([transitionDate])
  @@map("work_order_status_history")
}

model DispatchLog {
  id                 String             @id @default(cuid())
  workOrderId        String
  dispatchedAt       DateTime           @default(now())
  dispatchedBy       String?
  dispatchedFrom     String?
  assignedToId       String?
  workCenterId       String?
  priorityOverride   WorkOrderPriority?
  expectedStartDate  DateTime?
  expectedEndDate    DateTime?
  quantityDispatched Int
  materialReserved   Boolean            @default(false)
  toolingReserved    Boolean            @default(false)
  dispatchNotes      String?
  metadata           Json?
  createdAt          DateTime           @default(now())
  assignedTo         User?              @relation("DispatchAssignedTo", fields: [assignedToId], references: [id])
  workCenter         WorkCenter?        @relation("DispatchWorkCenter", fields: [workCenterId], references: [id])
  workOrder          WorkOrder          @relation(fields: [workOrderId], references: [id], onDelete: Cascade)

  @@index([workOrderId])
  @@index([dispatchedAt])
  @@index([assignedToId])
  @@index([workCenterId])
  @@map("dispatch_logs")
}

model WorkPerformance {
  id               String              @id @default(cuid())
  workOrderId      String
  operationId      String?
  performanceType  WorkPerformanceType
  recordedAt       DateTime            @default(now())
  recordedBy       String?
  personnelId      String?
  laborHours       Float?
  laborCost        Float?
  laborEfficiency  Float?
  partId           String?
  quantityConsumed Float?
  quantityPlanned  Float?
  materialVariance Float?
  unitCost         Float?
  totalCost        Float?
  equipmentId      String?
  setupTime        Float?
  runTime          Float?
  plannedSetupTime Float?
  plannedRunTime   Float?
  quantityProduced Int?
  quantityGood     Int?
  quantityScrap    Int?
  quantityRework   Int?
  yieldPercentage  Float?
  scrapReason      String?
  downtimeMinutes  Float?
  downtimeReason   String?
  downtimeCategory String?
  notes            String?
  metadata         Json?
  createdAt        DateTime            @default(now())
  updatedAt        DateTime            @updatedAt
  operation        WorkOrderOperation? @relation(fields: [operationId], references: [id], onDelete: Cascade)
  personnel        User?               @relation("WorkPerformancePersonnel", fields: [personnelId], references: [id])
  workOrder        WorkOrder           @relation(fields: [workOrderId], references: [id], onDelete: Cascade)

  @@index([workOrderId])
  @@index([operationId])
  @@index([performanceType])
  @@index([recordedAt])
  @@index([personnelId])
  @@map("work_performance")
}

model ProductionVariance {
  id               String              @id @default(cuid())
  workOrderId      String
  operationId      String?
  varianceType     VarianceType
  varianceName     String
  plannedValue     Float
  actualValue      Float
  variance         Float
  variancePercent  Float
  isFavorable      Boolean             @default(false)
  costImpact       Float?
  rootCause        String?
  correctiveAction String?
  responsibleParty String?
  calculatedAt     DateTime            @default(now())
  periodStart      DateTime?
  periodEnd        DateTime?
  isResolved       Boolean             @default(false)
  resolvedAt       DateTime?
  resolvedBy       String?
  notes            String?
  metadata         Json?
  createdAt        DateTime            @default(now())
  updatedAt        DateTime            @updatedAt
  operation        WorkOrderOperation? @relation(fields: [operationId], references: [id], onDelete: Cascade)
  workOrder        WorkOrder           @relation(fields: [workOrderId], references: [id], onDelete: Cascade)

  @@index([workOrderId])
  @@index([operationId])
  @@index([varianceType])
  @@index([isFavorable])
  @@index([calculatedAt])
  @@map("production_variances")
}

model QualityPlan {
  id              String                  @id @default(cuid())
  planNumber      String                  @unique
  planName        String
  partId          String
  operation       String?
  description     String?
  isActive        Boolean                 @default(true)
  createdAt       DateTime                @default(now())
  updatedAt       DateTime                @updatedAt
  characteristics QualityCharacteristic[]
  inspections     QualityInspection[]
  part            Part                    @relation(fields: [partId], references: [id])

  @@map("quality_plans")
}

model QualityCharacteristic {
  id               String               @id @default(cuid())
  planId           String
  characteristic   String
  specification    String
  toleranceType    QualityToleranceType
  nominalValue     Float?
  upperLimit       Float?
  lowerLimit       Float?
  unitOfMeasure    String?
  unitOfMeasureId  String?              // FK to UnitOfMeasure
  inspectionMethod String?
  isActive         Boolean              @default(true)
  createdAt        DateTime             @default(now())
  updatedAt        DateTime             @updatedAt
  plan             QualityPlan          @relation(fields: [planId], references: [id])
  measurements     QualityMeasurement[]
  unitOfMeasureRef UnitOfMeasure?       @relation("QualityCharacteristicUOM", fields: [unitOfMeasureId], references: [id])

  @@index([planId])
  @@index([unitOfMeasureId])
  @@map("quality_characteristics")
}

model QualityInspection {
  id               String                   @id @default(cuid())
  inspectionNumber String                   @unique
  workOrderId      String
  planId           String
  inspectorId      String
  status           QualityInspectionStatus
  result           QualityInspectionResult?
  quantity         Int
  startedAt        DateTime?
  completedAt      DateTime?
  notes            String?
  createdAt        DateTime                 @default(now())
  updatedAt        DateTime                 @updatedAt
  ncrs             NCR[]
  inspector        User                     @relation(fields: [inspectorId], references: [id])
  plan             QualityPlan              @relation(fields: [planId], references: [id])
  workOrder        WorkOrder                @relation(fields: [workOrderId], references: [id])
  measurements     QualityMeasurement[]

  @@map("quality_inspections")
}

model QualityMeasurement {
  id               String                @id @default(cuid())
  inspectionId     String
  characteristicId String
  measuredValue    Float
  result           String
  notes            String?
  createdAt        DateTime              @default(now())
  characteristic   QualityCharacteristic @relation(fields: [characteristicId], references: [id])
  inspection       QualityInspection     @relation(fields: [inspectionId], references: [id])

  @@map("quality_measurements")
}

model NCR {
  id               String             @id @default(cuid())
  ncrNumber        String             @unique
  workOrderId      String?
  inspectionId     String?
  siteId           String?
  partNumber       String
  operation        String?
  defectType       String
  description      String
  severity         NCRSeverity
  status           NCRStatus
  quantity         Int
  createdById      String
  assignedToId     String?
  dueDate          DateTime?
  rootCause        String?
  correctiveAction String?
  preventiveAction String?
  closedAt         DateTime?
  createdAt        DateTime           @default(now())
  updatedAt        DateTime           @updatedAt
  assignedTo       User?              @relation("AssignedTo", fields: [assignedToId], references: [id])
  createdBy        User               @relation("CreatedBy", fields: [createdById], references: [id])
  inspection       QualityInspection? @relation(fields: [inspectionId], references: [id])
  site             Site?              @relation(fields: [siteId], references: [id])
  workOrder        WorkOrder?         @relation(fields: [workOrderId], references: [id])
  buildDeviations  BuildDeviation[]

  @@map("ncrs")
}

model Equipment {
  id                         String                      @id @default(cuid())
  equipmentNumber            String                      @unique
  name                       String
  description                String?
  equipmentClass             EquipmentClass
  equipmentType              String?
  equipmentLevel             Int                         @default(1)
  parentEquipmentId          String?
  manufacturer               String?
  model                      String?
  serialNumber               String?
  installDate                DateTime?
  commissionDate             DateTime?
  siteId                     String?
  areaId                     String?
  workCenterId               String?
  workUnitId                 String?
  status                     EquipmentStatus
  currentState               EquipmentState              @default(IDLE)
  stateChangedAt             DateTime                    @default(now())
  utilizationRate            Float?                      @default(0)
  availability               Float?                      @default(0)
  performance                Float?                      @default(0)
  quality                    Float?                      @default(0)
  oee                        Float?                      @default(0)
  ratedCapacity              Float?
  currentCapacity            Float?
  isActive                   Boolean                     @default(true)
  createdAt                  DateTime                    @default(now())
  updatedAt                  DateTime                    @updatedAt
  area                       Area?                       @relation(fields: [areaId], references: [id])
  parentEquipment            Equipment?                  @relation("EquipmentHierarchy", fields: [parentEquipmentId], references: [id])
  childEquipment             Equipment[]                 @relation("EquipmentHierarchy")
  site                       Site?                       @relation(fields: [siteId], references: [id])
  workCenter                 WorkCenter?                 @relation(fields: [workCenterId], references: [id])
  workUnit                   WorkUnit?                   @relation(fields: [workUnitId], references: [id])
  capabilities               EquipmentCapability[]
  equipmentCommands          EquipmentCommand[]
  equipmentDataCollections   EquipmentDataCollection[]
  logs                       EquipmentLog[]
  equipmentMaterialMovements EquipmentMaterialMovement[]
  performanceData            EquipmentPerformanceLog[]
  stateHistory               EquipmentStateHistory[]
  machineTimeEntries         MachineTimeEntry[]
  maintenanceWorkOrders      MaintenanceWorkOrder[]
  processDataCollections     ProcessDataCollection[]
  productionScheduleRequests ProductionScheduleRequest[]

  @@index([parentEquipmentId])
  @@index([workUnitId])
  @@index([workCenterId])
  @@index([areaId])
  @@index([siteId])
  @@index([currentState])
  @@index([equipmentClass])
  @@map("equipment")
}

model EquipmentCapability {
  id             String    @id @default(cuid())
  equipmentId    String
  capabilityType String
  capability     String
  description    String?
  parameters     Json?
  certifiedDate  DateTime?
  expiryDate     DateTime?
  isActive       Boolean   @default(true)
  createdAt      DateTime  @default(now())
  updatedAt      DateTime  @updatedAt
  equipment      Equipment @relation(fields: [equipmentId], references: [id], onDelete: Cascade)

  @@index([equipmentId])
  @@index([capabilityType])
  @@index([capability])
  @@map("equipment_capabilities")
}

model EquipmentLog {
  id          String           @id @default(cuid())
  equipmentId String
  logType     EquipmentLogType
  description String
  userId      String?
  loggedAt    DateTime         @default(now())
  equipment   Equipment        @relation(fields: [equipmentId], references: [id])
  user        User?            @relation(fields: [userId], references: [id])

  @@map("equipment_logs")
}

model EquipmentStateHistory {
  id             String          @id @default(cuid())
  equipmentId    String
  previousState  EquipmentState?
  newState       EquipmentState
  reason         String?
  changedBy      String?
  stateStartTime DateTime        @default(now())
  stateEndTime   DateTime?
  duration       Int?
  workOrderId    String?
  operationId    String?
  downtime       Boolean         @default(false)
  createdAt      DateTime        @default(now())
  equipment      Equipment       @relation(fields: [equipmentId], references: [id])

  @@index([equipmentId])
  @@index([stateStartTime])
  @@index([newState])
  @@map("equipment_state_history")
}

model EquipmentPerformanceLog {
  id                    String                @id @default(cuid())
  equipmentId           String
  periodStart           DateTime
  periodEnd             DateTime
  periodType            PerformancePeriodType @default(SHIFT)
  plannedProductionTime Int
  operatingTime         Int
  downtime              Int
  availability          Float
  idealCycleTime        Float?
  actualCycleTime       Float?
  totalUnitsProduced    Int
  targetProduction      Int?
  performance           Float
  goodUnits             Int
  rejectedUnits         Int
  scrapUnits            Int
  reworkUnits           Int
  quality               Float
  oee                   Float
  workOrderId           String?
  partId                String?
  operatorId            String?
  teep                  Float?
  utilizationRate       Float?
  notes                 String?
  hasAnomalies          Boolean               @default(false)
  createdAt             DateTime              @default(now())
  calculatedAt          DateTime              @default(now())
  equipment             Equipment             @relation(fields: [equipmentId], references: [id])

  @@index([equipmentId])
  @@index([periodStart])
  @@index([periodType])
  @@index([oee])
  @@map("equipment_performance_logs")
}

model Inventory {
  id            String                @id @default(cuid())
  partId        String
  location      String               // Legacy location field (to be deprecated)
  locationId    String?              // FK to Location
  lotNumber     String?
  quantity      Float
  unitOfMeasure String
  unitOfMeasureId String?                // FK to UnitOfMeasure
  unitCost      Float?
  receivedDate  DateTime?
  expiryDate    DateTime?
  isActive      Boolean               @default(true)
  createdAt     DateTime              @default(now())
  updatedAt     DateTime              @updatedAt
  part          Part                  @relation(fields: [partId], references: [id])
  transactions  MaterialTransaction[]
  unitOfMeasureRef UnitOfMeasure?      @relation("InventoryUOM", fields: [unitOfMeasureId], references: [id])
  locationRef   Location?             @relation(fields: [locationId], references: [id])
  kitItems      KitItem[]

  @@index([partId])
  @@index([location])
  @@index([unitOfMeasureId])
  @@map("inventory")
}

model MaterialTransaction {
  id              String                  @id @default(cuid())
  inventoryId     String
  workOrderId     String?
  transactionType MaterialTransactionType
  quantity        Float
  unitOfMeasure   String
  unitOfMeasureId String?                 // FK to UnitOfMeasure
  reference       String?
  transactionDate DateTime                @default(now())
  createdAt       DateTime                @default(now())
  inventory       Inventory               @relation(fields: [inventoryId], references: [id])
  workOrder       WorkOrder?              @relation(fields: [workOrderId], references: [id])
  unitOfMeasureRef UnitOfMeasure?         @relation("MaterialTransactionUOM", fields: [unitOfMeasureId], references: [id])

  @@index([inventoryId])
  @@index([workOrderId])
  @@index([transactionType])
  @@index([unitOfMeasureId])
  @@map("material_transactions")
}

model SerializedPart {
  id                    String                 @id @default(cuid())
  persistentUuid        String?                @default(uuid()) // Aerospace traceability UUID for lifecycle tracking
  serialNumber          String                 @unique
  partId                String
  workOrderId           String?
  lotNumber             String?
  status                String
  currentLocation       String?              // Legacy location field (to be deprecated)
  currentLocationId     String?              // FK to Location
  manufactureDate       DateTime?
  shipDate              DateTime?
  customerInfo          String?
  createdAt             DateTime               @default(now())
  updatedAt             DateTime               @updatedAt
  inspectionRecords     InspectionRecord[]
  components            PartGenealogy[]        @relation("ComponentPart")
  genealogy             PartGenealogy[]        @relation("ParentPart")
  qifMeasurementResults QIFMeasurementResult[]
  part                  Part                   @relation(fields: [partId], references: [id])
  currentLocationRef    Location?              @relation(fields: [currentLocationId], references: [id])

  // Life-Limited Parts (LLP) Relationships
  llpLifeHistory        LLPLifeHistory[]
  llpAlerts             LLPAlert[]
  llpCertifications     LLPCertification[]

  // Build Record Relationships
  buildRecords          BuildRecord[]

  @@index([persistentUuid])
  @@map("serialized_parts")
}

model PartGenealogy {
  id               String         @id @default(cuid())
  persistentUuid   String?        @unique @default(uuid()) // Part assembly UUID for genealogy traceability
  parentPartId     String
  componentPartId  String
  assemblyDate     DateTime?
  assemblyOperator String?
  createdAt        DateTime       @default(now())
  componentPart    SerializedPart @relation("ComponentPart", fields: [componentPartId], references: [id])
  parentPart       SerializedPart @relation("ParentPart", fields: [parentPartId], references: [id])

  @@index([persistentUuid])
  @@map("part_genealogy")
}

model WorkInstruction {
  id                   String                    @id @default(cuid())
  title                String
  description          String?
  partId               String?
  operationId          String?
  version              String                    @default("1.0.0")
  status               WorkInstructionStatus     @default(DRAFT)
  effectiveDate        DateTime?
  supersededDate       DateTime?
  ecoNumber            String?
  approvedById         String?
  approvedAt           DateTime?
  approvalHistory      Json?
  createdById          String
  updatedById          String
  createdAt            DateTime                  @default(now())
  updatedAt            DateTime                  @updatedAt
  operationType        String?
  requiredForExecution Boolean                   @default(false)
  contentFormat        WorkInstructionFormat     @default(NATIVE)
  nativeContent        Json?
  importedFromFile     String?
  exportTemplateId     String?
  tags                 String[]
  categories           String[]
  keywords             String[]
  thumbnailUrl         String?
  operationStandard    Operation[]               @relation("OperationStandardWI")
  routingStepOverrides RoutingStep[]             @relation("RoutingStepWorkInstruction")
  mediaLibraryItems    WorkInstructionMedia[]
  relatedDocuments     WorkInstructionRelation[] @relation("ParentInstruction")
  steps                WorkInstructionStep[]
  approvedBy           User?                     @relation("WorkInstructionApprovedBy", fields: [approvedById], references: [id])
  createdBy            User                      @relation("WorkInstructionCreatedBy", fields: [createdById], references: [id])
  exportTemplate       ExportTemplate?           @relation(fields: [exportTemplateId], references: [id])
  updatedBy            User                      @relation("WorkInstructionUpdatedBy", fields: [updatedById], references: [id])

  @@index([status])
  @@index([partId])
  @@index([contentFormat])
  @@index([tags])
  @@index([categories])
  @@map("work_instructions")
}

model WorkInstructionStep {
  id                String          @id @default(cuid())
  workInstructionId String
  stepNumber        Int
  title             String
  content           String
  imageUrls         String[]
  videoUrls         String[]
  attachmentUrls    String[]
  estimatedDuration Int?
  isCritical        Boolean         @default(false)
  requiresSignature Boolean         @default(false)
  dataEntryFields   Json?
  createdAt         DateTime        @default(now())
  updatedAt         DateTime        @updatedAt
  workInstruction   WorkInstruction @relation(fields: [workInstructionId], references: [id], onDelete: Cascade)

  @@unique([workInstructionId, stepNumber])
  @@index([workInstructionId])
  @@map("work_instruction_steps")
}

model WorkInstructionExecution {
  id                String                         @id @default(cuid())
  workInstructionId String
  workOrderId       String
  operationId       String?
  operatorId        String
  currentStepNumber Int                            @default(1)
  status            WorkInstructionExecutionStatus @default(IN_PROGRESS)
  startedAt         DateTime                       @default(now())
  completedAt       DateTime?
  createdAt         DateTime                       @default(now())
  updatedAt         DateTime                       @updatedAt
  operator          User                           @relation("WIExecutionOperator", fields: [operatorId], references: [id])
  stepExecutions    WorkInstructionStepExecution[]

  @@index([workOrderId])
  @@index([operatorId])
  @@map("work_instruction_executions")
}

model WorkInstructionStepExecution {
  id          String                   @id @default(cuid())
  executionId String
  stepNumber  Int
  status      String                   @default("PENDING")
  dataEntered Json?
  notes       String?
  signedById  String?
  signedAt    DateTime?
  startedAt   DateTime?
  completedAt DateTime?
  createdAt   DateTime                 @default(now())
  updatedAt   DateTime                 @updatedAt
  execution   WorkInstructionExecution @relation(fields: [executionId], references: [id], onDelete: Cascade)
  signedBy    User?                    @relation("WIStepExecutionSignedBy", fields: [signedById], references: [id])

  @@unique([executionId, stepNumber])
  @@index([executionId])
  @@map("work_instruction_step_executions")
}

model ElectronicSignature {
  id                 String                   @id @default(cuid())
  signatureType      ElectronicSignatureType
  signatureLevel     ElectronicSignatureLevel
  userId             String
  signedEntityType   String
  signedEntityId     String
  signatureReason    String?
  signatureData      Json
  ipAddress          String
  userAgent          String
  timestamp          DateTime                 @default(now())
  biometricType      BiometricType?
  biometricTemplate  String?
  biometricScore     Float?
  signatureHash      String
  isValid            Boolean                  @default(true)
  invalidatedAt      DateTime?
  invalidatedById    String?
  invalidationReason String?
  signedDocument     Json?
  certificateId      String?
  createdAt          DateTime                 @default(now())
  updatedAt          DateTime                 @updatedAt
  invalidatedBy      User?                    @relation("ElectronicSignatureInvalidatedBy", fields: [invalidatedById], references: [id])
  user               User                     @relation("ElectronicSignatureUser", fields: [userId], references: [id])

  @@index([userId])
  @@index([signedEntityType, signedEntityId])
  @@index([timestamp])
  @@map("electronic_signatures")
}

model FAIReport {
  id                    String                 @id @default(cuid())
  faiNumber             String                 @unique
  partId                String
  workOrderId           String?
  inspectionId          String?
  status                FAIStatus              @default(IN_PROGRESS)
  revisionLevel         String?
  form1Data             Json?
  form2Data             Json?
  createdById           String?
  reviewedById          String?
  approvedById          String?
  reviewedAt            DateTime?
  approvedAt            DateTime?
  createdAt             DateTime               @default(now())
  updatedAt             DateTime               @updatedAt
  characteristics       FAICharacteristic[]
  qifMeasurementPlans   QIFMeasurementPlan[]
  qifMeasurementResults QIFMeasurementResult[]

  @@index([partId])
  @@index([status])
  @@map("fai_reports")
}

model FAICharacteristic {
  id                   String    @id @default(cuid())
  faiReportId          String
  characteristicNumber Int
  characteristic       String
  specification        String
  requirement          String?
  toleranceType        String?
  nominalValue         Float?
  upperLimit           Float?
  lowerLimit           Float?
  unitOfMeasure        String?
  inspectionMethod     String?
  inspectionFrequency  String?
  measuredValues       Json
  actualValue          Float?
  deviation            Float?
  result               String?
  notes                String?
  verifiedById         String?
  verifiedAt           DateTime?
  createdAt            DateTime  @default(now())
  updatedAt            DateTime  @updatedAt
  faiReport            FAIReport @relation(fields: [faiReportId], references: [id], onDelete: Cascade)

  @@unique([faiReportId, characteristicNumber])
  @@index([faiReportId])
  @@map("fai_characteristics")
}

model AuditLog {
  id        String   @id @default(cuid())
  tableName String
  recordId  String
  action    String
  oldValues Json?
  newValues Json?
  userId    String?
  ipAddress String?
  userAgent String?
  timestamp DateTime @default(now())
  user      User?    @relation(fields: [userId], references: [id])

  @@map("audit_logs")
}

model MaintenanceWorkOrder {
  id                      String     @id @default(cuid())
  externalWorkOrderNumber String     @unique
  description             String
  workType                String
  status                  String
  equipmentId             String?
  scheduledStart          DateTime?
  scheduledFinish         DateTime?
  actualStart             DateTime?
  actualFinish            DateTime?
  priority                Int        @default(3)
  failureCode             String?
  problemCode             String?
  causeCode               String?
  remedyCode              String?
  lastSyncedAt            DateTime?
  createdAt               DateTime   @default(now())
  updatedAt               DateTime   @updatedAt
  equipment               Equipment? @relation(fields: [equipmentId], references: [id])

  @@index([externalWorkOrderNumber])
  @@index([equipmentId])
  @@index([status])
  @@map("maintenance_work_orders")
}

model MeasurementEquipment {
  id                         String                      @id @default(cuid())
  externalGaugeId            String?                     @unique
  description                String
  manufacturer               String?
  model                      String?
  serialNumber               String?
  gaugeType                  String
  measurementType            String
  measurementRange           String?
  resolution                 Float?
  accuracy                   Float?
  location                   String?
  calibrationFrequency       Int?
  lastCalibrationDate        DateTime?
  nextCalibrationDate        DateTime?
  calibrationStatus          String                      @default("IN_CAL")
  isActive                   Boolean                     @default(true)
  lastSyncedAt               DateTime?
  createdAt                  DateTime                    @default(now())
  updatedAt                  DateTime                    @updatedAt
  inspectionRecords          InspectionRecord[]
  operationGaugeRequirements OperationGaugeRequirement[]
  qifMeasurementResults      QIFMeasurementResult[]

  @@index([externalGaugeId])
  @@index([calibrationStatus])
  @@index([nextCalibrationDate])
  @@map("measurement_equipment")
}

model InspectionRecord {
  id                     String                @id @default(cuid())
  serializedPartId       String?
  measurementEquipmentId String?
  characteristic         String
  nominalValue           Float
  actualValue            Float
  lowerTolerance         Float
  upperTolerance         Float
  unit                   String
  result                 String
  inspectionDate         DateTime              @default(now())
  createdAt              DateTime              @default(now())
  measurementEquipment   MeasurementEquipment? @relation(fields: [measurementEquipmentId], references: [id])
  serializedPart         SerializedPart?       @relation(fields: [serializedPartId], references: [id])

  @@index([serializedPartId])
  @@index([measurementEquipmentId])
  @@index([result])
  @@map("inspection_records")
}

model CNCProgram {
  id                  String               @id @default(cuid())
  externalProgramId   String?              @unique
  programName         String
  partNumber          String
  operationCode       String
  revision            String
  revisionDate        DateTime
  status              String
  machineType         String?
  postProcessor       String?
  toolList            String?
  setupSheetUrl       String?
  approvedBy          String?
  approvalDate        DateTime?
  ecoNumber           String?
  effectiveDate       DateTime?
  firstPieceRequired  Boolean              @default(false)
  firstPieceApproved  Boolean              @default(false)
  firstPieceDate      DateTime?
  programUrl          String?
  stepAP242Url        String?
  pmiDataUrl          String?
  teamcenterItemId    String?
  lastSyncedAt        DateTime?
  createdAt           DateTime             @default(now())
  updatedAt           DateTime             @updatedAt
  programDownloadLogs ProgramDownloadLog[]

  @@index([programName])
  @@index([partNumber])
  @@index([status])
  @@index([revision])
  @@map("cnc_programs")
}

model ProgramDownloadLog {
  id                  String      @id @default(cuid())
  programId           String?
  programName         String
  revision            String
  machineId           String
  operatorBadgeNumber String
  workOrderNumber     String?
  downloadDate        DateTime    @default(now())
  authorized          Boolean
  authorizationMethod String
  createdAt           DateTime    @default(now())
  cncProgram          CNCProgram? @relation(fields: [programId], references: [id])

  @@index([programName])
  @@index([machineId])
  @@index([operatorBadgeNumber])
  @@index([downloadDate])
  @@map("program_download_logs")
}

model ProgramLoadAuthorization {
  id                    String   @id @default(cuid())
  authorizationId       String   @unique
  operatorBadgeNumber   String
  machineId             String
  programName           String
  programRevision       String
  partNumber            String
  workOrderNumber       String?
  authorized            Boolean
  authorizationDate     DateTime @default(now())
  operatorAuthenticated Boolean
  workOrderValid        Boolean
  certificationValid    Boolean
  programVersionValid   Boolean
  gaugeCalibrationValid Boolean
  failureReasons        String?
  validationDetails     Json?
  supervisorNotified    Boolean  @default(false)
  overrideReason        String?
  electronicSignature   String?
  createdAt             DateTime @default(now())

  @@index([authorizationId])
  @@index([operatorBadgeNumber])
  @@index([machineId])
  @@index([authorized])
  @@index([authorizationDate])
  @@map("program_load_authorizations")
}

model OperationGaugeRequirement {
  id                     String               @id @default(cuid())
  partNumber             String
  operationCode          String
  measurementEquipmentId String
  required               Boolean              @default(true)
  createdAt              DateTime             @default(now())
  measurementEquipment   MeasurementEquipment @relation(fields: [measurementEquipmentId], references: [id])

  @@unique([partNumber, operationCode, measurementEquipmentId])
  @@index([partNumber])
  @@index([operationCode])
  @@map("operation_gauge_requirements")
}

model Alert {
  id         String    @id @default(cuid())
  alertType  String
  severity   String
  message    String
  details    Json?
  resolved   Boolean   @default(false)
  resolvedBy String?
  resolvedAt DateTime?
  createdAt  DateTime  @default(now())
  updatedAt  DateTime  @updatedAt

  @@index([alertType])
  @@index([severity])
  @@index([resolved])
  @@index([createdAt])
  @@map("alerts")
}

model IntegrationConfig {
  id                           String                        @id @default(cuid())
  name                         String                        @unique
  displayName                  String
  type                         IntegrationType
  enabled                      Boolean                       @default(true)
  config                       Json
  lastSync                     DateTime?
  lastSyncStatus               String?
  lastError                    String?
  errorCount                   Int                           @default(0)
  totalSyncs                   Int                           @default(0)
  successCount                 Int                           @default(0)
  failureCount                 Int                           @default(0)
  syncSchedule                 Json?
  createdAt                    DateTime                      @default(now())
  updatedAt                    DateTime                      @updatedAt
  erpMaterialTransactions      ERPMaterialTransaction[]
  logs                         IntegrationLog[]
  personnelInfoExchanges       PersonnelInfoExchange[]
  productionPerformanceActuals ProductionPerformanceActual[]
  productionScheduleRequests   ProductionScheduleRequest[]

  @@index([name])
  @@index([type])
  @@index([enabled])
  @@map("integration_configs")
}

model IntegrationLog {
  id           String               @id @default(cuid())
  configId     String
  operation    String
  direction    IntegrationDirection
  status       IntegrationLogStatus
  recordCount  Int                  @default(0)
  successCount Int                  @default(0)
  errorCount   Int                  @default(0)
  duration     Int
  requestData  Json?
  responseData Json?
  errors       Json?
  details      Json?
  startedAt    DateTime             @default(now())
  completedAt  DateTime?
  createdAt    DateTime             @default(now())
  config       IntegrationConfig    @relation(fields: [configId], references: [id], onDelete: Cascade)

  @@index([configId])
  @@index([status])
  @@index([startedAt])
  @@index([operation])
  @@map("integration_logs")
}

model ProductionScheduleRequest {
  id                    String                      @id @default(cuid())
  messageId             String                      @unique
  configId              String
  scheduleType          ScheduleType
  priority              SchedulePriority
  requestedBy           String
  requestedDate         DateTime                    @default(now())
  effectiveStartDate    DateTime
  effectiveEndDate      DateTime
  workOrderId           String?
  externalWorkOrderId   String
  partId                String?
  partNumber            String?
  quantity              Float
  unitOfMeasure         String
  unitOfMeasureId       String?             // FK to UnitOfMeasure
  dueDate               DateTime
  workCenterId          String?
  equipmentRequirements Json?
  personnelRequirements Json?
  materialRequirements  Json?
  status                B2MMessageStatus
  processedAt           DateTime?
  errorMessage          String?
  validationErrors      Json?
  requestPayload        Json
  responsePayload       Json?
  createdAt             DateTime                    @default(now())
  updatedAt             DateTime                    @updatedAt
  config                IntegrationConfig           @relation(fields: [configId], references: [id], onDelete: Cascade)
  part                  Part?                       @relation(fields: [partId], references: [id])
  workCenter            Equipment?                  @relation(fields: [workCenterId], references: [id])
  workOrder             WorkOrder?                  @relation(fields: [workOrderId], references: [id])
  response              ProductionScheduleResponse?

  @@index([configId])
  @@index([status])
  @@index([externalWorkOrderId])
  @@index([requestedDate])
  @@map("production_schedule_requests")
}

model ProductionScheduleResponse {
  id                 String                    @id @default(cuid())
  requestId          String                    @unique
  messageId          String                    @unique
  accepted           Boolean
  confirmedStartDate DateTime?
  confirmedEndDate   DateTime?
  confirmedQuantity  Float?
  rejectionReason    String?
  modifications      Json?
  constraints        Json?
  proposedStartDate  DateTime?
  proposedEndDate    DateTime?
  proposedQuantity   Float?
  respondedBy        String
  respondedAt        DateTime                  @default(now())
  sentToERP          Boolean                   @default(false)
  sentAt             DateTime?
  responsePayload    Json
  createdAt          DateTime                  @default(now())
  request            ProductionScheduleRequest @relation(fields: [requestId], references: [id], onDelete: Cascade)

  @@index([requestId])
  @@index([respondedAt])
  @@map("production_schedule_responses")
}

model ProductionPerformanceActual {
  id                   String            @id @default(cuid())
  messageId            String            @unique
  configId             String
  workOrderId          String
  externalWorkOrderId  String
  operationId          String?
  reportingPeriodStart DateTime
  reportingPeriodEnd   DateTime
  quantityProduced     Float
  quantityGood         Float
  quantityScrap        Float
  quantityRework       Float
  yieldPercentage      Float?
  setupTimeActual      Float?
  runTimeActual        Float?
  downtimeActual       Float?
  laborHoursActual     Float?
  laborCostActual      Float?
  materialCostActual   Float?
  overheadCostActual   Float?
  totalCostActual      Float?
  quantityVariance     Float?
  timeVariance         Float?
  costVariance         Float?
  efficiencyVariance   Float?
  personnelActuals     Json?
  equipmentActuals     Json?
  materialActuals      Json?
  status               B2MMessageStatus
  sentToERP            Boolean           @default(false)
  sentAt               DateTime?
  erpConfirmation      String?
  errorMessage         String?
  messagePayload       Json
  createdBy            String
  createdAt            DateTime          @default(now())
  updatedAt            DateTime          @updatedAt
  config               IntegrationConfig @relation(fields: [configId], references: [id], onDelete: Cascade)
  workOrder            WorkOrder         @relation(fields: [workOrderId], references: [id], onDelete: Cascade)

  @@index([configId])
  @@index([workOrderId])
  @@index([externalWorkOrderId])
  @@index([status])
  @@index([sentToERP])
  @@index([reportingPeriodStart])
  @@map("production_performance_actuals")
}

model ERPMaterialTransaction {
  id                  String               @id @default(cuid())
  messageId           String               @unique
  configId            String
  transactionType     ERPTransactionType
  direction           IntegrationDirection
  transactionDate     DateTime             @default(now())
  partId              String?
  externalPartId      String
  fromLocation        String?
  toLocation          String?
  workOrderId         String?
  externalWorkOrderId String?
  quantity            Float
  unitOfMeasure       String
  unitOfMeasureId     String?              // FK to UnitOfMeasure
  lotNumber           String?
  serialNumber        String?
  unitCost            Float?
  totalCost           Float?
  currency            String?              @default("USD")    // Legacy field (to be deprecated)
  currencyId          String?                                 // FK to Currency
  movementType        String
  reasonCode          String?
  status              B2MMessageStatus
  processedAt         DateTime?
  erpTransactionId    String?
  errorMessage        String?
  messagePayload      Json
  createdBy           String
  createdAt           DateTime             @default(now())
  updatedAt           DateTime             @updatedAt
  config              IntegrationConfig    @relation(fields: [configId], references: [id], onDelete: Cascade)
  part                Part?                @relation(fields: [partId], references: [id])
  workOrder           WorkOrder?           @relation(fields: [workOrderId], references: [id])
  currencyRef         Currency?            @relation("ERPTransactionCurrency", fields: [currencyId], references: [id])

  @@index([configId])
  @@index([transactionType])
  @@index([status])
  @@index([externalPartId])
  @@index([transactionDate])
  @@map("erp_material_transactions")
}

model PersonnelInfoExchange {
  id                  String               @id @default(cuid())
  messageId           String               @unique
  configId            String
  personnelId         String?
  externalPersonnelId String
  actionType          PersonnelActionType
  direction           IntegrationDirection
  firstName           String?
  lastName            String?
  email               String?
  employeeNumber      String?
  department          String?
  departmentId        String?
  jobTitle            String?
  skills              Json?
  certifications      Json?
  qualifications      Json?
  shiftCode           String?
  workCalendar        String?
  availableFrom       DateTime?
  availableTo         DateTime?
  employmentStatus    String?
  lastWorkDate        DateTime?
  status              B2MMessageStatus
  processedAt         DateTime?
  errorMessage        String?
  messagePayload      Json
  createdAt           DateTime             @default(now())
  updatedAt           DateTime             @updatedAt
  config              IntegrationConfig    @relation(fields: [configId], references: [id], onDelete: Cascade)
  departmentRelation  Department?          @relation("PersonnelDepartment", fields: [departmentId], references: [id])

  @@index([configId])
  @@index([actionType])
  @@index([status])
  @@index([externalPersonnelId])
  @@index([personnelId])
  @@index([departmentId])
  @@map("personnel_info_exchanges")
}

model EquipmentDataCollection {
  id                  String             @id @default(cuid())
  equipmentId         String
  dataCollectionType  DataCollectionType
  collectionTimestamp DateTime           @default(now())
  dataPointName       String
  dataPointId         String?
  numericValue        Float?
  stringValue         String?
  booleanValue        Boolean?
  jsonValue           Json?
  unitOfMeasure       String?
  quality             String?
  workOrderId         String?
  operationId         String?
  productionRunId     String?
  equipmentState      String?
  protocol            String?
  sourceAddress       String?
  createdAt           DateTime           @default(now())
  equipment           Equipment          @relation(fields: [equipmentId], references: [id], onDelete: Cascade)
  workOrder           WorkOrder?         @relation(fields: [workOrderId], references: [id])

  @@index([equipmentId])
  @@index([dataCollectionType])
  @@index([collectionTimestamp])
  @@index([workOrderId])
  @@index([dataPointName])
  @@map("equipment_data_collections")
}

model EquipmentCommand {
  id              String        @id @default(cuid())
  equipmentId     String
  commandType     CommandType
  commandStatus   CommandStatus @default(PENDING)
  commandName     String
  commandPayload  Json?
  workOrderId     String?
  operationId     String?
  issuedAt        DateTime      @default(now())
  sentAt          DateTime?
  acknowledgedAt  DateTime?
  completedAt     DateTime?
  responsePayload Json?
  responseCode    String?
  responseMessage String?
  timeoutSeconds  Int           @default(30)
  retryCount      Int           @default(0)
  maxRetries      Int           @default(3)
  priority        Int           @default(5)
  issuedBy        String
  createdAt       DateTime      @default(now())
  updatedAt       DateTime      @updatedAt
  equipment       Equipment     @relation(fields: [equipmentId], references: [id], onDelete: Cascade)
  workOrder       WorkOrder?    @relation(fields: [workOrderId], references: [id])

  @@index([equipmentId])
  @@index([commandType])
  @@index([commandStatus])
  @@index([workOrderId])
  @@index([issuedAt])
  @@index([priority])
  @@map("equipment_commands")
}

model EquipmentMaterialMovement {
  id                String     @id @default(cuid())
  equipmentId       String
  partId            String?
  partNumber        String
  lotNumber         String?
  serialNumber      String?
  movementType      String
  quantity          Float
  unitOfMeasure     String
  unitOfMeasureId   String?    // FK to UnitOfMeasure
  movementTimestamp DateTime   @default(now())
  workOrderId       String?
  operationId       String?
  fromLocation      String?
  toLocation        String?
  qualityStatus     String?
  upstreamTraceId   String?
  downstreamTraceId String?
  recordedBy        String
  createdAt         DateTime   @default(now())
  equipment         Equipment  @relation(fields: [equipmentId], references: [id], onDelete: Cascade)
  part              Part?      @relation(fields: [partId], references: [id])
  workOrder         WorkOrder? @relation(fields: [workOrderId], references: [id])

  @@index([equipmentId])
  @@index([partId])
  @@index([partNumber])
  @@index([lotNumber])
  @@index([serialNumber])
  @@index([workOrderId])
  @@index([movementTimestamp])
  @@index([movementType])
  @@map("equipment_material_movements")
}

model ProcessDataCollection {
  id                 String     @id @default(cuid())
  equipmentId        String
  processName        String
  processStepNumber  Int?
  startTimestamp     DateTime
  endTimestamp       DateTime?
  duration           Float?
  workOrderId        String?
  operationId        String?
  partNumber         String?
  lotNumber          String?
  serialNumber       String?
  parameters         Json
  quantityProduced   Float?
  quantityGood       Float?
  quantityScrap      Float?
  inSpecCount        Int?
  outOfSpecCount     Int?
  averageUtilization Float?
  peakUtilization    Float?
  alarmCount         Int        @default(0)
  criticalAlarmCount Int        @default(0)
  operatorId         String?
  supervisorId       String?
  createdAt          DateTime   @default(now())
  updatedAt          DateTime   @updatedAt
  equipment          Equipment  @relation(fields: [equipmentId], references: [id], onDelete: Cascade)
  workOrder          WorkOrder? @relation(fields: [workOrderId], references: [id])

  @@index([equipmentId])
  @@index([processName])
  @@index([workOrderId])
  @@index([startTimestamp])
  @@index([partNumber])
  @@index([lotNumber])
  @@index([serialNumber])
  @@map("process_data_collections")
}

model QIFMeasurementPlan {
  id                  String                 @id @default(cuid())
  qifPlanUuid         String                 @unique @default(uuid()) /// QIF plan UUID per NIST AMS 300-12 standards
  qifPlanId           String?                @unique /// Legacy QIF plan ID (deprecated, use qifPlanUuid)
  partNumber          String
  partRevision        String
  planVersion         String
  planName            String?
  description         String?
  createdDate         DateTime               @default(now())
  createdBy           String?
  qifXmlContent       String
  qifVersion          String                 @default("3.0.0")
  characteristicCount Int                    @default(0)
  workOrderId         String?
  faiReportId         String?
  status              String                 @default("ACTIVE")
  supersededBy        String?
  lastSyncedAt        DateTime?
  createdAt           DateTime               @default(now())
  updatedAt           DateTime               @updatedAt
  characteristics     QIFCharacteristic[]
  faiReport           FAIReport?             @relation(fields: [faiReportId], references: [id])
  workOrder           WorkOrder?             @relation(fields: [workOrderId], references: [id])
  measurementResults  QIFMeasurementResult[]

  @@index([partNumber])
  @@index([partRevision])
  @@index([qifPlanUuid])
  @@index([qifPlanId])
  @@index([workOrderId])
  @@index([faiReportId])
  @@index([status])
  @@map("qif_measurement_plans")
}

model QIFCharacteristic {
  id                   String             @id @default(cuid())
  qifMeasurementPlanId String
  characteristicUuid   String             @unique @default(uuid()) /// QIF characteristic UUID per NIST AMS 300-12 standards
  characteristicId     String?            /// Legacy characteristic ID (deprecated, use characteristicUuid)
  balloonNumber        String?
  characteristicName   String?
  description          String?
  nominalValue         Float?
  upperTolerance       Float?
  lowerTolerance       Float?
  toleranceType        String?
  gdtType              String?
  datumReferenceFrame  String?
  materialCondition    String?
  measurementMethod    String?
  samplingRequired     Boolean            @default(false)
  sampleSize           Int?
  sequenceNumber       Int?
  createdAt            DateTime           @default(now())
  qifMeasurementPlan   QIFMeasurementPlan @relation(fields: [qifMeasurementPlanId], references: [id], onDelete: Cascade)
  measurements         QIFMeasurement[]

  @@index([qifMeasurementPlanId])
  @@index([characteristicUuid])
  @@index([characteristicId])
  @@index([balloonNumber])
  @@map("qif_characteristics")
}

model QIFMeasurementResult {
  id                   String                @id @default(cuid())
  qifResultsUuid       String                @unique @default(uuid()) /// QIF measurement results UUID per NIST AMS 300-12 standards
  qifResultsId         String?               @unique /// Legacy QIF results ID (deprecated, use qifResultsUuid)
  qifMeasurementPlanId String?
  partNumber           String
  serialNumber         String?
  lotNumber            String?
  inspectionDate       DateTime
  inspectedBy          String
  inspectionType       String?
  overallStatus        String
  totalMeasurements    Int                   @default(0)
  passedMeasurements   Int                   @default(0)
  failedMeasurements   Int                   @default(0)
  qifXmlContent        String
  qifVersion           String                @default("3.0.0")
  workOrderId          String?
  serializedPartId     String?
  faiReportId          String?
  measurementDeviceId  String?
  createdAt            DateTime              @default(now())
  updatedAt            DateTime              @updatedAt
  faiReport            FAIReport?            @relation(fields: [faiReportId], references: [id])
  measurementDevice    MeasurementEquipment? @relation(fields: [measurementDeviceId], references: [id])
  qifMeasurementPlan   QIFMeasurementPlan?   @relation(fields: [qifMeasurementPlanId], references: [id])
  serializedPart       SerializedPart?       @relation(fields: [serializedPartId], references: [id])
  workOrder            WorkOrder?            @relation(fields: [workOrderId], references: [id])
  measurements         QIFMeasurement[]

  @@index([qifResultsUuid])
  @@index([qifResultsId])
  @@index([qifMeasurementPlanId])
  @@index([partNumber])
  @@index([serialNumber])
  @@index([inspectionDate])
  @@index([overallStatus])
  @@index([workOrderId])
  @@index([faiReportId])
  @@map("qif_measurement_results")
}

model QIFMeasurement {
  id                     String               @id @default(cuid())
  qifMeasurementResultId String
  qifCharacteristicId    String?
  characteristicUuidRef  String?              /// QIF characteristic UUID reference per NIST AMS 300-12 standards
  characteristicId       String?              /// Legacy characteristic ID (deprecated, use characteristicUuidRef)
  balloonNumber          String?
  measuredValue          Float
  deviation              Float?
  status                 String
  measurementDate        DateTime?
  measuredBy             String?
  measurementDevice      String?
  uncertainty            Float?
  uncertaintyK           Float?
  notes                  String?
  createdAt              DateTime             @default(now())
  qifCharacteristic      QIFCharacteristic?   @relation(fields: [qifCharacteristicId], references: [id])
  qifMeasurementResult   QIFMeasurementResult @relation(fields: [qifMeasurementResultId], references: [id], onDelete: Cascade)

  @@index([qifMeasurementResultId])
  @@index([qifCharacteristicId])
  @@index([characteristicUuidRef])
  @@index([characteristicId])
  @@index([status])
  @@map("qif_measurements")
}

model SPCConfiguration {
  id                 String                 @id @default(cuid())
  parameterId        String                 @unique
  chartType          SPCChartType
  subgroupSize       Int?
  UCL                Float?
  centerLine         Float?
  LCL                Float?
  rangeUCL           Float?
  rangeCL            Float?
  rangeLCL           Float?
  USL                Float?
  LSL                Float?
  targetValue        Float?
  limitsBasedOn      LimitCalculationMethod
  historicalDataDays Int?
  lastCalculatedAt   DateTime?
  enabledRules       Json
  ruleSensitivity    String                 @default("NORMAL")
  enableCapability   Boolean                @default(true)
  confidenceLevel    Float                  @default(0.95)
  isActive           Boolean                @default(true)
  createdBy          String
  lastModifiedBy     String?
  createdAt          DateTime               @default(now())
  updatedAt          DateTime               @updatedAt
  parameter          OperationParameter     @relation(fields: [parameterId], references: [id], onDelete: Cascade)
  violations         SPCRuleViolation[]

  @@map("spc_configurations")
}

model SPCRuleViolation {
  id              String           @id @default(cuid())
  configurationId String
  ruleNumber      Int
  ruleName        String
  severity        String
  dataPointId     String?
  value           Float
  timestamp       DateTime
  subgroupNumber  Int?
  UCL             Float?
  LCL             Float?
  centerLine      Float?
  deviationSigma  Float?
  acknowledged    Boolean          @default(false)
  acknowledgedBy  String?
  acknowledgedAt  DateTime?
  resolution      String?
  createdAt       DateTime         @default(now())
  configuration   SPCConfiguration @relation(fields: [configurationId], references: [id], onDelete: Cascade)

  @@index([configurationId, timestamp])
  @@index([acknowledged])
  @@map("spc_rule_violations")
}

model SamplingPlan {
  id                        String                     @id @default(cuid())
  planName                  String
  planType                  SamplingPlanType
  parameterId               String?
  operationId               String?
  inspectionLevel           String
  AQL                       Float
  lotSizeMin                Int?
  lotSizeMax                Int?
  sampleSizeNormal          Int
  acceptanceNumber          Int
  rejectionNumber           Int
  sampleSizeTightened       Int?
  acceptanceNumberTightened Int?
  sampleSizeReduced         Int?
  acceptanceNumberReduced   Int?
  sampleSize2               Int?
  acceptanceNumber2         Int?
  rejectionNumber2          Int?
  currentInspectionLevel    String                     @default("NORMAL")
  consecutiveAccepted       Int                        @default(0)
  consecutiveRejected       Int                        @default(0)
  isActive                  Boolean                    @default(true)
  createdBy                 String
  lastModifiedBy            String?
  createdAt                 DateTime                   @default(now())
  updatedAt                 DateTime                   @updatedAt
  inspectionResults         SamplingInspectionResult[]
  operation                 Operation?                 @relation(fields: [operationId], references: [id])
  parameter                 OperationParameter?        @relation(fields: [parameterId], references: [id])

  @@map("sampling_plans")
}

model SamplingInspectionResult {
  id              String       @id @default(cuid())
  planId          String
  lotNumber       String
  lotSize         Int
  inspectionDate  DateTime
  sampleSize      Int
  defectsFound    Int
  decision        String
  inspectionLevel String
  inspectorId     String
  notes           String?
  createdAt       DateTime     @default(now())
  plan            SamplingPlan @relation(fields: [planId], references: [id], onDelete: Cascade)

  @@index([planId, inspectionDate])
  @@map("sampling_inspection_results")
}

/// Work Instruction Media - Enhanced media library for work instructions
model WorkInstructionMedia {
  id            String          @id @default(cuid())
  instructionId String
  mediaType     MediaType
  fileName      String
  fileUrl       String
  fileSize      Int
  mimeType      String
  title         String?
  description   String?
  tags          String[]
  annotations   Json?
  usageCount    Int             @default(0)
  lastUsedAt    DateTime?
  createdAt     DateTime        @default(now())
  updatedAt     DateTime        @updatedAt
  instruction   WorkInstruction @relation(fields: [instructionId], references: [id], onDelete: Cascade)

  @@index([instructionId])
  @@index([mediaType])
  @@map("work_instruction_media")
}

/// Work Instruction Relation - Relationships between work instructions
model WorkInstructionRelation {
  id           String          @id @default(cuid())
  parentId     String
  relatedId    String
  relationType RelationType
  description  String?
  createdAt    DateTime        @default(now())
  parent       WorkInstruction @relation("ParentInstruction", fields: [parentId], references: [id], onDelete: Cascade)

  @@unique([parentId, relatedId, relationType])
  @@index([parentId])
  @@index([relatedId])
  @@map("work_instruction_relations")
}

/// Export Template - Templates for exporting work instructions
model ExportTemplate {
  id             String             @id @default(cuid())
  name           String
  description    String?
  templateType   ExportTemplateType
  templateFormat ExportFormat
  headerTemplate String?
  footerTemplate String?
  styles         Json?
  layout         Json?
  isDefault      Boolean            @default(false)
  isActive       Boolean            @default(true)
  createdAt      DateTime           @default(now())
  updatedAt      DateTime           @updatedAt
  createdById    String
  updatedById    String
  instructions   WorkInstruction[]

  @@index([templateType])
  @@index([templateFormat])
  @@map("export_templates")
}

/// Data Collection Field Template - Reusable field templates
model DataCollectionFieldTemplate {
  id              String   @id @default(cuid())
  name            String
  description     String?
  fieldSchema     Json
  validationRules Json?
  category        String?
  tags            String[]
  usageCount      Int      @default(0)
  isActive        Boolean  @default(true)
  createdAt       DateTime @default(now())
  updatedAt       DateTime @updatedAt
  createdById     String

  @@index([category])
  @@index([tags])
  @@map("data_collection_field_templates")
}

model SetupSheet {
  id                 String                @id @default(cuid())
  documentNumber     String                @unique
  title              String
  description        String?
  version            String                @default("1.0.0")
  status             WorkInstructionStatus @default(DRAFT)
  effectiveDate      DateTime?
  supersededDate     DateTime?
  ecoNumber          String?
  equipmentId        String?
  operationId        String?
  partId             String?
  workCenterId       String?
  estimatedSetupTime Int?
  safetyChecklist    Json?
  requiredPPE        String[]
  imageUrls          String[]
  videoUrls          String[]
  attachmentUrls     String[]
  tags               String[]
  categories         String[]
  keywords           String[]
  thumbnailUrl       String?
  parentVersionId    String?
  approvalWorkflowId String?
  approvedById       String?
  approvedAt         DateTime?
  approvalHistory    Json?
  isActive           Boolean               @default(true)
  createdAt          DateTime              @default(now())
  updatedAt          DateTime              @updatedAt
  createdById        String
  updatedById        String
  executions         SetupExecution[]
  parameters         SetupParameter[]
  approvedBy         User?                 @relation("SetupSheetApprovedBy", fields: [approvedById], references: [id])
  createdBy          User                  @relation("SetupSheetCreatedBy", fields: [createdById], references: [id])
  parentVersion      SetupSheet?           @relation("SetupSheetVersionHistory", fields: [parentVersionId], references: [id])
  childVersions      SetupSheet[]          @relation("SetupSheetVersionHistory")
  updatedBy          User                  @relation("SetupSheetUpdatedBy", fields: [updatedById], references: [id])
  steps              SetupStep[]
  toolList           SetupTool[]

  @@index([documentNumber])
  @@index([status])
  @@index([equipmentId])
  @@index([operationId])
  @@index([partId])
  @@map("setup_sheets")
}

model SetupStep {
  id                   String     @id @default(cuid())
  setupSheetId         String
  stepNumber           Int
  title                String
  instructions         String
  imageUrls            String[]
  videoUrls            String[]
  estimatedDuration    Int?
  isCritical           Boolean    @default(false)
  requiresVerification Boolean    @default(false)
  setupSheet           SetupSheet @relation(fields: [setupSheetId], references: [id], onDelete: Cascade)

  @@unique([setupSheetId, stepNumber])
  @@index([setupSheetId])
  @@map("setup_steps")
}

model SetupParameter {
  id                 String     @id @default(cuid())
  setupSheetId       String
  parameterName      String
  targetValue        String
  tolerance          String?
  unit               String?
  equipmentSetting   String?
  verificationMethod String?
  setupSheet         SetupSheet @relation(fields: [setupSheetId], references: [id], onDelete: Cascade)

  @@index([setupSheetId])
  @@map("setup_parameters")
}

model SetupTool {
  id           String     @id @default(cuid())
  setupSheetId String
  toolId       String?
  toolName     String
  toolNumber   String?
  quantity     Int        @default(1)
  toolOffset   String?
  notes        String?
  setupSheet   SetupSheet @relation(fields: [setupSheetId], references: [id], onDelete: Cascade)

  @@index([setupSheetId])
  @@index([toolId])
  @@map("setup_tools")
}

model SetupExecution {
  id                String                         @id @default(cuid())
  setupSheetId      String
  workOrderId       String?
  operationId       String?
  startedById       String
  startedAt         DateTime                       @default(now())
  completedById     String?
  completedAt       DateTime?
  actualSetupTime   Int?
  verificationData  Json?
  firstPieceResults Json?
  status            WorkInstructionExecutionStatus @default(IN_PROGRESS)
  completedBy       User?                          @relation("SetupExecutionCompletedBy", fields: [completedById], references: [id])
  setupSheet        SetupSheet                     @relation(fields: [setupSheetId], references: [id])
  startedBy         User                           @relation("SetupExecutionStartedBy", fields: [startedById], references: [id])

  @@index([setupSheetId])
  @@index([workOrderId])
  @@map("setup_executions")
}

model InspectionPlan {
  id                 String                     @id @default(cuid())
  documentNumber     String                     @unique
  title              String
  description        String?
  version            String                     @default("1.0.0")
  status             WorkInstructionStatus      @default(DRAFT)
  effectiveDate      DateTime?
  supersededDate     DateTime?
  ecoNumber          String?
  partId             String?
  operationId        String?
  inspectionType     InspectionType
  frequency          InspectionFrequency
  samplingPlan       Json?
  dispositionRules   Json?
  gageRRRequired     Boolean                    @default(false)
  gageRRFrequency    String?
  imageUrls          String[]
  videoUrls          String[]
  attachmentUrls     String[]
  tags               String[]
  categories         String[]
  keywords           String[]
  thumbnailUrl       String?
  parentVersionId    String?
  approvalWorkflowId String?
  approvedById       String?
  approvedAt         DateTime?
  approvalHistory    Json?
  isActive           Boolean                    @default(true)
  createdAt          DateTime                   @default(now())
  updatedAt          DateTime                   @updatedAt
  createdById        String
  updatedById        String
  characteristics    InspectionCharacteristic[]
  executions         InspectionExecution[]
  approvedBy         User?                      @relation("InspectionPlanApprovedBy", fields: [approvedById], references: [id])
  createdBy          User                       @relation("InspectionPlanCreatedBy", fields: [createdById], references: [id])
  parentVersion      InspectionPlan?            @relation("InspectionPlanVersionHistory", fields: [parentVersionId], references: [id])
  childVersions      InspectionPlan[]           @relation("InspectionPlanVersionHistory")
  updatedBy          User                       @relation("InspectionPlanUpdatedBy", fields: [updatedById], references: [id])
  steps              InspectionStep[]

  @@index([documentNumber])
  @@index([status])
  @@index([partId])
  @@index([operationId])
  @@index([inspectionType])
  @@map("inspection_plans")
}

model InspectionCharacteristic {
  id                   String          @id @default(cuid())
  inspectionPlanId     String
  characteristicNumber Int
  characteristicName   String
  measurementType      MeasurementType
  nominal              Float?
  upperLimit           Float?
  lowerLimit           Float?
  unit                 String?
  measurementMethod    String?
  gageType             String?
  isCritical           Boolean         @default(false)
  inspectionPlan       InspectionPlan  @relation(fields: [inspectionPlanId], references: [id], onDelete: Cascade)

  @@unique([inspectionPlanId, characteristicNumber])
  @@index([inspectionPlanId])
  @@map("inspection_characteristics")
}

model InspectionStep {
  id                 String         @id @default(cuid())
  inspectionPlanId   String
  stepNumber         Int
  title              String
  instructions       String
  characteristicRefs Int[]
  imageUrls          String[]
  inspectionPlan     InspectionPlan @relation(fields: [inspectionPlanId], references: [id], onDelete: Cascade)

  @@unique([inspectionPlanId, stepNumber])
  @@index([inspectionPlanId])
  @@map("inspection_steps")
}

model InspectionExecution {
  id               String           @id @default(cuid())
  inspectionPlanId String
  workOrderId      String?
  operationId      String?
  lotNumber        String?
  serialNumber     String?
  inspectorId      String
  inspectedAt      DateTime         @default(now())
  results          Json
  overallResult    InspectionResult
  defectsFound     Json?
  disposition      Disposition?
  signatureId      String?
  inspectionPlan   InspectionPlan   @relation(fields: [inspectionPlanId], references: [id])
  inspector        User             @relation("InspectionExecutionInspector", fields: [inspectorId], references: [id])

  @@index([inspectionPlanId])
  @@index([workOrderId])
  @@index([inspectedAt])
  @@map("inspection_executions")
}

model StandardOperatingProcedure {
  id                 String                       @id @default(cuid())
  documentNumber     String                       @unique
  title              String
  description        String?
  version            String                       @default("1.0.0")
  status             WorkInstructionStatus        @default(DRAFT)
  effectiveDate      DateTime?
  supersededDate     DateTime?
  ecoNumber          String?
  sopType            SOPType
  scope              String
  applicability      String?
  responsibleRoles   String[]
  references         Json?
  safetyWarnings     String[]
  requiredPPE        String[]
  emergencyProcedure String?
  trainingRequired   Boolean                      @default(false)
  trainingFrequency  String?
  reviewFrequency    String?
  nextReviewDate     DateTime?
  imageUrls          String[]
  videoUrls          String[]
  attachmentUrls     String[]
  tags               String[]
  categories         String[]
  keywords           String[]
  thumbnailUrl       String?
  parentVersionId    String?
  approvalWorkflowId String?
  approvedById       String?
  approvedAt         DateTime?
  approvalHistory    Json?
  isActive           Boolean                      @default(true)
  createdAt          DateTime                     @default(now())
  updatedAt          DateTime                     @updatedAt
  createdById        String
  updatedById        String
  acknowledgments    SOPAcknowledgment[]
  audits             SOPAudit[]
  steps              SOPStep[]
  approvedBy         User?                        @relation("SOPApprovedBy", fields: [approvedById], references: [id])
  createdBy          User                         @relation("SOPCreatedBy", fields: [createdById], references: [id])
  parentVersion      StandardOperatingProcedure?  @relation("SOPVersionHistory", fields: [parentVersionId], references: [id])
  childVersions      StandardOperatingProcedure[] @relation("SOPVersionHistory")
  updatedBy          User                         @relation("SOPUpdatedBy", fields: [updatedById], references: [id])

  @@index([documentNumber])
  @@index([status])
  @@index([sopType])
  @@index([nextReviewDate])
  @@map("standard_operating_procedures")
}

model SOPStep {
  id           String                     @id @default(cuid())
  sopId        String
  stepNumber   Int
  title        String
  instructions String
  isWarning    Boolean                    @default(false)
  isCritical   Boolean                    @default(false)
  imageUrls    String[]
  videoUrls    String[]
  sop          StandardOperatingProcedure @relation(fields: [sopId], references: [id], onDelete: Cascade)

  @@unique([sopId, stepNumber])
  @@index([sopId])
  @@map("sop_steps")
}

model SOPAcknowledgment {
  id                  String                     @id @default(cuid())
  sopId               String
  userId              String
  userName            String
  acknowledgedAt      DateTime                   @default(now())
  trainingCompletedAt DateTime?
  assessmentScore     Float?
  assessmentPassed    Boolean?
  signatureId         String?
  sop                 StandardOperatingProcedure @relation(fields: [sopId], references: [id])
  user                User                       @relation("SOPAcknowledgmentUser", fields: [userId], references: [id])

  @@unique([sopId, userId])
  @@index([sopId])
  @@index([userId])
  @@map("sop_acknowledgments")
}

model SOPAudit {
  id                String                     @id @default(cuid())
  sopId             String
  auditDate         DateTime
  auditorId         String
  auditorName       String
  complianceChecks  Json
  overallCompliance Boolean
  findingsCount     Int                        @default(0)
  findings          String?
  correctiveActions Json?
  auditor           User                       @relation("SOPAuditAuditor", fields: [auditorId], references: [id])
  sop               StandardOperatingProcedure @relation(fields: [sopId], references: [id])

  @@index([sopId])
  @@index([auditDate])
  @@map("sop_audits")
}

model ToolDrawing {
  id                   String                  @id @default(cuid())
  documentNumber       String                  @unique
  title                String
  description          String?
  version              String                  @default("1.0.0")
  status               WorkInstructionStatus   @default(DRAFT)
  effectiveDate        DateTime?
  supersededDate       DateTime?
  ecoNumber            String?
  toolType             ToolType
  toolSubtype          String?
  dimensions           Json?
  material             String?
  weight               Float?
  weightUnit           String?
  vendorId             String?
  vendorName           String?
  vendorPartNumber     String?
  catalogNumber        String?
  cost                 Float?
  costCurrency         String?                     // Legacy field (to be deprecated)
  costCurrencyId       String?                     // FK to Currency
  applicablePartIds    String[]
  applicableOperations String[]
  usageInstructions    String?
  maintenanceProcedure String?
  requiresCalibration  Boolean                 @default(false)
  calibrationInterval  Int?
  lastCalibrationDate  DateTime?
  nextCalibrationDate  DateTime?
  storageLocation      String?
  quantityOnHand       Int?
  minimumQuantity      Int?
  cadFileUrls          String[]
  imageUrls            String[]
  videoUrls            String[]
  attachmentUrls       String[]
  tags                 String[]
  categories           String[]
  keywords             String[]
  thumbnailUrl         String?
  parentVersionId      String?
  approvalWorkflowId   String?
  approvedById         String?
  approvedAt           DateTime?
  approvalHistory      Json?
  isActive             Boolean                 @default(true)
  createdAt            DateTime                @default(now())
  updatedAt            DateTime                @updatedAt
  createdById          String
  updatedById          String
  calibrationRecords   ToolCalibrationRecord[]
  approvedBy           User?                   @relation("ToolDrawingApprovedBy", fields: [approvedById], references: [id])
  createdBy            User                    @relation("ToolDrawingCreatedBy", fields: [createdById], references: [id])
  parentVersion        ToolDrawing?            @relation("ToolDrawingVersionHistory", fields: [parentVersionId], references: [id])
  childVersions        ToolDrawing[]           @relation("ToolDrawingVersionHistory")
  updatedBy            User                    @relation("ToolDrawingUpdatedBy", fields: [updatedById], references: [id])
  maintenanceRecords   ToolMaintenanceRecord[]
  usageLogs            ToolUsageLog[]
  costCurrencyRef      Currency?               @relation("ToolDrawingCostCurrency", fields: [costCurrencyId], references: [id])

  @@index([documentNumber])
  @@index([status])
  @@index([toolType])
  @@index([vendorId])
  @@index([nextCalibrationDate])
  @@map("tool_drawings")
}

model ToolMaintenanceRecord {
  id                  String          @id @default(cuid())
  toolDrawingId       String
  maintenanceDate     DateTime
  performedById       String
  performedByName     String
  maintenanceType     MaintenanceType
  description         String
  partsReplaced       Json?
  cost                Float?
  toolConditionBefore String?
  toolConditionAfter  String?
  performedBy         User            @relation("ToolMaintenancePerformedBy", fields: [performedById], references: [id])
  toolDrawing         ToolDrawing     @relation(fields: [toolDrawingId], references: [id])

  @@index([toolDrawingId])
  @@index([maintenanceDate])
  @@map("tool_maintenance_records")
}

model ToolCalibrationRecord {
  id                  String      @id @default(cuid())
  toolDrawingId       String
  calibrationDate     DateTime
  performedById       String
  performedByName     String
  calibrationResults  Json
  passed              Boolean
  certificationNumber String?
  certificateUrl      String?
  nextDueDate         DateTime
  performedBy         User        @relation("ToolCalibrationPerformedBy", fields: [performedById], references: [id])
  toolDrawing         ToolDrawing @relation(fields: [toolDrawingId], references: [id])

  @@index([toolDrawingId])
  @@index([calibrationDate])
  @@map("tool_calibration_records")
}

model ToolUsageLog {
  id                String      @id @default(cuid())
  toolDrawingId     String
  usedAt            DateTime    @default(now())
  usedById          String
  usedByName        String
  workOrderId       String?
  operationId       String?
  usageDuration     Int?
  conditionAfterUse String?
  toolDrawing       ToolDrawing @relation(fields: [toolDrawingId], references: [id])
  usedBy            User        @relation("ToolUsageLogUsedBy", fields: [usedById], references: [id])

  @@index([toolDrawingId])
  @@index([usedAt])
  @@map("tool_usage_logs")
}

model DocumentTemplate {
  id               String       @id @default(cuid())
  name             String
  description      String?
  documentType     DocumentType
  templateData     Json
  defaultValues    Json?
  isPublic         Boolean      @default(false)
  isSystemTemplate Boolean      @default(false)
  tags             String[]
  category         String?
  usageCount       Int          @default(0)
  isActive         Boolean      @default(true)
  createdAt        DateTime     @default(now())
  updatedAt        DateTime     @updatedAt
  createdById      String
  updatedById      String
  createdBy        User         @relation("DocumentTemplateCreatedBy", fields: [createdById], references: [id])
  updatedBy        User         @relation("DocumentTemplateUpdatedBy", fields: [updatedById], references: [id])

  @@index([documentType])
  @@index([isPublic])
  @@index([category])
  @@map("document_templates")
}

/// User Workstation Preference - Manages user layout preferences for work instruction execution
model UserWorkstationPreference {
  id                    String         @id @default(cuid())
  userId                String
  workstationId         String?
  layoutMode            LayoutMode     @default(SPLIT_VERTICAL)
  splitRatio            Float?         @default(0.6)
  panelPosition         PanelPosition? @default(LEFT)
  autoAdvanceSteps      Boolean        @default(false)
  showStepTimer         Boolean        @default(true)
  compactMode           Boolean        @default(false)
  useSecondMonitor      Boolean        @default(false)
  secondMonitorPosition Json?
  isActive              Boolean        @default(true)
  createdAt             DateTime       @default(now())
  updatedAt             DateTime       @updatedAt

  @@unique([userId, workstationId])
  @@index([userId])
  @@index([workstationId])
  @@map("user_workstation_preferences")
}

/// Workstation Display Config - Physical display configuration for workstations
model WorkstationDisplayConfig {
  id                String      @id @default(cuid())
  workstationId     String      @unique
  screenWidth       Int?
  screenHeight      Int?
  isMultiMonitor    Boolean     @default(false)
  monitorCount      Int         @default(1)
  forcedLayout      LayoutMode?
  allowUserOverride Boolean     @default(true)
  isTouchScreen     Boolean     @default(false)
  touchTargetSize   Int?        @default(48)
  createdAt         DateTime    @default(now())
  updatedAt         DateTime    @updatedAt
  updatedById       String

  @@index([workstationId])
  @@map("workstation_display_configs")
}

model WorkflowDefinition {
  id           String             @id @default(cuid())
  name         String
  description  String?
  workflowType WorkflowType
  version      String             @default("1.0.0")
  structure    Json
  isActive     Boolean            @default(true)
  isTemplate   Boolean            @default(false)
  createdAt    DateTime           @default(now())
  updatedAt    DateTime           @updatedAt
  createdById  String
  updatedById  String
  instances    WorkflowInstance[]
  rules        WorkflowRule[]
  stages       WorkflowStage[]

  @@index([workflowType])
  @@index([isActive])
  @@map("workflow_definitions")
}

model WorkflowStage {
  id                 String                  @id @default(cuid())
  workflowId         String
  stageNumber        Int
  stageName          String
  description        String?
  approvalType       ApprovalType            @default(ALL_REQUIRED)
  minimumApprovals   Int?
  approvalThreshold  Float?
  requiredRoles      String[]
  optionalRoles      String[]
  assignmentStrategy AssignmentStrategy      @default(MANUAL)
  deadlineHours      Int?
  escalationRules    Json?
  allowDelegation    Boolean                 @default(true)
  allowSkip          Boolean                 @default(false)
  skipConditions     Json?
  requiresSignature  Boolean                 @default(false)
  signatureType      String?
  stageInstances     WorkflowStageInstance[]
  workflow           WorkflowDefinition      @relation(fields: [workflowId], references: [id], onDelete: Cascade)

  @@unique([workflowId, stageNumber])
  @@index([workflowId])
  @@map("workflow_stages")
}

model WorkflowRule {
  id                String             @id @default(cuid())
  workflowId        String
  ruleName          String
  description       String?
  conditionField    String
  conditionOperator ConditionOperator
  conditionValue    Json
  actionType        RuleActionType
  actionConfig      Json
  priority          Int                @default(0)
  isActive          Boolean            @default(true)
  createdAt         DateTime           @default(now())
  updatedAt         DateTime           @updatedAt
  workflow          WorkflowDefinition @relation(fields: [workflowId], references: [id], onDelete: Cascade)

  @@index([workflowId])
  @@index([priority])
  @@map("workflow_rules")
}

model WorkflowInstance {
  id                 String                  @id @default(cuid())
  workflowId         String
  entityType         String
  entityId           String
  status             WorkflowStatus          @default(IN_PROGRESS)
  currentStageNumber Int?
  contextData        Json?
  startedAt          DateTime                @default(now())
  completedAt        DateTime?
  deadline           DateTime?
  priority           Priority                @default(NORMAL)
  impactLevel        ImpactLevel?
  createdById        String
  history            WorkflowHistory[]
  workflow           WorkflowDefinition      @relation(fields: [workflowId], references: [id])
  stageInstances     WorkflowStageInstance[]

  @@unique([entityType, entityId])
  @@index([workflowId])
  @@index([status])
  @@index([deadline])
  @@index([createdById])
  @@map("workflow_instances")
}

model WorkflowStageInstance {
  id                   String                         @id @default(cuid())
  workflowInstanceId   String
  stageId              String
  stageNumber          Int
  stageName            String
  status               StageStatus                    @default(PENDING)
  startedAt            DateTime?
  completedAt          DateTime?
  deadline             DateTime?
  outcome              StageOutcome?
  notes                String?
  assignments          WorkflowAssignment[]
  parallelCoordination WorkflowParallelCoordination[]
  stage                WorkflowStage                  @relation(fields: [stageId], references: [id])
  workflowInstance     WorkflowInstance               @relation(fields: [workflowInstanceId], references: [id], onDelete: Cascade)

  @@unique([workflowInstanceId, stageNumber])
  @@index([workflowInstanceId])
  @@index([status])
  @@index([deadline])
  @@map("workflow_stage_instances")
}

model WorkflowAssignment {
  id               String                @id @default(cuid())
  stageInstanceId  String
  assignedToId     String
  assignedToRole   String?
  assignmentType   AssignmentType        @default(REQUIRED)
  delegatedFromId  String?
  delegationReason String?
  delegationExpiry DateTime?
  action           ApprovalAction?
  actionTakenAt    DateTime?
  comments         String?
  signatureId      String?
  signatureType    String?
  assignedAt       DateTime              @default(now())
  dueDate          DateTime?
  escalationLevel  Int                   @default(0)
  escalatedAt      DateTime?
  escalatedToId    String?
  stageInstance    WorkflowStageInstance @relation(fields: [stageInstanceId], references: [id], onDelete: Cascade)

  @@index([stageInstanceId])
  @@index([assignedToId])
  @@index([dueDate])
  @@index([action])
  @@map("workflow_assignments")
}

model WorkflowHistory {
  id                 String            @id @default(cuid())
  workflowInstanceId String
  eventType          WorkflowEventType
  eventDescription   String
  stageNumber        Int?
  fromStatus         String?
  toStatus           String?
  performedById      String
  performedByName    String
  performedByRole    String?
  details            Json?
  occurredAt         DateTime          @default(now())
  workflowInstance   WorkflowInstance  @relation(fields: [workflowInstanceId], references: [id], onDelete: Cascade)

  @@index([workflowInstanceId])
  @@index([eventType])
  @@index([occurredAt])
  @@map("workflow_history")
}

model WorkflowDelegation {
  id                 String        @id @default(cuid())
  delegatorId        String
  delegateeId        String
  workflowType       WorkflowType?
  specificWorkflowId String?
  startDate          DateTime
  endDate            DateTime?
  reason             String
  isActive           Boolean       @default(true)
  createdAt          DateTime      @default(now())

  @@index([delegatorId])
  @@index([delegateeId])
  @@index([isActive])
  @@map("workflow_delegations")
}

model WorkflowTemplate {
  id                 String       @id @default(cuid())
  name               String
  description        String?
  workflowType       WorkflowType
  category           String       @default("STANDARD")
  templateDefinition Json
  usageCount         Int          @default(0)
  lastUsedAt         DateTime?
  isActive           Boolean      @default(true)
  isBuiltIn          Boolean      @default(false)
  createdAt          DateTime     @default(now())
  updatedAt          DateTime     @updatedAt
  createdById        String

  @@index([workflowType])
  @@index([category])
  @@index([isActive])
  @@map("workflow_templates")
}

model WorkflowTask {
  id                 String     @id @default(cuid())
  assignmentId       String     @unique
  assignedToId       String
  workflowInstanceId String
  stageNumber        Int
  entityType         String
  entityId           String
  taskTitle          String
  taskDescription    String?
  priority           Priority   @default(NORMAL)
  status             TaskStatus @default(PENDING)
  createdAt          DateTime   @default(now())
  dueDate            DateTime?
  lastReminderSent   DateTime?
  reminderCount      Int        @default(0)

  @@index([assignedToId, status])
  @@index([dueDate])
  @@index([priority])
  @@index([workflowInstanceId])
  @@map("workflow_tasks")
}

model WorkflowMetrics {
  id                 String        @id @default(cuid())
  periodStart        DateTime
  periodEnd          DateTime
  workflowId         String?
  stageId            String?
  workflowType       WorkflowType?
  userId             String?
  roleId             String?
  totalAssignments   Int           @default(0)
  completedOnTime    Int           @default(0)
  completedLate      Int           @default(0)
  avgCompletionHours Float?
  escalationCount    Int           @default(0)
  rejectionCount     Int           @default(0)
  onTimePercentage   Float?
  avgResponseHours   Float?
  updatedAt          DateTime      @updatedAt

  @@index([periodStart, periodEnd])
  @@index([workflowType])
  @@index([userId])
  @@map("workflow_metrics")
}

model WorkflowParallelCoordination {
  id                   String                @id @default(cuid())
  stageInstanceId      String
  groupId              String
  groupName            String?
  groupType            String
  completionType       String
  thresholdValue       Int?
  totalAssignments     Int                   @default(0)
  completedAssignments Int                   @default(0)
  approvedAssignments  Int                   @default(0)
  rejectedAssignments  Int                   @default(0)
  groupStatus          String                @default("PENDING")
  groupDecision        String?
  completedAt          DateTime?
  metadata             Json?
  createdAt            DateTime              @default(now())
  updatedAt            DateTime              @updatedAt
  stageInstance        WorkflowStageInstance @relation(fields: [stageInstanceId], references: [id], onDelete: Cascade)

  @@unique([stageInstanceId, groupId])
  @@index([stageInstanceId])
  @@index([groupStatus])
  @@map("workflow_parallel_coordination")
}

/// Engineering Change Order - Core ECO entity for formal change management
model EngineeringChangeOrder {
  id                     String                @id @default(cuid())
  ecoNumber              String                @unique
  title                  String
  description            String
  ecoType                ECOType
  priority               ECOPriority
  status                 ECOStatus             @default(REQUESTED)
  currentState           String
  proposedChange         String
  reasonForChange        String
  benefitsExpected       String?
  risksIfNotImplemented  String?
  requestorId            String
  requestorName          String
  requestorDept          String?
  requestorDeptId        String?
  requestDate            DateTime              @default(now())
  sponsorId              String?
  sponsorName            String?
  impactAnalysis         Json?
  affectedParts          String[]
  affectedOperations     String[]
  estimatedCost          Float?
  actualCost             Float?
  estimatedSavings       Float?
  actualSavings          Float?
  costCurrency           String                @default("USD")    // Legacy field (to be deprecated)
  costCurrencyId         String?                                  // FK to Currency
  requestedEffectiveDate DateTime?
  plannedEffectiveDate   DateTime?
  actualEffectiveDate    DateTime?
  effectivityType        EffectivityType?
  effectivityValue       String?
  isInterchangeable      Boolean               @default(false)
  crbReviewDate          DateTime?
  crbDecision            CRBDecision?
  crbNotes               String?
  completedDate          DateTime?
  verifiedDate           DateTime?
  closedDate             DateTime?
  closedById             String?
  isActive               Boolean               @default(true)
  createdAt              DateTime              @default(now())
  updatedAt              DateTime              @updatedAt
  affectedDocuments      ECOAffectedDocument[]
  attachments            ECOAttachment[]
  crbReviews             ECOCRBReview[]
  history                ECOHistory[]
  relatedECOs            ECORelation[]         @relation("ParentECO")
  parentRelations        ECORelation[]         @relation("RelatedECO")
  tasks                  ECOTask[]
  costCurrencyRef        Currency?             @relation("ECOCostCurrency", fields: [costCurrencyId], references: [id])

  // ICD System relationships
  icdHistory             ICDHistory[]          @relation("ICDHistoryECO")
  icdChangeRequests      ICDChangeRequest[]    @relation("ICDChangeRequestECO")
  requestorDepartment    Department?           @relation("ECORequestorDept", fields: [requestorDeptId], references: [id])

  @@index([ecoNumber])
  @@index([status])
  @@index([priority])
  @@index([requestDate])
  @@index([requestorId])
  @@index([requestorDeptId])
  @@map("engineering_change_orders")
}

/// ECO Affected Document - Links ECOs to documents that need updates
model ECOAffectedDocument {
  id                String                 @id @default(cuid())
  ecoId             String
  documentType      String
  documentId        String
  documentTitle     String
  currentVersion    String?
  targetVersion     String?
  status            DocUpdateStatus        @default(PENDING)
  assignedToId      String?
  assignedToName    String?
  updateStartedAt   DateTime?
  updateCompletedAt DateTime?
  approvedAt        DateTime?
  createdAt         DateTime               @default(now())
  updatedAt         DateTime               @updatedAt
  eco               EngineeringChangeOrder @relation(fields: [ecoId], references: [id], onDelete: Cascade)

  @@unique([ecoId, documentType, documentId])
  @@index([ecoId])
  @@index([status])
  @@index([assignedToId])
  @@map("eco_affected_documents")
}

/// ECO Task - Implementation tasks for ECO completion
model ECOTask {
  id                String                 @id @default(cuid())
  ecoId             String
  taskName          String
  description       String?
  taskType          ECOTaskType
  assignedToId      String?
  assignedToName    String?
  assignedToDept    String?
  assignedToDeptId  String?
  status            ECOTaskStatus          @default(PENDING)
  dueDate           DateTime?
  startedAt         DateTime?
  completedAt       DateTime?
  prerequisiteTasks String[]
  completionNotes   String?
  verifiedById      String?
  verifiedAt        DateTime?
  createdAt         DateTime               @default(now())
  updatedAt         DateTime               @updatedAt
  eco               EngineeringChangeOrder @relation(fields: [ecoId], references: [id], onDelete: Cascade)
  assignedDepartment Department?           @relation("ECOTaskDept", fields: [assignedToDeptId], references: [id])

  @@index([ecoId])
  @@index([assignedToId])
  @@index([status])
  @@index([dueDate])
  @@index([assignedToDeptId])
  @@map("eco_tasks")
}

/// ECO Attachment - Supporting documents for ECOs
model ECOAttachment {
  id             String                 @id @default(cuid())
  ecoId          String
  fileName       String
  fileUrl        String
  fileSize       Int
  mimeType       String
  attachmentType AttachmentType
  description    String?
  uploadedById   String
  uploadedByName String
  uploadedAt     DateTime               @default(now())
  eco            EngineeringChangeOrder @relation(fields: [ecoId], references: [id], onDelete: Cascade)

  @@index([ecoId])
  @@index([attachmentType])
  @@map("eco_attachments")
}

/// ECO History - Complete audit trail for ECO changes
model ECOHistory {
  id               String                 @id @default(cuid())
  ecoId            String
  eventType        ECOEventType
  eventDescription String
  fromStatus       ECOStatus?
  toStatus         ECOStatus?
  details          Json?
  performedById    String
  performedByName  String
  performedByRole  String?
  occurredAt       DateTime               @default(now())
  eco              EngineeringChangeOrder @relation(fields: [ecoId], references: [id], onDelete: Cascade)

  @@index([ecoId])
  @@index([eventType])
  @@index([occurredAt])
  @@map("eco_history")
}

/// ECO CRB Review - Change Review Board meeting records
model ECOCRBReview {
  id                String                 @id @default(cuid())
  ecoId             String
  meetingDate       DateTime
  meetingAgenda     String?
  members           Json
  discussionNotes   String?
  questionsConcerns String?
  decision          CRBDecision
  decisionRationale String?
  votesFor          Int?
  votesAgainst      Int?
  votesAbstain      Int?
  conditions        String?
  actionItems       Json?
  nextReviewDate    DateTime?
  createdById       String
  createdAt         DateTime               @default(now())
  eco               EngineeringChangeOrder @relation(fields: [ecoId], references: [id], onDelete: Cascade)

  @@index([ecoId])
  @@index([meetingDate])
  @@map("eco_crb_reviews")
}

/// ECO Relation - Relationships between ECOs
model ECORelation {
  id           String                 @id @default(cuid())
  parentEcoId  String
  relatedEcoId String
  relationType ECORelationType
  description  String?
  createdAt    DateTime               @default(now())
  parentEco    EngineeringChangeOrder @relation("ParentECO", fields: [parentEcoId], references: [id], onDelete: Cascade)
  relatedEco   EngineeringChangeOrder @relation("RelatedECO", fields: [relatedEcoId], references: [id], onDelete: Cascade)

  @@unique([parentEcoId, relatedEcoId])
  @@index([parentEcoId])
  @@index([relatedEcoId])
  @@map("eco_relations")
}

/// CRB Configuration - Change Review Board setup
model CRBConfiguration {
  id               String     @id @default(cuid())
  boardMembers     Json
  meetingFrequency String?
  meetingDay       String?
  meetingTime      String?
  votingRule       VotingRule @default(MAJORITY)
  quorumRequired   Int?
  preReviewDays    Int        @default(3)
  isActive         Boolean    @default(true)
  createdAt        DateTime   @default(now())
  updatedAt        DateTime   @updatedAt

  @@index([isActive])
  @@map("crb_configurations")
}

/// Document Comment - Threaded comments on documents
model DocumentComment {
  id               String              @id @default(cuid())
  documentType     String
  documentId       String
  contextType      CommentContextType?
  contextId        String?
  contextPath      String?
  commentText      String
  attachments      String[]
  parentCommentId  String?
  status           CommentStatus       @default(OPEN)
  priority         CommentPriority     @default(MEDIUM)
  tags             String[]
  isPinned         Boolean             @default(false)
  isResolved       Boolean             @default(false)
  resolvedAt       DateTime?
  resolvedById     String?
  authorId         String
  authorName       String
  mentionedUserIds String[]
  createdAt        DateTime            @default(now())
  updatedAt        DateTime            @updatedAt
  editedAt         DateTime?
  reactions        CommentReaction[]
  parentComment    DocumentComment?    @relation("CommentThread", fields: [parentCommentId], references: [id], onDelete: Cascade)
  replies          DocumentComment[]   @relation("CommentThread")

  @@index([documentType, documentId])
  @@index([parentCommentId])
  @@index([authorId])
  @@index([status])
  @@index([createdAt])
  @@map("document_comments")
}

/// Comment Reaction - Reactions to comments
model CommentReaction {
  id           String          @id @default(cuid())
  commentId    String
  userId       String
  userName     String
  reactionType ReactionType
  createdAt    DateTime        @default(now())
  comment      DocumentComment @relation(fields: [commentId], references: [id], onDelete: Cascade)

  @@unique([commentId, userId, reactionType])
  @@index([commentId])
  @@map("comment_reactions")
}

/// Document Annotation - Visual annotations on media
model DocumentAnnotation {
  id             String         @id @default(cuid())
  documentType   String
  documentId     String
  mediaType      String?
  mediaUrl       String?
  annotationType AnnotationType
  annotationData Json
  text           String?
  color          String?
  strokeWidth    Int?
  opacity        Float?
  fontSize       Int?
  timestamp      Float?
  authorId       String
  authorName     String
  isResolved     Boolean        @default(false)
  createdAt      DateTime       @default(now())
  updatedAt      DateTime       @updatedAt

  @@index([documentType, documentId])
  @@index([authorId])
  @@map("document_annotations")
}

/// Review Assignment - Document review assignments
model ReviewAssignment {
  id              String                @id @default(cuid())
  documentType    String
  documentId      String
  documentVersion String
  reviewerId      String
  reviewerName    String
  assignedById    String
  assignedByName  String
  assignedAt      DateTime              @default(now())
  reviewType      ReviewType
  instructions    String?
  focusAreas      String[]
  isRequired      Boolean               @default(true)
  deadline        DateTime?
  checklistItems  Json?
  status          ReviewStatus          @default(NOT_STARTED)
  startedAt       DateTime?
  completedAt     DateTime?
  recommendation  ReviewRecommendation?
  summary         String?
  timeSpent       Int?
  signatureId     String?
  signedOffAt     DateTime?

  @@unique([documentType, documentId, reviewerId])
  @@index([reviewerId])
  @@index([status])
  @@index([deadline])
  @@map("review_assignments")
}

/// Document Activity - Activity log for documents
model DocumentActivity {
  id              String       @id @default(cuid())
  documentType    String
  documentId      String
  activityType    ActivityType
  description     String
  changesSummary  Json?
  performedById   String
  performedByName String
  performedByRole String?
  metadata        Json?
  occurredAt      DateTime     @default(now())

  @@index([documentType, documentId])
  @@index([activityType])
  @@index([occurredAt])
  @@index([performedById])
  @@map("document_activities")
}

/// Document Subscription - User subscriptions to document updates
model DocumentSubscription {
  id               String   @id @default(cuid())
  userId           String
  documentType     String
  documentId       String
  notifyOnEdit     Boolean  @default(true)
  notifyOnComment  Boolean  @default(true)
  notifyOnApproval Boolean  @default(true)
  notifyOnVersion  Boolean  @default(true)
  subscribedAt     DateTime @default(now())

  @@unique([userId, documentType, documentId])
  @@index([userId])
  @@index([documentType, documentId])
  @@map("document_subscriptions")
}

/// User Notification - System notifications
model UserNotification {
  id               String           @id @default(cuid())
  userId           String
  notificationType NotificationType
  title            String
  message          String
  entityType       String?
  entityId         String?
  actionUrl        String?
  isRead           Boolean          @default(false)
  readAt           DateTime?
  createdAt        DateTime         @default(now())
  expiresAt        DateTime?

  @@index([userId])
  @@index([isRead])
  @@index([createdAt])
  @@map("user_notifications")
}

/// Document Edit Session - Real-time collaboration sessions
model DocumentEditSession {
  id             String    @id @default(cuid())
  documentType   String
  documentId     String
  userId         String
  userName       String
  sessionId      String    @unique
  startedAt      DateTime  @default(now())
  lastActivityAt DateTime  @default(now())
  endedAt        DateTime?
  cursorPosition Json?
  lockedSections String[]
  isActive       Boolean   @default(true)

  @@index([documentType, documentId])
  @@index([userId])
  @@index([isActive])
  @@map("document_edit_sessions")
}

/// Conflict Resolution - Merge conflict resolutions
model ConflictResolution {
  id             String         @id @default(cuid())
  documentType   String
  documentId     String
  conflictPath   String
  baseVersion    String
  yourVersion    Json
  theirVersion   Json
  theirUserId    String
  resolution     ResolutionType
  mergedVersion  Json
  resolvedById   String
  resolvedByName String
  resolvedAt     DateTime       @default(now())

  @@index([documentType, documentId])
  @@index([resolvedById])
  @@map("conflict_resolutions")
}

/// Cloud storage file registry
/// Tracks all files stored in S3/MinIO with versioning, deduplication, and metadata
model StoredFile {
  id                  String              @id @default(uuid())
  storagePath         String              @unique
  storageProvider     String
  bucket              String
  fileName            String
  originalFileName    String
  fileSize            Int
  mimeType            String
  fileHash            String
  versionId           String?
  isLatestVersion     Boolean             @default(true)
  versionNumber       Int                 @default(1)
  storageClass        StorageClass        @default(HOT)
  transitionedAt      DateTime?
  metadata            Json?
  tags                String[]
  cdnUrl              String?
  cacheStatus         CacheStatus?
  lastCacheUpdate     DateTime?
  accessCount         Int                 @default(0)
  lastAccessedAt      DateTime?
  downloadCount       Int                 @default(0)
  documentType        String?
  documentId          String?
  attachmentType      FileAttachmentType?
  deduplicationRefs   Int                 @default(1)
  originalFileId      String?
  retentionPolicy     String?
  expiresAt           DateTime?
  autoDeleteAt        DateTime?
  isEncrypted         Boolean             @default(false)
  encryptionKeyId     String?
  encryptionAlgorithm String?
  uploadedById        String
  uploadedByName      String
  uploadedAt          DateTime            @default(now())
  uploadMethod        UploadMethod        @default(DIRECT)
  uploadSessionId     String?
  processingStatus    ProcessingStatus    @default(COMPLETED)
  processingError     String?
  thumbnailGenerated  Boolean             @default(false)
  thumbnailPath       String?
  backupEntries       BackupEntry[]
  accessLogs          FileAccessLog[]
  versions            FileVersion[]
  originalFile        StoredFile?         @relation("FileDuplicates", fields: [originalFileId], references: [id])
  duplicateFiles      StoredFile[]        @relation("FileDuplicates")

  @@index([storagePath])
  @@index([fileHash])
  @@index([documentType, documentId])
  @@index([storageClass])
  @@index([uploadedAt])
  @@index([isLatestVersion])
  @@index([originalFileId])
  @@map("stored_files")
}

/// File version history for comprehensive version tracking
model FileVersion {
  id                String            @id @default(uuid())
  fileId            String
  versionNumber     Int
  versionId         String
  storagePath       String
  fileSize          Int
  fileHash          String
  mimeType          String
  changeDescription String?
  changeType        VersionChangeType @default(UPDATE)
  storageClass      StorageClass      @default(HOT)
  metadata          Json?
  createdAt         DateTime          @default(now())
  createdById       String
  createdByName     String
  retentionPolicy   String?
  expiresAt         DateTime?
  file              StoredFile        @relation(fields: [fileId], references: [id], onDelete: Cascade)

  @@unique([fileId, versionNumber])
  @@index([fileId])
  @@index([createdAt])
  @@map("file_versions")
}

/// Backup schedules for automated backup management
model BackupSchedule {
  id                     String          @id @default(uuid())
  name                   String
  description            String?
  bucketName             String
  backupBucket           String?
  includePattern         String?
  excludePattern         String?
  frequency              BackupFrequency
  cronExpression         String?
  timezone               String          @default("UTC")
  retentionDays          Int             @default(30)
  maxBackups             Int?
  enableCompression      Boolean         @default(true)
  enableEncryption       Boolean         @default(true)
  crossRegionReplication Boolean         @default(false)
  isActive               Boolean         @default(true)
  lastBackupAt           DateTime?
  nextBackupAt           DateTime?
  lastSuccessAt          DateTime?
  lastFailureAt          DateTime?
  createdAt              DateTime        @default(now())
  updatedAt              DateTime        @updatedAt
  createdById            String
  updatedById            String?
  backupHistory          BackupHistory[]

  @@index([isActive])
  @@index([nextBackupAt])
  @@map("backup_schedules")
}

/// Backup execution history and status tracking
model BackupHistory {
  id               String          @id @default(uuid())
  scheduleId       String?
  backupType       BackupType
  status           BackupStatus
  sourceBucket     String
  destBucket       String
  backupLocation   String
  fileCount        Int?
  totalSize        Int?
  compressedSize   Int?
  compressionRatio Float?
  startedAt        DateTime
  completedAt      DateTime?
  duration         Int?
  errorMessage     String?
  errorCode        String?
  checksumVerified Boolean         @default(false)
  verificationDate DateTime?
  metadata         Json?
  backupEntries    BackupEntry[]
  schedule         BackupSchedule? @relation(fields: [scheduleId], references: [id])

  @@index([scheduleId])
  @@index([status])
  @@index([startedAt])
  @@index([backupType])
  @@map("backup_history")
}

/// Backup entries linking files to backup instances
model BackupEntry {
  id               String        @id @default(uuid())
  backupId         String
  fileId           String
  backupPath       String
  originalPath     String
  checksum         String
  checksumVerified Boolean       @default(false)
  metadata         Json?
  backup           BackupHistory @relation(fields: [backupId], references: [id], onDelete: Cascade)
  file             StoredFile    @relation(fields: [fileId], references: [id])

  @@unique([backupId, fileId])
  @@index([backupId])
  @@index([fileId])
  @@map("backup_entries")
}

/// File access logging for security and analytics
model FileAccessLog {
  id             String     @id @default(uuid())
  fileId         String
  accessType     AccessType
  accessMethod   String
  userId         String?
  userName       String?
  userAgent      String?
  ipAddress      String?
  referrer       String?
  requestHeaders Json?
  responseCode   Int?
  responseSize   Int?
  accessedAt     DateTime   @default(now())
  duration       Int?
  country        String?
  region         String?
  city           String?
  cdnHit         Boolean?
  edgeLocation   String?
  file           StoredFile @relation(fields: [fileId], references: [id])

  @@index([fileId])
  @@index([accessedAt])
  @@index([userId])
  @@index([accessType])
  @@map("file_access_logs")
}

/// Storage analytics and metrics for monitoring
model StorageMetrics {
  id               String   @id @default(uuid())
  date             DateTime @unique
  hour             Int?
  totalFiles       Int      @default(0)
  totalSize        Int      @default(0)
  hotStorageFiles  Int      @default(0)
  hotStorageSize   Int      @default(0)
  warmStorageFiles Int      @default(0)
  warmStorageSize  Int      @default(0)
  coldStorageFiles Int      @default(0)
  coldStorageSize  Int      @default(0)
  archiveFiles     Int      @default(0)
  archiveSize      Int      @default(0)
  imageFiles       Int      @default(0)
  imageSize        Int      @default(0)
  videoFiles       Int      @default(0)
  videoSize        Int      @default(0)
  documentFiles    Int      @default(0)
  documentSize     Int      @default(0)
  cadFiles         Int      @default(0)
  cadSize          Int      @default(0)
  uploads          Int      @default(0)
  downloads        Int      @default(0)
  deletes          Int      @default(0)
  totalRequests    Int      @default(0)
  totalBandwidth   Int      @default(0)
  cdnHits          Int      @default(0)
  cdnMisses        Int      @default(0)
  duplicateFiles   Int      @default(0)
  spaceSaved       Int      @default(0)
  estimatedCost    Decimal? @db.Decimal(10, 2)

  @@index([date])
  @@index([hour])
  @@map("storage_metrics")
}

/// Multipart upload session tracking
model MultipartUpload {
  id             String       @id @default(uuid())
  uploadId       String       @unique
  fileName       String
  storagePath    String
  totalSize      Int
  chunkSize      Int
  totalChunks    Int
  uploadedChunks Int          @default(0)
  status         UploadStatus @default(IN_PROGRESS)
  parts          Json[]
  uploadedById   String
  uploadedByName String
  startedAt      DateTime     @default(now())
  lastActivityAt DateTime     @default(now())
  completedAt    DateTime?
  expiresAt      DateTime
  errorMessage   String?
  retryCount     Int          @default(0)
  metadata       Json?

  @@index([uploadId])
  @@index([status])
  @@index([uploadedById])
  @@index([expiresAt])
  @@map("multipart_uploads")
}

/// Enhanced Role model - Replaces placeholder in auth service
/// Supports both global and site-specific roles with flexible permission assignment
model Role {
  id            String           @id @default(cuid())
  roleCode      String           @unique
  roleName      String
  description   String?
  isActive      Boolean          @default(true)
  isGlobal      Boolean          @default(true)
  createdAt     DateTime         @default(now())
  updatedAt     DateTime         @updatedAt
  createdBy     String?
  permissions   RolePermission[]
  userRoles     UserRole[]
  userSiteRoles UserSiteRole[]

  // Role Template relationship
  templateInstance RoleTemplateInstance?

  // Saviynt Identity Governance relationships
  saviyntRoleMappings  SaviyntRoleMapping[]

  // Temporal permissions audit trail
  temporalAccessLogs   TemporalAccessLog[]

  @@index([roleCode])
  @@index([isActive])
  @@index([isGlobal])
  @@map("roles")
}

/// Enhanced Permission model - Replaces placeholder in auth service
/// Granular permissions with wildcard support and categorization
model Permission {
  id             String           @id @default(cuid())
  permissionCode String           @unique
  permissionName String
  description    String?
  category       String?
  isActive       Boolean          @default(true)
  isWildcard     Boolean          @default(false)
  createdAt      DateTime         @default(now())
  updatedAt      DateTime         @updatedAt
  roles          RolePermission[]

  // Role Template relationship
  templatePermissions RoleTemplatePermission[]

  @@index([permissionCode])
  @@index([category])
  @@index([isActive])
  @@index([isWildcard])
  @@map("permissions")
}

/// Junction table: Role ↔ Permission (many-to-many)
/// Defines which permissions are assigned to each role
model RolePermission {
  id           String     @id @default(cuid())
  roleId       String
  permissionId String
  grantedAt    DateTime   @default(now())
  grantedBy    String?
  permission   Permission @relation(fields: [permissionId], references: [id], onDelete: Cascade)
  role         Role       @relation(fields: [roleId], references: [id], onDelete: Cascade)

  @@unique([roleId, permissionId])
  @@index([roleId])
  @@index([permissionId])
  @@map("role_permissions")
}

/// Junction table: User ↔ Role (many-to-many, global)
/// Assigns global roles to users that apply across all sites
model UserRole {
  id          String    @id @default(cuid())
  userId      String
  roleId      String
  assignedAt  DateTime  @default(now())
  assignedBy  String?
  validFrom   DateTime? // When the role becomes active (temporal permissions)
  expiresAt   DateTime? // When the role expires (temporal permissions)
  isTemporary Boolean   @default(false) // Flag for temporary vs permanent assignment
  grantReason String?   // Reason for temporal assignment (e.g., "contractor", "emergency")
  role        Role      @relation(fields: [roleId], references: [id], onDelete: Cascade)
  user        User      @relation(fields: [userId], references: [id], onDelete: Cascade)

  @@unique([userId, roleId])
  @@index([userId])
  @@index([roleId])
  @@index([expiresAt])
  @@index([validFrom])
  @@index([isTemporary])
  @@map("user_roles")
}

/// Junction table: User ↔ Role ↔ Site (many-to-many, site-specific)
/// Assigns site-specific roles to users for enhanced granular control
model UserSiteRole {
  id          String    @id @default(cuid())
  userId      String
  roleId      String
  siteId      String
  assignedAt  DateTime  @default(now())
  assignedBy  String?
  validFrom   DateTime? // When the role becomes active (temporal permissions)
  expiresAt   DateTime? // When the role expires (temporal permissions)
  isTemporary Boolean   @default(false) // Flag for temporary vs permanent assignment
  grantReason String?   // Reason for temporal assignment (e.g., "contractor", "emergency")
  role        Role      @relation(fields: [roleId], references: [id], onDelete: Cascade)
  site        Site      @relation(fields: [siteId], references: [id], onDelete: Cascade)
  user        User      @relation(fields: [userId], references: [id], onDelete: Cascade)

  @@unique([userId, roleId, siteId])
  @@index([userId])
  @@index([roleId])
  @@index([siteId])
  @@index([expiresAt])
  @@index([validFrom])
  @@index([isTemporary])
  @@map("user_site_roles")
}

/// Temporal Access Log for auditing temporal permission activities
/// Tracks all temporal permission grants, revocations, expirations, and emergency access
model TemporalAccessLog {
  id          String   @id @default(cuid())
  userId      String   // User whose permissions were affected
  roleId      String   // Role that was granted/revoked
  siteId      String?  // Site ID (null for global roles)
  accessType  String   // 'granted', 'revoked', 'expired', 'emergency', 'extended', 'cleanup'
  reason      String?  // Reason for the temporal access change
  grantedBy   String   // User ID who performed the action (system for automatic actions)
  timestamp   DateTime @default(now()) // When the action occurred

  // Additional context fields
  validFrom   DateTime? // When the permission was/will be active
  expiresAt   DateTime? // When the permission expires/expired
  isEmergency Boolean   @default(false) // Was this emergency access?
  metadata    Json?     // Additional metadata about the action

  // Relations
  user        User      @relation(fields: [userId], references: [id], onDelete: Cascade)
  role        Role      @relation(fields: [roleId], references: [id], onDelete: Cascade)
  site        Site?     @relation(fields: [siteId], references: [id], onDelete: Cascade)

  @@index([userId])
  @@index([roleId])
  @@index([siteId])
  @@index([accessType])
  @@index([timestamp])
  @@index([isEmergency])
  @@map("temporal_access_logs")
}

/// Time tracking configuration (site level)
/// Controls how time tracking behaves at each manufacturing site
model TimeTrackingConfiguration {
  id                     String                  @id @default(cuid())
  siteId                 String                  @unique
  timeTrackingEnabled    Boolean                 @default(true)
  trackingGranularity    TimeTrackingGranularity @default(OPERATION)
  costingModel           CostingModel            @default(LABOR_HOURS)
  allowMultiTasking      Boolean                 @default(false)
  multiTaskingMode       MultiTaskingMode?
  autoSubtractBreaks     Boolean                 @default(false)
  standardBreakMinutes   Int?
  requireBreakClockOut   Boolean                 @default(false)
  overtimeThresholdHours Float?                  @default(8.0)
  warnOnOvertime         Boolean                 @default(true)
  enableMachineTracking  Boolean                 @default(false)
  autoStartFromMachine   Boolean                 @default(false)
  autoStopFromMachine    Boolean                 @default(false)
  requireTimeApproval    Boolean                 @default(true)
  approvalFrequency      ApprovalFrequency       @default(DAILY)

  // Time Entry Management Configuration (Issue #51)
  operatorEditWindowHours Int                    @default(24)
  supervisorEditWindowHours Int                  @default(168)
  editReasonRequired     Boolean                 @default(true)
  autoApproveEnabled     Boolean                 @default(true)
  autoApproveDurationThreshold Int               @default(5)
  autoApproveWithinShift Boolean                 @default(true)
  autoApproveCostCodeOnly Boolean                @default(true)
  approvalNotificationsEnabled Boolean           @default(true)
  notificationEmail      Boolean                 @default(true)
  notificationInApp      Boolean                 @default(true)

  createdAt              DateTime                @default(now())
  updatedAt              DateTime                @updatedAt
  createdBy              String
  site                   Site                    @relation(fields: [siteId], references: [id])

  @@index([siteId])
  @@map("time_tracking_configurations")
}

/// Labor time entry (operator clocking in/out)
/// Records when operators clock in and out for work orders, operations, or indirect activities
model LaborTimeEntry {
  id                   String              @id @default(cuid())
  userId               String
  workOrderId          String?
  operationId          String?
  indirectCodeId       String?
  timeType             TimeType
  clockInTime          DateTime
  clockOutTime         DateTime?
  duration             Float?
  entrySource          TimeEntrySource
  deviceId             String?
  location             String?
  status               TimeEntryStatus     @default(ACTIVE)
  approvedBy           String?
  approvedAt           DateTime?
  rejectionReason      String?
  costCenter           String?
  laborRate            Float?
  laborCost            Float?
  originalClockInTime  DateTime?
  originalClockOutTime DateTime?
  editedBy             String?
  editedAt             DateTime?
  editReason           String?
  exportedToSystem     String?
  exportedAt           DateTime?
  externalReferenceId  String?
  createdAt            DateTime            @default(now())
  updatedAt            DateTime            @updatedAt
  indirectCode         IndirectCostCode?   @relation(fields: [indirectCodeId], references: [id])
  operation            WorkOrderOperation? @relation(fields: [operationId], references: [id])
  user                 User                @relation(fields: [userId], references: [id])
  workOrder            WorkOrder?          @relation(fields: [workOrderId], references: [id])

  // Time Entry Management Relations (Issue #51)
  edits                TimeEntryEdit[]
  locks                TimeEntryLock[]
  batch                TimeEntryBatch?     @relation(fields: [batchId], references: [id])
  batchId              String?

  @@index([userId])
  @@index([workOrderId])
  @@index([operationId])
  @@index([status])
  @@index([clockInTime])
  @@index([timeType])
  @@index([batchId])
  @@map("labor_time_entries")
}

/// Machine time entry (equipment run time)
/// Records machine run time separately from labor for equipment-based costing
model MachineTimeEntry {
  id                 String              @id @default(cuid())
  equipmentId        String
  workOrderId        String?
  operationId        String?
  startTime          DateTime
  endTime            DateTime?
  duration           Float?
  entrySource        TimeEntrySource
  dataSource         String?
  cycleCount         Int?
  partCount          Int?
  machineUtilization Float?
  status             TimeEntryStatus     @default(ACTIVE)
  machineRate        Float?
  machineCost        Float?
  exportedToSystem   String?
  exportedAt         DateTime?
  createdAt          DateTime            @default(now())
  updatedAt          DateTime            @updatedAt
  equipment          Equipment           @relation(fields: [equipmentId], references: [id])
  operation          WorkOrderOperation? @relation(fields: [operationId], references: [id])
  workOrder          WorkOrder?          @relation(fields: [workOrderId], references: [id])

  // Time Entry Management Relations (Issue #51)
  edits              TimeEntryEdit[]
  locks              TimeEntryLock[]

  @@index([equipmentId])
  @@index([workOrderId])
  @@index([operationId])
  @@index([status])
  @@index([startTime])
  @@map("machine_time_entries")
}

/// Indirect cost codes (non-productive time)
/// Defines categories for non-productive time like breaks, training, meetings
model IndirectCostCode {
  id           String           @id @default(cuid())
  code         String           @unique
  description  String
  category     IndirectCategory
  costCenter   String?
  glAccount    String?
  isActive     Boolean          @default(true)
  siteId       String?
  displayColor String?
  displayIcon  String?
  createdAt    DateTime         @default(now())
  updatedAt    DateTime         @updatedAt
  createdBy    String
  site         Site?            @relation(fields: [siteId], references: [id])
  laborEntries LaborTimeEntry[]

  @@index([code])
  @@index([category])
  @@index([siteId])
  @@map("indirect_cost_codes")
}

/// Time entry validation rules (business logic)
/// Configurable rules for validating time entries and preventing common errors
model TimeEntryValidationRule {
  id           String                 @id @default(cuid())
  ruleName     String
  ruleType     TimeValidationRuleType
  condition    String
  errorMessage String
  severity     String
  isActive     Boolean                @default(true)
  siteId       String?
  createdAt    DateTime               @default(now())
  updatedAt    DateTime               @updatedAt

  @@index([ruleType])
  @@index([siteId])
  @@map("time_entry_validation_rules")
}

// ============================================================================
// TIME ENTRY MANAGEMENT & APPROVALS (Issue #51)
// ============================================================================

/// Time Entry Edit History
/// Tracks all modifications to time entries for audit and approval purposes
model TimeEntryEdit {
  id                String            @id @default(cuid())
  timeEntryId       String
  timeEntryType     TimeEntryType
  editType          EditType
  originalValues    Json
  newValues         Json
  changedFields     String[]
  reason            String
  reasonCategory    EditReasonCategory
  editedBy          String
  editedAt          DateTime          @default(now())
  approvalRequired  Boolean           @default(false)
  approvalStatus    ApprovalStatus?
  approvedBy        String?
  approvedAt        DateTime?
  rejectionReason   String?
  autoApproved      Boolean           @default(false)

  // Relations
  laborTimeEntry    LaborTimeEntry?   @relation(fields: [timeEntryId], references: [id], onDelete: Cascade, map: "time_entry_edits_labor_fkey")
  machineTimeEntry  MachineTimeEntry? @relation(fields: [timeEntryId], references: [id], onDelete: Cascade, map: "time_entry_edits_machine_fkey")
  editor            User              @relation("TimeEntryEditEditor", fields: [editedBy], references: [id])
  approver          User?             @relation("TimeEntryEditApprover", fields: [approvedBy], references: [id])
  approvals         TimeEntryApproval[]

  @@index([timeEntryId])
  @@index([timeEntryType])
  @@index([editType])
  @@index([editedBy])
  @@index([editedAt])
  @@index([approvalStatus])
  @@index([approvalRequired])
  @@map("time_entry_edits")
}

/// Time Entry Approval Workflow
/// Manages the approval process for time entry modifications
model TimeEntryApproval {
  id                String           @id @default(cuid())
  timeEntryEditId   String
  approverUserId    String
  status            ApprovalStatus
  approvalNotes     String?
  requestedChanges  String?
  approvedAt        DateTime         @default(now())
  notificationSent  Boolean          @default(false)
  escalationLevel   Int              @default(0)
  dueDate           DateTime?

  // Relations
  timeEntryEdit     TimeEntryEdit    @relation(fields: [timeEntryEditId], references: [id], onDelete: Cascade)
  approver          User             @relation(fields: [approverUserId], references: [id])

  @@index([timeEntryEditId])
  @@index([approverUserId])
  @@index([status])
  @@index([approvedAt])
  @@index([dueDate])
  @@index([escalationLevel])
  @@map("time_entry_approvals")
}

/// Time Entry Batch Management
/// Groups time entries for batch approval (weekly/daily timesheets)
model TimeEntryBatch {
  id              String               @id @default(cuid())
  batchNumber     String               @unique
  employeeId      String
  batchType       TimeEntryBatchType
  periodStart     DateTime
  periodEnd       DateTime
  status          TimeEntryBatchStatus @default(PENDING_APPROVAL)
  submittedAt     DateTime?
  approvedBy      String?
  approvedAt      DateTime?
  rejectionReason String?
  totalHours      Float                @default(0)
  totalCost       Float                @default(0)
  createdAt       DateTime             @default(now())
  updatedAt       DateTime             @updatedAt

  // Relations
  employee        User                 @relation("TimeEntryBatchEmployee", fields: [employeeId], references: [id])
  approver        User?                @relation("TimeEntryBatchApprover", fields: [approvedBy], references: [id])
  timeEntries     LaborTimeEntry[]

  @@index([employeeId])
  @@index([batchType])
  @@index([status])
  @@index([periodStart])
  @@index([periodEnd])
  @@index([submittedAt])
  @@map("time_entry_batches")
}

/// Auto-Stop Configuration
/// Configures when and how to automatically stop time entries
model AutoStopConfiguration {
  id                    String           @id @default(cuid())
  siteId                String           @unique
  autoStopOnClockOut    Boolean          @default(true)
  autoStopBehavior      AutoStopBehavior @default(STOP_ALL)
  gracePeriodMinutes    Int              @default(5)
  autoStopOnShiftEnd    Boolean          @default(true)
  autoStopOnBreakStart  Boolean          @default(false)
  warningMinutesBefore  Int              @default(5)
  enableExternalSignals Boolean          @default(false)
  createdAt             DateTime         @default(now())
  updatedAt             DateTime         @updatedAt

  // Relations
  site                  Site             @relation(fields: [siteId], references: [id], onDelete: Cascade)

  @@map("auto_stop_configurations")
}

/// Time Entry Lock Management
/// Manages locked time entries that cannot be edited
model TimeEntryLock {
  id              String     @id @default(cuid())
  timeEntryId     String     @unique
  timeEntryType   TimeEntryType
  lockedBy        String
  lockedAt        DateTime   @default(now())
  lockReason      String
  lockType        LockType
  unlockRequests  Json[]     @default([])

  // Relations
  laborTimeEntry  LaborTimeEntry?   @relation(fields: [timeEntryId], references: [id], onDelete: Cascade, map: "time_entry_locks_labor_fkey")
  machineTimeEntry MachineTimeEntry? @relation(fields: [timeEntryId], references: [id], onDelete: Cascade, map: "time_entry_locks_machine_fkey")
  locker          User              @relation(fields: [lockedBy], references: [id])

  @@index([timeEntryId])
  @@index([timeEntryType])
  @@index([lockedBy])
  @@index([lockType])
  @@map("time_entry_locks")
}

/// SSO Provider Registry
/// Centralized registry of all configured SSO providers
model SsoProvider {
  id                   String                @id @default(cuid())
  name                 String                @unique
  type                 SsoProviderType
  configId             String
  priority             Int                   @default(0)
  isActive             Boolean               @default(true)
  isDefault            Boolean               @default(false)
  domainRestrictions   String[]
  groupRestrictions    String[]
  metadata             Json?
  createdAt            DateTime              @default(now())
  updatedAt            DateTime              @updatedAt
  authenticationEvents AuthenticationEvent[]
  homeRealmRules       HomeRealmDiscovery[]
  ssoSessions          SsoSession[]

  @@index([type])
  @@index([isActive])
  @@index([isDefault])
  @@index([priority])
  @@map("sso_providers")
}

/// SSO Session Management
/// Unified session handling across multiple providers
model SsoSession {
  id                String      @id @default(cuid())
  userId            String
  primaryProviderId String
  activeProviders   String[]
  sessionData       Json?
  expiresAt         DateTime?
  lastActivityAt    DateTime    @default(now())
  createdAt         DateTime    @default(now())
  primaryProvider   SsoProvider @relation(fields: [primaryProviderId], references: [id])
  user              User        @relation(fields: [userId], references: [id], onDelete: Cascade)

  @@index([userId])
  @@index([primaryProviderId])
  @@index([expiresAt])
  @@index([lastActivityAt])
  @@map("sso_sessions")
}

/// Authentication Analytics
/// Comprehensive tracking of authentication events and metrics
model AuthenticationEvent {
  id           String                  @id @default(cuid())
  userId       String?
  providerId   String
  eventType    AuthenticationEventType
  userAgent    String?
  ipAddress    String?
  location     String?
  responseTime Int?
  errorCode    String?
  errorMessage String?
  metadata     Json?
  createdAt    DateTime                @default(now())
  provider     SsoProvider             @relation(fields: [providerId], references: [id])
  user         User?                   @relation(fields: [userId], references: [id])

  @@index([userId])
  @@index([providerId])
  @@index([eventType])
  @@index([createdAt])
  @@index([ipAddress])
  @@map("authentication_events")
}

/// Home Realm Discovery Rules
/// Automatic provider selection based on user attributes
model HomeRealmDiscovery {
  id         String      @id @default(cuid())
  name       String
  pattern    String
  providerId String
  priority   Int         @default(0)
  isActive   Boolean     @default(true)
  createdAt  DateTime    @default(now())
  provider   SsoProvider @relation(fields: [providerId], references: [id], onDelete: Cascade)

  @@index([pattern])
  @@index([providerId])
  @@index([priority])
  @@index([isActive])
  @@map("home_realm_discovery")
}

/// Permission Usage Tracking
/// Logs every permission check with full context for security monitoring
model PermissionUsageLog {
  id         String   @id @default(cuid())
  userId     String
  permission String
  endpoint   String?
  method     String?
  success    Boolean
  timestamp  DateTime @default(now())
  ip         String?
  userAgent  String?
  siteId     String?
  duration   Int?
  context    Json?
  site       Site?    @relation(fields: [siteId], references: [id])
  user       User     @relation(fields: [userId], references: [id], onDelete: Cascade)

  @@index([userId, timestamp])
  @@index([permission, timestamp])
  @@index([success, timestamp])
  @@index([siteId, timestamp])
  @@index([endpoint, method])
  @@map("permission_usage_logs")
}

/// Security Event Monitoring
/// Tracks security-related events for threat detection and compliance
model SecurityEvent {
  id             String            @id @default(cuid())
  eventType      SecurityEventType
  severity       SecuritySeverity
  userId         String?
  ip             String?
  userAgent      String?
  description    String
  metadata       Json?
  timestamp      DateTime          @default(now())
  resolved       Boolean           @default(false)
  resolvedBy     String?
  resolvedAt     DateTime?
  siteId         String?
  resolvedByUser User?             @relation("SecurityEventResolvedBy", fields: [resolvedBy], references: [id])
  site           Site?             @relation(fields: [siteId], references: [id])
  user           User?             @relation(fields: [userId], references: [id])

  @@index([eventType, timestamp])
  @@index([severity, resolved])
  @@index([userId, timestamp])
  @@index([ip, timestamp])
  @@index([siteId, timestamp])
  @@map("security_events")
}

/// User Session Tracking
/// Comprehensive session monitoring for analytics and security
model UserSessionLog {
  id           String    @id @default(cuid())
  userId       String
  sessionId    String    @unique
  ip           String?
  userAgent    String?
  startTime    DateTime  @default(now())
  endTime      DateTime?
  duration     Int?
  actionsCount Int       @default(0)
  siteAccess   String[]
  lastActivity DateTime  @default(now())
  user         User      @relation(fields: [userId], references: [id], onDelete: Cascade)

  @@index([userId, startTime])
  @@index([sessionId])
  @@index([ip, startTime])
  @@index([lastActivity])
  @@map("user_session_logs")
}

/// Audit Report Management
/// Tracks generated compliance and security reports
model AuditReport {
  id              String       @id @default(cuid())
  reportType      ReportType
  title           String
  parameters      Json
  generatedBy     String
  generatedAt     DateTime     @default(now())
  filePath        String?
  status          ReportStatus
  error           String?
  downloadCount   Int          @default(0)
  siteId          String?
  generatedByUser User         @relation(fields: [generatedBy], references: [id], onDelete: Cascade)
  site            Site?        @relation(fields: [siteId], references: [id])

  @@index([reportType, generatedAt])
  @@index([generatedBy, generatedAt])
  @@index([status])
  @@index([siteId, reportType])
  @@map("audit_reports")
}

/// Permission Change History
/// Tracks all changes to user permissions and roles for compliance
model PermissionChangeLog {
  id            String               @id @default(cuid())
  changeType    PermissionChangeType
  targetUserId  String
  targetRole    String?
  permission    String?
  oldValue      Json?
  newValue      Json?
  changedBy     String
  reason        String?
  timestamp     DateTime             @default(now())
  siteId        String?
  changedByUser User                 @relation("PermissionChangeChanger", fields: [changedBy], references: [id], onDelete: Cascade)
  site          Site?                @relation(fields: [siteId], references: [id])
  targetUser    User                 @relation("PermissionChangeTarget", fields: [targetUserId], references: [id], onDelete: Cascade)

  @@index([targetUserId, timestamp])
  @@index([changedBy, timestamp])
  @@index([changeType, timestamp])
  @@index([siteId, timestamp])
  @@map("permission_change_logs")
}

// BUILD RECORD & ELECTRONIC BUILD BOOK MODELS
// Comprehensive electronic build book system for engine assembly
// AS9100 and FAA Part 43 compliance requirement

model BuildRecord {
  id                        String                @id @default(cuid())
  buildRecordNumber         String                @unique // Auto-generated unique identifier
  workOrderId               String                @unique // One build record per work order
  serializedPartId          String?               // Optional link to serialized part
  engineModel               String                // Engine model (e.g., "GE9X-105B1A")
  serialNumber              String                // Engine serial number
  customerName              String?               // Customer information
  contractNumber            String?               // Customer contract reference
  buildStartDate            DateTime              // When build started
  buildEndDate              DateTime?             // When build completed
  targetCompletionDate      DateTime?             // Target completion date
  actualCompletionDate      DateTime?             // Actual completion date
  status                    BuildRecordStatus     // ACTIVE, COMPLETE, ON_HOLD, CANCELLED
  finalDisposition          FinalDisposition?     // ACCEPTED, REJECTED, REWORK_REQUIRED
  isCompliant               Boolean               @default(true) // AS9100 compliance status
  hasDeviations             Boolean               @default(false) // Flag for deviations
  buildBookGenerated        Boolean               @default(false) // PDF build book generated
  buildBookGeneratedAt      DateTime?             // When PDF was generated
  buildBookPath             String?               // Path to generated PDF
  buildBookVersion          Int                   @default(1) // Build book version number
  qualityApprovalRequired   Boolean               @default(true) // Requires quality sign-off
  qualityApproved           Boolean               @default(false) // Quality approved
  qualityApprovedAt         DateTime?             // Quality approval timestamp
  qualityApprovedById       String?               // Quality approver
  engineeringApprovalRequired Boolean             @default(false) // Requires engineering approval
  engineeringApproved       Boolean               @default(false) // Engineering approved
  engineeringApprovedAt     DateTime?             // Engineering approval timestamp
  engineeringApprovedById   String?               // Engineering approver
  customerApprovalRequired  Boolean               @default(false) // Customer approval required
  customerApproved          Boolean               @default(false) // Customer approved
  customerApprovedAt        DateTime?             // Customer approval timestamp
  customerApprovedBy        String?               // Customer approver name
  createdById               String                // Creator user ID
  assignedToId              String?               // Assigned build engineer
  notes                     String?               // General notes
  complianceNotes           String?               // Compliance-specific notes
  createdAt                 DateTime              @default(now())
  updatedAt                 DateTime              @updatedAt

  // Relationships
  workOrder                 WorkOrder             @relation(fields: [workOrderId], references: [id])
  serializedPart            SerializedPart?       @relation(fields: [serializedPartId], references: [id])
  createdBy                 User                  @relation("BuildRecordCreatedBy", fields: [createdById], references: [id])
  assignedTo                User?                 @relation("BuildRecordAssignedTo", fields: [assignedToId], references: [id])
  qualityApprovedBy         User?                 @relation("BuildRecordQualityApprover", fields: [qualityApprovedById], references: [id])
  engineeringApprovedBy     User?                 @relation("BuildRecordEngineeringApprover", fields: [engineeringApprovedById], references: [id])

  // Child relationships
  operations                BuildRecordOperation[]
  deviations                BuildDeviation[]
  photos                    BuildRecordPhoto[]
  documents                 BuildRecordDocument[]
  statusHistory             BuildRecordStatusHistory[]
  signatures                BuildRecordSignature[]

  @@index([workOrderId])
  @@index([serialNumber])
  @@index([status])
  @@index([buildStartDate])
  @@index([finalDisposition])
  @@map("build_records")
}

model BuildRecordOperation {
  id                        String                      @id @default(cuid())
  buildRecordId             String
  workOrderOperationId      String?                     // Link to work order operation
  operationNumber           String                      // Operation sequence number
  operationName             String                      // Operation description
  routingStepId             String?                     // Link to routing step
  plannedStartDate          DateTime?                   // Planned start from routing
  plannedEndDate            DateTime?                   // Planned end from routing
  actualStartDate           DateTime?                   // Actual start timestamp
  actualEndDate             DateTime?                   // Actual end timestamp
  plannedDuration           Int?                        // Planned duration in minutes
  actualDuration            Int?                        // Actual duration in minutes
  status                    OperationStatus             // NOT_STARTED, IN_PROGRESS, COMPLETE, ON_HOLD, SKIPPED
  quantityPlanned           Int                         // Planned quantity
  quantityCompleted         Int                         @default(0) // Actual quantity completed
  quantityScrap             Int                         @default(0) // Quantity scrapped
  operatorId                String?                     // Primary operator
  inspectorId               String?                     // Quality inspector
  workCenterId              String?                     // Work center used
  equipmentUsed             String?                     // Equipment/tools used
  actualPartsUsed           Json?                       // Actual parts used (BOM comparison)
  actualMaterials           Json?                       // Actual materials consumed
  qualityCheckRequired      Boolean                     @default(false) // Requires quality check
  qualityCheckComplete      Boolean                     @default(false) // Quality check done
  qualityCheckDate          DateTime?                   // Quality check date
  operatorSignedOff         Boolean                     @default(false) // Operator sign-off
  operatorSignOffDate       DateTime?                   // Operator sign-off date
  inspectorSignedOff        Boolean                     @default(false) // Inspector sign-off
  inspectorSignOffDate      DateTime?                   // Inspector sign-off date
  hasDeviations             Boolean                     @default(false) // Operation has deviations
  requiresEngApproval       Boolean                     @default(false) // Requires engineering approval
  engineeringApproved       Boolean                     @default(false) // Engineering approved
  engineeringApprovedAt     DateTime?                   // Engineering approval date
  engineeringApprovedById   String?                     // Engineering approver
  torqueSpecsApplied        Boolean                     @default(false) // Torque specs applied
  torqueValues              Json?                       // Actual torque values captured
  toolsUsed                 Json?                       // Tools and fixtures used
  calibrationVerified       Boolean                     @default(false) // Tool calibration verified
  workInstructions          String?                     // Work instruction reference
  specialInstructions       String?                     // Special instructions
  operationNotes            String?                     // Operation-specific notes
  reworkRequired            Boolean                     @default(false) // Rework needed
  reworkReason              String?                     // Reason for rework
  reworkCompleted           Boolean                     @default(false) // Rework completed
  createdAt                 DateTime                    @default(now())
  updatedAt                 DateTime                    @updatedAt

  // Relationships
  buildRecord               BuildRecord                 @relation(fields: [buildRecordId], references: [id], onDelete: Cascade)
  workOrderOperation        WorkOrderOperation?         @relation(fields: [workOrderOperationId], references: [id])
  operator                  User?                       @relation("OperationOperator", fields: [operatorId], references: [id])
  inspector                 User?                       @relation("OperationInspector", fields: [inspectorId], references: [id])
  engineeringApprovedBy     User?                       @relation("OperationEngineeringApprover", fields: [engineeringApprovedById], references: [id])
  workCenter                WorkCenter?                 @relation(fields: [workCenterId], references: [id])

  // Child relationships
  photos                    BuildRecordPhoto[]
  signatures                BuildRecordSignature[]
  deviations                BuildDeviation[]

  @@index([buildRecordId])
  @@index([operationNumber])
  @@index([status])
  @@index([actualStartDate])
  @@index([workOrderOperationId])
  @@map("build_record_operations")
}

model BuildDeviation {
  id                        String                    @id @default(cuid())
  buildRecordId             String
  operationId               String?                   // Optional link to specific operation
  ncrId                     String?                   // Link to NCR if applicable
  deviationType             DeviationType             // PART_SUBSTITUTION, DIMENSION_DEVIATION, PROCESS_DEVIATION, etc.
  deviationCategory         DeviationCategory         // MAJOR, MINOR, CRITICAL
  title                     String                    // Brief description
  description               String                    // Detailed description
  detectedBy                String                    // Who detected the deviation
  detectedAt                DateTime                  // When detected
  partNumber                String?                   // Affected part number
  serialNumber              String?                   // Affected serial number
  operationNumber           String?                   // Affected operation
  asDesigned                String?                   // As-designed specification
  asBuilt                   String?                   // As-built actual
  variance                  String?                   // Variance amount/description
  severity                  DeviationSeverity         // LOW, MEDIUM, HIGH, CRITICAL
  status                    DeviationStatus           // OPEN, UNDER_REVIEW, APPROVED, REJECTED, CLOSED
  disposition               DeviationDisposition?     // USE_AS_IS, REPAIR, REWORK, SCRAP, RETURN_TO_VENDOR
  dispositionReason         String?                   // Justification for disposition
  engineeringReview         Boolean                   @default(false) // Engineering reviewed
  engineeringApproval       Boolean                   @default(false) // Engineering approved
  engineeringApprovedBy     String?                   // Engineering approver
  engineeringApprovedAt     DateTime?                 // Engineering approval date
  engineeringComments       String?                   // Engineering comments
  qualityReview             Boolean                   @default(false) // Quality reviewed
  qualityApproval           Boolean                   @default(false) // Quality approved
  qualityApprovedBy         String?                   // Quality approver
  qualityApprovedAt         DateTime?                 // Quality approval date
  qualityComments           String?                   // Quality comments
  customerNotificationReq   Boolean                   @default(false) // Customer notification required
  customerNotified          Boolean                   @default(false) // Customer notified
  customerApprovalReq       Boolean                   @default(false) // Customer approval required
  customerApproved          Boolean                   @default(false) // Customer approved
  customerApprovedBy        String?                   // Customer approver
  customerApprovedAt        DateTime?                 // Customer approval date
  correctiveAction          String?                   // Corrective action taken
  preventiveAction          String?                   // Preventive action plan
  rootCause                 String?                   // Root cause analysis
  impactAssessment          String?                   // Impact on performance/safety
  costImpact                Decimal?                  // Cost impact estimate
  scheduleImpact            Int?                      // Schedule impact in days
  closedBy                  String?                   // Who closed the deviation
  closedAt                  DateTime?                 // When closed
  createdAt                 DateTime                  @default(now())
  updatedAt                 DateTime                  @updatedAt

  // Relationships
  buildRecord               BuildRecord               @relation(fields: [buildRecordId], references: [id], onDelete: Cascade)
  operation                 BuildRecordOperation?     @relation(fields: [operationId], references: [id])
  ncr                       NCR?                      @relation(fields: [ncrId], references: [id])
  detectedByUser            User                      @relation("DeviationDetectedBy", fields: [detectedBy], references: [id])
  engineeringApprover       User?                     @relation("DeviationEngineeringApprover", fields: [engineeringApprovedBy], references: [id])
  qualityApprover           User?                     @relation("DeviationQualityApprover", fields: [qualityApprovedBy], references: [id])
  closedByUser              User?                     @relation("DeviationClosedBy", fields: [closedBy], references: [id])

  // Child relationships
  photos                    BuildRecordPhoto[]
  documents                 BuildRecordDocument[]

  @@index([buildRecordId])
  @@index([deviationType])
  @@index([status])
  @@index([severity])
  @@index([detectedAt])
  @@map("build_deviations")
}

model BuildRecordPhoto {
  id                        String                  @id @default(cuid())
  buildRecordId             String
  operationId               String?                 // Optional link to operation
  deviationId               String?                 // Optional link to deviation
  photoType                 PhotoType               // BEFORE, AFTER, INSPECTION, DEVIATION, ASSEMBLY, etc.
  title                     String                  // Photo title/description
  description               String?                 // Detailed description
  filePath                  String                  // File storage path
  fileName                  String                  // Original file name
  fileSize                  Int                     // File size in bytes
  mimeType                  String                  // File MIME type
  imageWidth                Int?                    // Image width in pixels
  imageHeight               Int?                    // Image height in pixels
  capturedBy                String                  // User who captured photo
  capturedAt                DateTime                // When photo was captured
  locationCaptured          String?                 // Where photo was taken
  operationNumber           String?                 // Associated operation number
  partNumber                String?                 // Associated part number
  serialNumber              String?                 // Associated serial number
  equipmentUsed             String?                 // Camera/equipment used
  annotations               Json?                   // Photo annotations/markup
  metadata                  Json?                   // Additional metadata
  qualityControlPhoto       Boolean                 @default(false) // QC photo flag
  mandatoryPhoto            Boolean                 @default(false) // Required photo flag
  approved                  Boolean                 @default(false) // Photo approved
  approvedBy                String?                 // Who approved photo
  approvedAt                DateTime?               // When approved
  rejected                  Boolean                 @default(false) // Photo rejected
  rejectedBy                String?                 // Who rejected photo
  rejectedAt                DateTime?               // When rejected
  rejectionReason           String?                 // Reason for rejection
  isArchived                Boolean                 @default(false) // Archived flag
  tags                      String[]                // Photo tags for search
  createdAt                 DateTime                @default(now())
  updatedAt                 DateTime                @updatedAt

  // Relationships
  buildRecord               BuildRecord             @relation(fields: [buildRecordId], references: [id], onDelete: Cascade)
  operation                 BuildRecordOperation?   @relation(fields: [operationId], references: [id])
  deviation                 BuildDeviation?         @relation(fields: [deviationId], references: [id])
  capturedByUser            User                    @relation("PhotoCapturedBy", fields: [capturedBy], references: [id])
  approvedByUser            User?                   @relation("PhotoApprovedBy", fields: [approvedBy], references: [id])
  rejectedByUser            User?                   @relation("PhotoRejectedBy", fields: [rejectedBy], references: [id])

  @@index([buildRecordId])
  @@index([operationId])
  @@index([photoType])
  @@index([capturedAt])
  @@index([partNumber])
  @@map("build_record_photos")
}

model BuildRecordDocument {
  id                        String                  @id @default(cuid())
  buildRecordId             String
  deviationId               String?                 // Optional link to deviation
  documentType              BuildRecordDocumentType // MATERIAL_CERT, TEST_REPORT, CALIBRATION_CERT, etc.
  title                     String                  // Document title
  description               String?                 // Document description
  filePath                  String                  // File storage path
  fileName                  String                  // Original file name
  fileSize                  Int                     // File size in bytes
  mimeType                  String                  // File MIME type
  documentNumber            String?                 // Document control number
  version                   String?                 // Document version
  issueDate                 DateTime?               // Document issue date
  expirationDate            DateTime?               // Document expiration
  supplier                  String?                 // Supplier/vendor name
  partNumber                String?                 // Associated part number
  lotNumber                 String?                 // Associated lot number
  serialNumber              String?                 // Associated serial number
  certificationNumber       String?                 // Certification number
  isOriginal                Boolean                 @default(true) // Original vs copy
  requiresApproval          Boolean                 @default(false) // Requires approval
  approved                  Boolean                 @default(false) // Document approved
  approvedBy                String?                 // Who approved
  approvedAt                DateTime?               // When approved
  compliance                Json?                   // Compliance information
  uploadedBy                String                  // Who uploaded document
  uploadedAt                DateTime                // When uploaded
  tags                      String[]                // Document tags
  metadata                  Json?                   // Additional metadata
  createdAt                 DateTime                @default(now())
  updatedAt                 DateTime                @updatedAt

  // Relationships
  buildRecord               BuildRecord             @relation(fields: [buildRecordId], references: [id], onDelete: Cascade)
  deviation                 BuildDeviation?         @relation(fields: [deviationId], references: [id])
  uploadedByUser            User                    @relation("DocumentUploadedBy", fields: [uploadedBy], references: [id])
  approvedByUser            User?                   @relation("DocumentApprovedBy", fields: [approvedBy], references: [id])

  @@index([buildRecordId])
  @@index([documentType])
  @@index([partNumber])
  @@index([certificationNumber])
  @@map("build_record_documents")
}

model BuildRecordStatusHistory {
  id                        String                  @id @default(cuid())
  buildRecordId             String
  previousStatus            BuildRecordStatus?      // Previous status
  newStatus                 BuildRecordStatus       // New status
  changedBy                 String                  // User who changed status
  changedAt                 DateTime                @default(now()) // When changed
  reason                    String?                 // Reason for change
  notes                     String?                 // Additional notes
  automaticChange           Boolean                 @default(false) // System vs manual change
  ipAddress                 String?                 // IP address of change
  userAgent                 String?                 // User agent string

  // Relationships
  buildRecord               BuildRecord             @relation(fields: [buildRecordId], references: [id], onDelete: Cascade)
  changedByUser             User                    @relation("StatusChangedBy", fields: [changedBy], references: [id])

  @@index([buildRecordId])
  @@index([changedAt])
  @@map("build_record_status_history")
}

model BuildRecordSignature {
  id                        String                  @id @default(cuid())
  buildRecordId             String
  operationId               String?                 // Optional link to operation
  signatureType             BuildSignatureType      // OPERATOR, INSPECTOR, ENGINEER, QUALITY, CUSTOMER
  signatureLevel            SignatureLevel          // OPERATION, BUILD_RECORD, FINAL_APPROVAL
  userId                    String                  // Who signed
  signatureRole             String                  // Role at time of signing
  signatureReason           String                  // Reason for signature
  signatureData             Json                    // Electronic signature data
  timestamp                 DateTime                @default(now()) // When signed
  ipAddress                 String                  // IP address
  userAgent                 String                  // User agent
  biometricType             BiometricType?          // Biometric authentication
  biometricScore            Float?                  // Biometric match score
  signatureHash             String                  // Signature hash for integrity
  isValid                   Boolean                 @default(true) // Signature validity
  invalidatedAt             DateTime?               // When invalidated
  invalidatedBy             String?                 // Who invalidated
  invalidationReason        String?                 // Reason for invalidation
  operationNumber           String?                 // Associated operation
  partNumber                String?                 // Associated part
  serialNumber              String?                 // Associated serial
  complianceLevel           String?                 // Compliance requirement level

  // Relationships
  buildRecord               BuildRecord             @relation(fields: [buildRecordId], references: [id], onDelete: Cascade)
  operation                 BuildRecordOperation?   @relation(fields: [operationId], references: [id])
  user                      User                    @relation("BuildRecordSigner", fields: [userId], references: [id])
  invalidatedByUser         User?                   @relation("BuildRecordSignatureInvalidator", fields: [invalidatedBy], references: [id])

  @@index([buildRecordId])
  @@index([operationId])
  @@index([signatureType])
  @@index([timestamp])
  @@index([userId])
  @@map("build_record_signatures")
}

enum QualificationType {
  CERTIFICATION
  LICENSE
  TRAINING
  SKILL
}

enum CertificationStatus {
  ACTIVE
  EXPIRED
  SUSPENDED
  REVOKED
  PENDING
}

enum SkillCategory {
  MACHINING
  WELDING
  INSPECTION
  ASSEMBLY
  PROGRAMMING
  MAINTENANCE
  QUALITY
  SAFETY
  MANAGEMENT
  OTHER
}

enum CompetencyLevel {
  NOVICE
  ADVANCED_BEGINNER
  COMPETENT
  PROFICIENT
  EXPERT
}

enum AvailabilityType {
  AVAILABLE
  VACATION
  SICK_LEAVE
  TRAINING
  MEETING
  UNAVAILABLE
}

enum MaterialType {
  RAW_MATERIAL
  COMPONENT
  SUBASSEMBLY
  ASSEMBLY
  FINISHED_GOODS
  WIP
  CONSUMABLE
  PACKAGING
  TOOLING
  MAINTENANCE
}

enum MaterialPropertyType {
  PHYSICAL
  CHEMICAL
  MECHANICAL
  THERMAL
  ELECTRICAL
  OPTICAL
  REGULATORY
  OTHER
}

enum MaterialLotStatus {
  AVAILABLE
  RESERVED
  IN_USE
  DEPLETED
  QUARANTINED
  EXPIRED
  REJECTED
  RETURNED
  SCRAPPED
}

enum MaterialLotState {
  RECEIVED
  INSPECTED
  APPROVED
  ISSUED
  IN_PROCESS
  CONSUMED
  RETURNED
  DISPOSED
}

enum QualityLotStatus {
  PENDING
  IN_INSPECTION
  APPROVED
  REJECTED
  CONDITIONAL
}

enum SublotOperationType {
  SPLIT
  MERGE
  TRANSFER
  REWORK
}

enum GenealogyRelationType {
  CONSUMED_BY
  PRODUCED_FROM
  REWORKED_TO
  BLENDED_WITH
  SPLIT_FROM
  MERGED_INTO
  TRANSFERRED_TO
}

enum StateTransitionType {
  MANUAL
  AUTOMATIC
  SYSTEM
  SCHEDULED
  INTEGRATION
}

enum OperationType {
  PRODUCTION
  QUALITY
  MATERIAL_HANDLING
  MAINTENANCE
  SETUP
  CLEANING
  PACKAGING
  TESTING
  REWORK
  OTHER
}

enum OperationClassification {
  MAKE
  ASSEMBLY
  INSPECTION
  TEST
  REWORK
  SETUP
  SUBCONTRACT
  PACKING
}

enum ParameterType {
  INPUT
  OUTPUT
  SET_POINT
  MEASURED
  CALCULATED
}

enum ParameterDataType {
  NUMBER
  STRING
  BOOLEAN
  ENUM
  DATE
  JSON
}

enum ParameterGroupType {
  PROCESS
  QUALITY
  MATERIAL
  EQUIPMENT
  ENVIRONMENTAL
  CUSTOM
}

enum FormulaLanguage {
  JAVASCRIPT
  PYTHON
  SQL
}

enum EvaluationTrigger {
  ON_CHANGE
  SCHEDULED
  MANUAL
}

enum DependencyType {
  MUST_COMPLETE
  MUST_START
  OVERLAP_ALLOWED
  PARALLEL
}

enum DependencyTimingType {
  FINISH_TO_START
  START_TO_START
  FINISH_TO_FINISH
  START_TO_FINISH
}

enum ConsumptionType {
  PER_UNIT
  PER_BATCH
  FIXED
  SETUP
}

enum PhysicalAssetType {
  TOOLING
  FIXTURE
  GAUGE
  CONSUMABLE
  PPE
  MOLD
  PATTERN
  SOFTWARE
  OTHER
}

enum ProductType {
  MADE_TO_STOCK
  MADE_TO_ORDER
  ENGINEER_TO_ORDER
  CONFIGURE_TO_ORDER
  ASSEMBLE_TO_ORDER
}

enum ProductLifecycleState {
  DESIGN
  PROTOTYPE
  PILOT_PRODUCTION
  PRODUCTION
  MATURE
  PHASE_OUT
  OBSOLETE
  ARCHIVED
}

enum ConfigurationType {
  STANDARD
  VARIANT
  CUSTOM
  CONFIGURABLE
}

enum SpecificationType {
  PHYSICAL
  CHEMICAL
  MECHANICAL
  ELECTRICAL
  PERFORMANCE
  REGULATORY
  ENVIRONMENTAL
  SAFETY
  QUALITY
  OTHER
}

enum WorkOrderPriority {
  LOW
  NORMAL
  HIGH
  URGENT
}

enum WorkOrderStatus {
  CREATED
  RELEASED
  IN_PROGRESS
  COMPLETED
  CANCELLED
  ON_HOLD
}

enum RoutingLifecycleState {
  DRAFT
  REVIEW
  RELEASED
  PRODUCTION
  OBSOLETE
}

enum RoutingType {
  PRIMARY
  ALTERNATE
  REWORK
  PROTOTYPE
  ENGINEERING
}

enum StepType {
  PROCESS
  INSPECTION
  DECISION
  PARALLEL_SPLIT
  PARALLEL_JOIN
  OSP
  LOT_SPLIT
  LOT_MERGE
  TELESCOPING
  START
  END
}

enum ControlType {
  LOT_CONTROLLED
  SERIAL_CONTROLLED
  MIXED
}

enum WorkOrderOperationStatus {
  PENDING
  IN_PROGRESS
  COMPLETED
  SKIPPED
}

enum ScheduleState {
  FORECAST
  RELEASED
  DISPATCHED
  RUNNING
  COMPLETED
  CLOSED
}

enum SchedulePriority {
  URGENT
  HIGH
  NORMAL
  LOW
}

enum ConstraintType {
  CAPACITY
  MATERIAL
  PERSONNEL
  EQUIPMENT
  DATE
  CUSTOM
}

enum WorkPerformanceType {
  LABOR
  MATERIAL
  EQUIPMENT
  QUALITY
  SETUP
  DOWNTIME
}

enum VarianceType {
  QUANTITY
  TIME
  COST
  EFFICIENCY
  YIELD
  MATERIAL
}

enum QualityToleranceType {
  BILATERAL
  UNILATERAL_PLUS
  UNILATERAL_MINUS
  NOMINAL
}

enum QualityInspectionStatus {
  CREATED
  IN_PROGRESS
  COMPLETED
  CANCELLED
}

enum QualityInspectionResult {
  PASS
  FAIL
  CONDITIONAL
}

enum NCRSeverity {
  MINOR
  MAJOR
  CRITICAL
}

enum NCRStatus {
  OPEN
  IN_REVIEW
  CORRECTIVE_ACTION
  CLOSED
}

enum EquipmentClass {
  PRODUCTION
  MAINTENANCE
  QUALITY
  MATERIAL_HANDLING
  LABORATORY
  STORAGE
  ASSEMBLY
}

enum EquipmentStatus {
  AVAILABLE
  IN_USE
  OPERATIONAL
  MAINTENANCE
  DOWN
  RETIRED
}

enum EquipmentState {
  IDLE
  RUNNING
  BLOCKED
  STARVED
  FAULT
  MAINTENANCE
  SETUP
  EMERGENCY
}

enum EquipmentLogType {
  MAINTENANCE
  REPAIR
  CALIBRATION
  STATUS_CHANGE
  USAGE
}

enum PerformancePeriodType {
  HOUR
  SHIFT
  DAY
  WEEK
  MONTH
  QUARTER
  YEAR
}

enum MaterialTransactionType {
  RECEIPT
  ISSUE
  RETURN
  ADJUSTMENT
  SCRAP
}

enum WorkInstructionStatus {
  DRAFT
  REVIEW
  APPROVED
  REJECTED
  SUPERSEDED
  ARCHIVED
}

enum WorkInstructionExecutionStatus {
  IN_PROGRESS
  COMPLETED
  PAUSED
  CANCELLED
}

enum ElectronicSignatureType {
  BASIC
  ADVANCED
  QUALIFIED
}

enum ElectronicSignatureLevel {
  OPERATOR
  SUPERVISOR
  QUALITY
  ENGINEER
  MANAGER
}

enum BiometricType {
  FINGERPRINT
  FACIAL
  IRIS
  VOICE
  NONE
}

enum FAIStatus {
  IN_PROGRESS
  REVIEW
  APPROVED
  REJECTED
  SUPERSEDED
}

enum IntegrationType {
  ERP
  PLM
  CMMS
  WMS
  QMS
  HISTORIAN
  DNC
  SFC
  SKILLS
  CALIBRATION
  PDM
  CMM
  CUSTOM
}

enum IntegrationDirection {
  INBOUND
  OUTBOUND
  BIDIRECTIONAL
}

enum IntegrationLogStatus {
  PENDING
  IN_PROGRESS
  SUCCESS
  FAILED
  PARTIAL
  TIMEOUT
  CANCELLED
}

enum ScheduleType {
  MASTER
  DETAILED
  DISPATCH
}

enum B2MMessageStatus {
  PENDING
  VALIDATED
  PROCESSING
  PROCESSED
  SENT
  CONFIRMED
  ACCEPTED
  FAILED
  REJECTED
  TIMEOUT
}

enum ERPTransactionType {
  ISSUE
  RECEIPT
  RETURN
  TRANSFER
  ADJUSTMENT
  SCRAP
  CONSUMPTION
}

enum PersonnelActionType {
  CREATE
  UPDATE
  DEACTIVATE
  SKILL_UPDATE
  SCHEDULE_UPDATE
}

enum DataCollectionType {
  SENSOR
  ALARM
  EVENT
  MEASUREMENT
  STATUS
  PERFORMANCE
}

enum CommandType {
  START
  STOP
  PAUSE
  RESUME
  RESET
  CONFIGURE
  LOAD_PROGRAM
  UNLOAD_PROGRAM
  DIAGNOSTIC
  CALIBRATE
  EMERGENCY_STOP
}

enum CommandStatus {
  PENDING
  SENT
  ACKNOWLEDGED
  EXECUTING
  COMPLETED
  FAILED
  TIMEOUT
  CANCELLED
}

enum SPCChartType {
  X_BAR_R
  X_BAR_S
  I_MR
  P_CHART
  NP_CHART
  C_CHART
  U_CHART
  EWMA
  CUSUM
}

enum LimitCalculationMethod {
  HISTORICAL_DATA
  SPEC_LIMITS
  MANUAL
}

enum SamplingPlanType {
  SINGLE
  DOUBLE
  MULTIPLE
  SEQUENTIAL
}

/// Work Instruction Format - Different content formats supported
enum WorkInstructionFormat {
  NATIVE
  IMPORTED_PDF
  IMPORTED_DOC
  IMPORTED_PPT
  HYBRID
}

/// Media Type - Types of media supported in work instructions
enum MediaType {
  IMAGE
  VIDEO
  DOCUMENT
  DIAGRAM
  CAD_MODEL
  ANIMATION
}

/// Relation Type - Types of relationships between work instructions
enum RelationType {
  PREREQUISITE
  SUPERSEDES
  RELATED_TO
  ALTERNATIVE_TO
  REFERENCED_BY
}

/// Export Template Type - Types of export templates
enum ExportTemplateType {
  WORK_INSTRUCTION
  SETUP_SHEET
  INSPECTION_PLAN
  SOP
}

/// Export Format - Supported export formats
enum ExportFormat {
  PDF
  DOCX
  PPTX
}

enum InspectionType {
  FIRST_ARTICLE
  IN_PROCESS
  FINAL
  RECEIVING
  AUDIT
  PATROL
}

enum InspectionFrequency {
  PER_PIECE
  PER_BATCH
  PER_LOT
  PERIODIC
  SAMPLING
  ON_DEMAND
}

enum MeasurementType {
  DIMENSIONAL
  VISUAL
  FUNCTIONAL
  MATERIAL
  SURFACE_FINISH
  GEOMETRIC_TOLERANCE
}

enum InspectionResult {
  PASS
  FAIL
  CONDITIONAL_PASS
  PENDING_REVIEW
}

enum Disposition {
  ACCEPT
  REJECT
  REWORK
  USE_AS_IS
  RETURN_TO_VENDOR
  SCRAP
}

enum SOPType {
  SAFETY
  QUALITY
  MAINTENANCE
  TRAINING
  EMERGENCY
  ENVIRONMENTAL
  SECURITY
  GENERAL
}

enum ToolType {
  CUTTING_TOOL
  GAGE
  FIXTURE
  JIG
  DIE
  MOLD
  HAND_TOOL
  MEASURING_INSTRUMENT
  WORK_HOLDING
  OTHER
}

enum MaintenanceType {
  PREVENTIVE
  CORRECTIVE
  PREDICTIVE
  BREAKDOWN
}

enum DocumentType {
  WORK_INSTRUCTION
  SETUP_SHEET
  INSPECTION_PLAN
  SOP
  TOOL_DRAWING
}

/// Layout Mode - Different layout modes for execution interface
enum LayoutMode {
  SPLIT_VERTICAL
  SPLIT_HORIZONTAL
  TABBED
  OVERLAY
  PICTURE_IN_PICTURE
}

/// Panel Position - Position of panels in the layout
enum PanelPosition {
  LEFT
  RIGHT
  TOP
  BOTTOM
  CENTER
}

enum WorkflowType {
  WORK_INSTRUCTION
  SETUP_SHEET
  INSPECTION_PLAN
  SOP
  TOOL_DRAWING
  ECO
  NCR
  CAPA
  CHANGE_REQUEST
  DOCUMENT_APPROVAL
  FAI_REPORT
  QUALITY_PROCESS
}

enum ApprovalType {
  ALL_REQUIRED
  ANY_ONE
  THRESHOLD
  PERCENTAGE
  WEIGHTED
}

enum AssignmentStrategy {
  MANUAL
  ROLE_BASED
  LOAD_BALANCED
  ROUND_ROBIN
}

enum ConditionOperator {
  EQUALS
  NOT_EQUALS
  GREATER_THAN
  LESS_THAN
  GREATER_THAN_OR_EQUAL
  LESS_THAN_OR_EQUAL
  IN
  NOT_IN
  CONTAINS
  REGEX_MATCH
}

enum RuleActionType {
  ADD_STAGE
  SKIP_STAGE
  CHANGE_APPROVERS
  SET_DEADLINE
  SEND_NOTIFICATION
  REQUIRE_SIGNATURE_TYPE
}

enum WorkflowStatus {
  IN_PROGRESS
  COMPLETED
  REJECTED
  CANCELLED
  ON_HOLD
}

enum Priority {
  LOW
  NORMAL
  HIGH
  CRITICAL
}

enum ImpactLevel {
  NONE
  LOW
  MEDIUM
  HIGH
  CRITICAL
}

enum StageStatus {
  PENDING
  IN_PROGRESS
  COMPLETED
  SKIPPED
  ESCALATED
}

enum StageOutcome {
  APPROVED
  REJECTED
  CHANGES_REQUESTED
  DELEGATED
  SKIPPED
}

enum AssignmentType {
  REQUIRED
  OPTIONAL
  OBSERVER
}

enum ApprovalAction {
  APPROVED
  REJECTED
  CHANGES_REQUESTED
  DELEGATED
  SKIPPED
}

enum WorkflowEventType {
  WORKFLOW_STARTED
  STAGE_STARTED
  STAGE_COMPLETED
  APPROVAL_GRANTED
  APPROVAL_REJECTED
  CHANGES_REQUESTED
  DELEGATED
  ESCALATED
  DEADLINE_EXTENDED
  WORKFLOW_COMPLETED
  WORKFLOW_CANCELLED
  REMINDER_SENT
  RULE_EVALUATED
  STAGE_ADDED
  STAGE_SKIPPED
}

enum TaskStatus {
  PENDING
  IN_PROGRESS
  COMPLETED
  ESCALATED
  DELEGATED
}

/// ECO Type classification
enum ECOType {
  CORRECTIVE
  IMPROVEMENT
  COST_REDUCTION
  COMPLIANCE
  CUSTOMER_REQUEST
  ENGINEERING
  EMERGENCY
}

/// ECO Priority levels
enum ECOPriority {
  LOW
  MEDIUM
  HIGH
  CRITICAL
  EMERGENCY
}

/// ECO Status lifecycle
enum ECOStatus {
  REQUESTED
  UNDER_REVIEW
  PENDING_CRB
  CRB_APPROVED
  IMPLEMENTATION
  VERIFICATION
  COMPLETED
  REJECTED
  CANCELLED
  ON_HOLD
}

/// Effectivity type definitions
enum EffectivityType {
  BY_DATE
  BY_SERIAL_NUMBER
  BY_WORK_ORDER
  BY_LOT_BATCH
  IMMEDIATE
}

/// Change Review Board decision options
enum CRBDecision {
  APPROVED
  REJECTED
  DEFERRED
  REQUEST_MORE_INFO
}

/// Document update status
enum DocUpdateStatus {
  PENDING
  IN_PROGRESS
  AWAITING_APPROVAL
  APPROVED
  COMPLETED
}

/// ECO Task type classification
enum ECOTaskType {
  DOCUMENT_UPDATE
  ROUTING_UPDATE
  BOM_UPDATE
  PART_MASTER_UPDATE
  TOOLING_CREATION
  EQUIPMENT_SETUP
  TRAINING
  VERIFICATION
  FIRST_ARTICLE
  PROCESS_VALIDATION
}

/// ECO Task status options
enum ECOTaskStatus {
  PENDING
  IN_PROGRESS
  COMPLETED
  BLOCKED
  CANCELLED
}

/// Attachment type classification
enum AttachmentType {
  SUPPORTING_DOC
  DRAWING_CURRENT
  DRAWING_PROPOSED
  CALCULATION
  TEST_RESULT
  SUPPLIER_DOC
  CUSTOMER_CORRESPONDENCE
  ANALYSIS_REPORT
  PHOTO
  OTHER
}

/// ECO Event types for audit trail
enum ECOEventType {
  ECO_CREATED
  STATUS_CHANGED
  CRB_REVIEW_SCHEDULED
  CRB_REVIEW_COMPLETED
  TASK_CREATED
  TASK_COMPLETED
  DOCUMENT_UPDATED
  EFFECTIVITY_SET
  ECO_COMPLETED
  ECO_CANCELLED
  COMMENT_ADDED
  ATTACHMENT_ADDED
}

/// ECO Relation types
enum ECORelationType {
  DEPENDS_ON
  BLOCKS
  RELATED_TO
  SUPERSEDES
  DUPLICATE_OF
  CHILD_OF
}

/// Voting rule options
enum VotingRule {
  UNANIMOUS
  MAJORITY
  SUPERMAJORITY
  CONSENSUS
}

/// Comment context types
enum CommentContextType {
  DOCUMENT
  STEP
  PARAMETER
  CHARACTERISTIC
  IMAGE
  VIDEO
  TEXT_SECTION
}

/// Comment status options
enum CommentStatus {
  OPEN
  RESOLVED
  ARCHIVED
}

/// Comment priority levels
enum CommentPriority {
  LOW
  MEDIUM
  HIGH
}

/// Reaction type options
enum ReactionType {
  LIKE
  AGREE
  DISAGREE
  HELPFUL
  QUESTION
}

/// Annotation type options
enum AnnotationType {
  ARROW
  CALLOUT
  HIGHLIGHT
  TEXT_LABEL
  FREEHAND
  RECTANGLE
  CIRCLE
  LINE
  BLUR
  STICKY_NOTE
  STRIKETHROUGH
  UNDERLINE
  STAMP
}

/// Review type options
enum ReviewType {
  TECHNICAL
  EDITORIAL
  QUALITY
  SAFETY
  COMPLIANCE
  GENERAL
}

/// Review status options
enum ReviewStatus {
  NOT_STARTED
  IN_PROGRESS
  FEEDBACK_PROVIDED
  COMPLETED
  OVERDUE
}

/// Review recommendation options
enum ReviewRecommendation {
  APPROVE
  REQUEST_CHANGES
  REJECT
  NO_RECOMMENDATION
}

/// Activity type options
enum ActivityType {
  CREATED
  EDITED
  COMMENTED
  ANNOTATED
  REVIEW_ASSIGNED
  REVIEW_COMPLETED
  APPROVED
  REJECTED
  VERSION_CREATED
  LINKED
  ECO_LINKED
  SHARED
  EXPORTED
  VIEWED
}

/// Notification type options
enum NotificationType {
  MENTION
  COMMENT_REPLY
  REVIEW_ASSIGNED
  DOCUMENT_UPDATED
  APPROVAL_GRANTED
  APPROVAL_REJECTED
  COMMENT_RESOLVED
  DEADLINE_APPROACHING
  REVIEW_COMPLETED
  // Kit shortage and expedite notifications
  MATERIAL_SHORTAGE_DETECTED
  EXPEDITE_REQUEST_CREATED
  EXPEDITE_REQUEST_APPROVED
  EXPEDITE_REQUEST_REJECTED
  SUPPLIER_RESPONSE_RECEIVED
  MATERIAL_ARRIVAL_EXPECTED
  CRITICAL_SHORTAGE_ALERT
  SHORTAGE_RESOLVED
  PARTIAL_KIT_RELEASED
}

/// Conflict resolution type options
enum ResolutionType {
  ACCEPT_YOURS
  ACCEPT_THEIRS
  MANUAL_MERGE
  AUTO_MERGED
}

/// Storage class for lifecycle management
enum StorageClass {
  HOT
  WARM
  COLD
  ARCHIVE
}

/// CDN cache status
enum CacheStatus {
  CACHED
  NOT_CACHED
  INVALIDATED
  EXPIRED
}

/// File upload method
enum UploadMethod {
  DIRECT
  MULTIPART
  PRESIGNED
  RESUMABLE
}

/// File processing status
enum ProcessingStatus {
  PENDING
  IN_PROGRESS
  COMPLETED
  FAILED
  CANCELLED
}

/// File attachment types for cloud storage
enum FileAttachmentType {
  PRIMARY
  ATTACHMENT
  THUMBNAIL
  PREVIEW
  EXPORT
  BACKUP
  TEMP
}

/// Version change types
enum VersionChangeType {
  CREATE
  UPDATE
  RENAME
  METADATA
  RESTORE
  MIGRATE
}

/// Backup frequency options
enum BackupFrequency {
  REAL_TIME
  HOURLY
  DAILY
  WEEKLY
  MONTHLY
  CUSTOM
}

/// Backup types
enum BackupType {
  FULL
  INCREMENTAL
  DIFFERENTIAL
  SNAPSHOT
}

/// Backup status
enum BackupStatus {
  SCHEDULED
  IN_PROGRESS
  COMPLETED
  FAILED
  CANCELLED
  PARTIAL
}

/// File access types for logging
enum AccessType {
  READ
  WRITE
  DELETE
  METADATA
  LIST
  PREVIEW
}

/// Upload status for multipart uploads
enum UploadStatus {
  PENDING
  IN_PROGRESS
  COMPLETED
  FAILED
  CANCELLED
  EXPIRED
}

enum TimeTrackingGranularity {
  NONE
  WORK_ORDER
  OPERATION
}

enum CostingModel {
  LABOR_HOURS
  MACHINE_HOURS
  BOTH
}

enum MultiTaskingMode {
  CONCURRENT
  SPLIT_ALLOCATION
}

enum ApprovalFrequency {
  DAILY
  WEEKLY
  BIWEEKLY
  NONE
}

enum TimeType {
  DIRECT_LABOR
  INDIRECT
  MACHINE
}

enum TimeEntrySource {
  MANUAL
  KIOSK
  MOBILE
  MACHINE_AUTO
  API
  HISTORIAN
}

enum TimeEntryStatus {
  ACTIVE
  COMPLETED
  PENDING_APPROVAL
  APPROVED
  REJECTED
  EXPORTED
}

enum IndirectCategory {
  BREAK
  LUNCH
  TRAINING
  MEETING
  MAINTENANCE
  SETUP
  CLEANUP
  WAITING
  ADMINISTRATIVE
  OTHER
}

enum TimeValidationRuleType {
  MAX_DURATION
  MIN_DURATION
  MISSING_CLOCK_OUT
  CONCURRENT_ENTRIES
  OVERTIME_THRESHOLD
  INVALID_TIME_RANGE
}

enum TimeEntryType {
  LABOR
  MACHINE
}

// ============================================================================
// TIME ENTRY MANAGEMENT ENUMS (Issue #51)
// ============================================================================

enum EditType {
  CREATED
  MODIFIED
  DELETED
  SPLIT
  MERGED
  TRANSFERRED
  LOCKED
  UNLOCKED
}

enum EditReasonCategory {
  CLOCK_FORGOT
  WRONG_WORK_ORDER
  WRONG_OPERATION
  SYSTEM_ERROR
  SUPERVISOR_DIRECTED
  BREAK_ADJUSTMENT
  OVERTIME_CORRECTION
  PAYROLL_CORRECTION
  OTHER
}

enum ApprovalStatus {
  PENDING
  APPROVED
  REJECTED
  MORE_INFO_NEEDED
  ESCALATED
  AUTO_APPROVED
}

enum TimeEntryBatchType {
  DAILY
  WEEKLY
  BIWEEKLY
  MONTHLY
  CUSTOM
}

enum TimeEntryBatchStatus {
  DRAFT
  PENDING_APPROVAL
  APPROVED
  REJECTED
  LOCKED
  EXPORTED
}

enum AutoStopBehavior {
  STOP_ALL
  STOP_DIRECT_ONLY
  PROMPT_OPERATOR
  DO_NOTHING
}

enum LockType {
  MANUAL
  PAYROLL_EXPORT
  AUDIT_REVIEW
  COMPLIANCE_HOLD
  SYSTEM_MAINTENANCE
}

/// Types of security events that can be monitored
enum SecurityEventType {
  AUTH_FAILURE
  PRIVILEGE_ESCALATION
  EMERGENCY_ACCESS
  UNUSUAL_PATTERN
  MULTIPLE_SESSIONS
  PERMISSION_DENIED
  SUSPICIOUS_IP
  SESSION_HIJACK
  BRUTE_FORCE
  ACCOUNT_LOCKOUT
  DATA_EXPORT
  ADMIN_ACTION
  SYSTEM_ACCESS
}

/// Severity levels for security events
enum SecuritySeverity {
  LOW
  MEDIUM
  HIGH
  CRITICAL
}

/// Types of audit reports that can be generated
enum ReportType {
  USER_ACCESS
  PERMISSION_CHANGES
  SECURITY_EVENTS
  SESSION_ANALYTICS
  COMPLIANCE_SOX
  COMPLIANCE_GDPR
  COMPLIANCE_ISO27001
  USAGE_ANALYTICS
  TREND_ANALYSIS
}

/// Status of report generation
enum ReportStatus {
  GENERATING
  COMPLETED
  FAILED
  EXPIRED
}

/// Types of permission changes that can occur
enum PermissionChangeType {
  ROLE_ASSIGNED
  ROLE_REMOVED
  PERMISSION_GRANTED
  PERMISSION_REVOKED
  ROLE_MODIFIED
  SITE_ACCESS_GRANTED
  SITE_ACCESS_REVOKED
  EMERGENCY_OVERRIDE
  BULK_CHANGE
}

enum SsoProviderType {
  SAML
  OIDC
  AZURE_AD
  LDAP
  INTERNAL
}

enum AuthenticationEventType {
  LOGIN
  LOGOUT
  REFRESH
  FAILURE
  PROVIDER_ERROR
  SESSION_TIMEOUT
  FORCED_LOGOUT
}

// ROLE TEMPLATE SYSTEM - GitHub Issue #125

/// Role Template Categories for Manufacturing
enum RoleTemplateCategory {
  PRODUCTION
  QUALITY
  MAINTENANCE
  MANAGEMENT
  ADMINISTRATION
  ENGINEERING
  SAFETY
  COMPLIANCE
  CUSTOM
}

/// Role Template Actions for Audit Trail
enum RoleTemplateAction {
  TEMPLATE_CREATED
  TEMPLATE_UPDATED
  TEMPLATE_DELETED
  TEMPLATE_ACTIVATED
  TEMPLATE_DEACTIVATED
  ROLE_INSTANTIATED
  ROLE_CUSTOMIZED
  PERMISSIONS_MODIFIED
  USER_ASSIGNED
  USER_REMOVED
}

/// Role Template - Master template definition for role configurations
model RoleTemplate {
  id              String                    @id @default(cuid())
  templateCode    String                    @unique
  templateName    String
  description     String?
  category        RoleTemplateCategory
  isActive        Boolean                   @default(true)
  isGlobal        Boolean                   @default(true)
  version         String                    @default("1.0.0")
  metadata        Json?                     // Manufacturing-specific configuration
  createdAt       DateTime                  @default(now())
  updatedAt       DateTime                  @updatedAt
  createdBy       String
  updatedBy       String?

  // Relationships
  permissions     RoleTemplatePermission[]
  instances       RoleTemplateInstance[]
  usageLogs       RoleTemplateUsageLog[]
  creator         User                      @relation("RoleTemplateCreator", fields: [createdBy], references: [id])
  updater         User?                     @relation("RoleTemplateUpdater", fields: [updatedBy], references: [id])

  @@index([templateCode])
  @@index([category])
  @@index([isActive])
  @@index([isGlobal])
  @@map("role_templates")
}

/// Role Template Permissions - Defines permissions included in each template
model RoleTemplatePermission {
  id           String       @id @default(cuid())
  templateId   String
  permissionId String
  isRequired   Boolean      @default(true)
  isOptional   Boolean      @default(false)
  metadata     Json?        // Additional permission context
  createdAt    DateTime     @default(now())

  // Relationships
  template     RoleTemplate @relation(fields: [templateId], references: [id], onDelete: Cascade)
  permission   Permission   @relation(fields: [permissionId], references: [id], onDelete: Cascade)

  @@unique([templateId, permissionId])
  @@index([templateId])
  @@index([permissionId])
  @@map("role_template_permissions")
}

/// Role Template Instance - Tracks when templates are instantiated into actual roles
model RoleTemplateInstance {
  id                String              @id @default(cuid())
  templateId        String
  roleId            String              @unique
  instanceName      String?
  siteId            String?
  customPermissions Json?               // Site-specific permission adjustments
  isActive          Boolean             @default(true)
  instantiatedAt    DateTime            @default(now())
  instantiatedBy    String
  metadata          Json?               // Instance-specific metadata

  // Relationships
  template          RoleTemplate        @relation(fields: [templateId], references: [id])
  role              Role                @relation(fields: [roleId], references: [id], onDelete: Cascade)
  site              Site?               @relation(fields: [siteId], references: [id])
  instantiator      User                @relation(fields: [instantiatedBy], references: [id])
  usageLogs         RoleTemplateUsageLog[]

  @@index([templateId])
  @@index([roleId])
  @@index([siteId])
  @@index([instantiatedBy])
  @@map("role_template_instances")
}

/// Role Template Usage Log - Audit trail for template operations
model RoleTemplateUsageLog {
  id            String                    @id @default(cuid())
  templateId    String?
  instanceId    String?
  action        RoleTemplateAction
  performedBy   String
  targetUserId  String?
  siteId        String?
  details       Json?
  timestamp     DateTime                  @default(now())

  // Relationships
  template      RoleTemplate?             @relation(fields: [templateId], references: [id])
  instance      RoleTemplateInstance?     @relation(fields: [instanceId], references: [id])
  performer     User                      @relation("RoleTemplateLogPerformer", fields: [performedBy], references: [id])
  targetUser    User?                     @relation("RoleTemplateLogTarget", fields: [targetUserId], references: [id])
  site          Site?                     @relation(fields: [siteId], references: [id])

  @@index([templateId])
  @@index([instanceId])
  @@index([performedBy])
  @@index([targetUserId])
  @@index([timestamp])
  @@map("role_template_usage_logs")
}

// TORQUE MANAGEMENT SYSTEM
// Digital torque management for engine assembly operations

/// Torque Specification - defines torque requirements for specific parts/operations
model TorqueSpecification {
  id                    String              @id @default(cuid())
  torqueSpecCode        String              @unique   /// Unique identifier for this torque spec
  name                  String                        /// Human-readable name (e.g., "Turbine Disk TD-9876 Bolts")
  description           String?                       /// Detailed description of the torque specification

  // Torque Requirements
  targetTorque          Float                         /// Target torque value (e.g., 175.0)
  tolerancePlus         Float                         /// Positive tolerance (e.g., 2.0 for +2 Nm)
  toleranceMinus        Float                         /// Negative tolerance (e.g., 2.0 for -2 Nm)
  torqueUnit            String              @default("Nm") /// Units: Nm, ft-lbs, in-lbs

  // Fastener Information
  fastenerType          String                        /// M12x1.5, 1/4-20, etc.
  fastenerGrade         String?                       /// Grade 12.9, Grade 8, etc.
  fastenerCount         Int                           /// Number of fasteners (e.g., 48 bolts)

  // Tightening Method
  tighteningMethod      TorqueMethod        @default(TORQUE_ONLY)
  numberOfPasses        Int                 @default(1)    /// Number of tightening passes
  passPercentages       Json?                         /// [30, 70, 100] for 3-pass tightening

  // Pattern and Sequence
  sequencePattern       TorquePattern       @default(LINEAR)
  customSequence        Json?                         /// Custom sequence array [1,5,3,7,2,6,4,8]

  // Part/Operation Associations
  partId                String?                       /// Associated part (optional)
  operationId           String?                       /// Associated operation (optional)
  routingOperationId    String?                       /// Associated routing operation (optional)
  workCenter            String?                       /// Work center where performed

  // Engineering and Approval
  engineerApprovedBy    String?                       /// Engineer who approved this spec
  engineerApprovedAt    DateTime?                     /// When it was approved
  revision              String              @default("A")  /// Revision level
  effectiveDate         DateTime?                     /// When this spec becomes effective
  expirationDate        DateTime?                     /// When this spec expires

  // Metadata
  isActive              Boolean             @default(true)
  createdAt             DateTime            @default(now())
  updatedAt             DateTime            @updatedAt
  createdBy             String                        /// User who created this spec

  // Relationships
  part                  Part?               @relation(fields: [partId], references: [id])
  operation             Operation?          @relation(fields: [operationId], references: [id])
  routingOperation      RoutingOperation?   @relation(fields: [routingOperationId], references: [id])
  creator               User                @relation("TorqueSpecCreator", fields: [createdBy], references: [id])
  approver              User?               @relation("TorqueSpecApprover", fields: [engineerApprovedBy], references: [id])

  // Related entities
  sequences             TorqueSequence[]
  events                TorqueEvent[]

  @@index([partId])
  @@index([operationId])
  @@index([routingOperationId])
  @@index([isActive])
  @@index([effectiveDate])
  @@map("torque_specifications")
}

/// Torque Sequence - defines the specific bolt tightening sequence and pattern
model TorqueSequence {
  id                    String              @id @default(cuid())
  torqueSpecId          String                        /// Reference to parent torque specification
  sequenceName          String                        /// Name like "Star Pattern" or "Linear Sequence"

  // Sequence Definition
  boltPositions         Json                          /// Array of bolt position definitions
  sequenceOrder         Json                          /// Order array [1,5,3,7,2,6,4,8]
  passNumber            Int                           /// Which pass this sequence applies to (1, 2, 3)
  passPercentage        Float                         /// Percentage of target torque (30, 70, 100)

  // Visual Guidance Data
  visualPattern         Json?                         /// Coordinates/visual representation data
  instructions          String?                       /// Human-readable instructions

  // Metadata
  isActive              Boolean             @default(true)
  createdAt             DateTime            @default(now())
  updatedAt             DateTime            @updatedAt

  // Relationships
  torqueSpec            TorqueSpecification @relation(fields: [torqueSpecId], references: [id], onDelete: Cascade)
  events                TorqueEvent[]

  @@index([torqueSpecId])
  @@index([passNumber])
  @@map("torque_sequences")
}

/// Torque Event - captured actual torque values from digital torque wrenches
model TorqueEvent {
  id                    String              @id @default(cuid())

  // Work Context
  workOrderId           String                        /// Work order being executed
  torqueSpecId          String                        /// Torque specification being followed
  sequenceId            String?                       /// Specific sequence step
  serialNumber          String?                       /// Serial number being assembled

  // Torque Measurement
  actualTorque          Float                         /// Actual measured torque value
  targetTorque          Float                         /// Target torque for this measurement
  tolerancePlus         Float                         /// Upper tolerance limit
  toleranceMinus        Float                         /// Lower tolerance limit
  torqueUnit            String              @default("Nm")

  // Position and Pass Info
  boltPosition          Int                           /// Which bolt/fastener (1-48)
  passNumber            Int                           /// Which tightening pass (1, 2, 3)
  passPercentage        Float                         /// Target percentage for this pass

  // Validation Results
  isInSpec              Boolean                       /// Whether torque is within specification
  deviationPercent      Float?                        /// Percentage deviation from target
  requiresRework        Boolean             @default(false)

  // Digital Tool Information
  digitalWrenchId       String?                       /// ID of the digital torque wrench used
  wrenchSerialNumber    String?                       /// Serial number of the torque wrench
  wrenchCalibrationDate DateTime?                     /// Last calibration date of the wrench

  // Operator and Timing
  operatorId            String                        /// User who performed the torque
  timestamp             DateTime            @default(now()) /// When the torque was applied
  duration              Int?                          /// How long the operation took (seconds)

  // Quality and Approval
  supervisorReviewId    String?                       /// Supervisor who reviewed (for out-of-spec)
  supervisorReviewAt    DateTime?                     /// When supervisor reviewed
  reviewComments        String?                       /// Comments from supervisor review
  reworkRequired        Boolean             @default(false)
  reworkCompleted       Boolean             @default(false)
  reworkBy              String?                       /// User who performed rework
  reworkAt              DateTime?                     /// When rework was completed

  // Metadata
  createdAt             DateTime            @default(now())
  updatedAt             DateTime            @updatedAt

  // Relationships
  workOrder             WorkOrder           @relation(fields: [workOrderId], references: [id])
  torqueSpec            TorqueSpecification @relation(fields: [torqueSpecId], references: [id])
  sequence              TorqueSequence?     @relation(fields: [sequenceId], references: [id])
  operator              User                @relation("TorqueEventOperator", fields: [operatorId], references: [id])
  supervisorReviewer    User?               @relation("TorqueEventSupervisor", fields: [supervisorReviewId], references: [id])
  reworkUser            User?               @relation("TorqueEventRework", fields: [reworkBy], references: [id])

  @@index([workOrderId])
  @@index([torqueSpecId])
  @@index([operatorId])
  @@index([timestamp])
  @@index([isInSpec])
  @@index([serialNumber])
  @@index([boltPosition, passNumber])
  @@map("torque_events")
}

/// Torque Method - how torque is applied
enum TorqueMethod {
  TORQUE_ONLY       /// Standard torque-only method
  TORQUE_ANGLE      /// Torque plus angle method
  TORQUE_TO_YIELD   /// Torque-to-yield method
  ANGLE_ONLY        /// Angle-only method (after snug tight)
}

/// Torque Pattern - bolt tightening sequence pattern
enum TorquePattern {
  LINEAR            /// Sequential: 1, 2, 3, 4, 5, 6, 7, 8
  STAR              /// Star pattern: 1, 5, 3, 7, 2, 6, 4, 8 (opposing bolts)
  SPIRAL            /// Spiral pattern: outward spiral from center
  CROSS             /// Cross pattern: cross-wise tightening
  CUSTOM            /// Custom sequence defined in customSequence field
}

/// Unit types for different measurement categories
enum UnitType {
  QUANTITY        // Count/Each
  MASS           // Weight measurements
  LENGTH         // Distance/dimensional measurements
  VOLUME         // Volume/capacity measurements
  AREA           // Surface area measurements
  TIME           // Time duration measurements
  TEMPERATURE    // Temperature measurements
  PRESSURE       // Pressure measurements
  FORCE          // Force measurements
  ENERGY         // Energy measurements
  POWER          // Power measurements
  VELOCITY       // Speed measurements
  ANGLE          // Angular measurements
  OTHER          // Other measurement types
}

/// System of measurement classification
enum SystemOfMeasure {
  METRIC         // Metric system (SI)
  IMPERIAL       // Imperial/US customary system
  SI             // International System of Units
  OTHER          // Other measurement systems
}

// LIFE-LIMITED PARTS (LLP) SYSTEM

/// LLP criticality levels for safety classification
enum LLPCriticalityLevel {
  SAFETY_CRITICAL     // Must be retired at exact limit - catastrophic failure risk
  MONITORED          // Closely monitored but some tolerance allowed
  TRACKED            // Tracked for maintenance planning
}

/// LLP retirement criteria types
enum LLPRetirementType {
  CYCLES_OR_TIME     // Whichever occurs first (typical)
  CYCLES_ONLY        // Cycles-based retirement only
  TIME_ONLY          // Calendar time-based retirement only
  CYCLES_AND_TIME    // Both must be met
}

/// LLP status for tracking current state
enum LLPStatus {
  ACTIVE             // Currently in service
  RETIRED            // Permanently retired from service
  QUARANTINED        // Temporarily removed pending investigation
  UNDER_REPAIR       // In shop for maintenance/repair
  AWAITING_INSTALL   // Ready for installation
  SCRAPPED           // Destroyed/disposed
}

/// LLP alert severity levels
enum LLPAlertSeverity {
  INFO               // Informational (>80% life remaining)
  WARNING            // Warning (80-90% life consumed)
  CRITICAL           // Critical (90-95% life consumed)
  URGENT             // Urgent (95-100% life consumed)
  EXPIRED            // Past retirement limit
}

/// LLP certification document types
enum LLPCertificationType {
  FORM_1             // Authorized Release Certificate
  MATERIAL_CERT      // Material certification
  TEST_REPORT        // Test results (tensile, hardness, etc.)
  TRACEABILITY_CERT  // OEM traceability certificate
  HEAT_LOT_CERT      // Heat lot certification
  NDT_REPORT         // Non-destructive testing report
  OEM_CERT           // Original equipment manufacturer certification
}

/// Life-Limited Parts life history tracking - complete back-to-birth record
model LLPLifeHistory {
  id                    String               @id @default(cuid())
  serializedPartId      String
  eventType             String               // INSTALL, REMOVE, REPAIR, INSPECT, MANUFACTURE
  eventDate             DateTime
  cyclesAtEvent         Int?                 // Total cycles at this event
  hoursAtEvent          Float?               // Total flight hours at this event
  parentAssemblyId      String?              // Which engine/assembly installed in
  parentSerialNumber    String?              // Serial number of parent assembly
  workOrderId           String?              // Associated work order
  operationId           String?              // Specific operation
  performedBy           String?              // Technician/operator
  location              String?              // Where event occurred
  notes                 String?              // Event-specific notes
  certificationUrls     String[]             // Links to certification documents
  inspectionResults     Json?                // Inspection findings (JSON)
  repairDetails         Json?                // Repair work performed (JSON)
  metadata              Json?                // Additional event metadata
  createdAt             DateTime             @default(now())
  updatedAt             DateTime             @updatedAt

  serializedPart        SerializedPart       @relation(fields: [serializedPartId], references: [id], onDelete: Cascade)

  @@index([serializedPartId])
  @@index([eventDate])
  @@index([eventType])
  @@index([parentAssemblyId])
  @@map("llp_life_history")
}

/// LLP alert management for retirement and inspection notifications
model LLPAlert {
  id                    String               @id @default(cuid())
  serializedPartId      String
  alertType             String               // RETIREMENT_WARNING, INSPECTION_DUE, RETIRED
  severity              LLPAlertSeverity
  triggerCycles         Int?                 // Cycles that triggered the alert
  triggerDate           DateTime?            // Date that triggered the alert
  thresholdPercentage   Float?               // Percentage of life consumed (0-100)
  message               String               // Alert message
  isActive              Boolean              @default(true)
  acknowledgedBy        String?              // Who acknowledged the alert
  acknowledgedAt        DateTime?            // When acknowledged
  resolvedBy            String?              // Who resolved the alert
  resolvedAt            DateTime?            // When resolved
  actionRequired        String?              // Required action description
  dueDate               DateTime?            // When action is due
  escalationLevel       Int                  @default(1)
  notificationsSent     Int                  @default(0)
  metadata              Json?                // Additional alert data
  createdAt             DateTime             @default(now())
  updatedAt             DateTime             @updatedAt

  serializedPart        SerializedPart       @relation(fields: [serializedPartId], references: [id], onDelete: Cascade)

  @@index([serializedPartId])
  @@index([severity])
  @@index([isActive])
  @@index([dueDate])
  @@index([alertType])
  @@map("llp_alerts")
}

/// LLP certification document storage and management
model LLPCertification {
  id                    String               @id @default(cuid())
  serializedPartId      String
  certificationType     LLPCertificationType
  documentName          String               // Original document name
  documentUrl           String               // Storage URL/path
  documentHash          String?              // Document integrity hash
  issuedBy              String?              // Issuing organization
  issuedDate            DateTime?            // When certificate was issued
  expirationDate        DateTime?            // When certificate expires
  certificationNumber   String?              // Certificate number
  batchNumber           String?              // Heat lot/batch number
  testResults           Json?                // Test data (JSON)
  complianceStandards   String[]             // Applicable standards (FAA, EASA, etc.)
  verifiedBy            String?              // Who verified the document
  verifiedAt            DateTime?            // When verified
  isActive              Boolean              @default(true)
  notes                 String?              // Additional notes
  metadata              Json?                // Additional certification data
  createdAt             DateTime             @default(now())
  updatedAt             DateTime             @updatedAt

  serializedPart        SerializedPart       @relation(fields: [serializedPartId], references: [id], onDelete: Cascade)

  @@index([serializedPartId])
  @@index([certificationType])
  @@index([issuedDate])
  @@index([expirationDate])
  @@index([isActive])
  @@map("llp_certifications")
}

// KITTING & MATERIAL STAGING SYSTEM

model Kit {
  id                 String           @id @default(cuid())
  kitNumber          String           @unique
  kitName            String?
  workOrderId        String
  operationId        String?
  assemblyStage      String?          // Fan, Compressor, Combustor, Turbine, Integration
  workCellId         String?
  status             KitStatus        @default(PLANNED)
  priority           KitPriority      @default(NORMAL)

  // Staging information
  stagingLocationId  String?
  stagedAt           DateTime?
  stagedById         String?

  // Issue tracking
  issuedAt           DateTime?
  issuedById         String?
  issuedToId         String?

  // Consumption tracking
  isPartiallyConsumed Boolean         @default(false)
  completionPercent   Float?          @default(0)

  // Return processing
  returnedAt         DateTime?
  returnedById       String?
  returnReason       String?

  // Vendor kitting
  isVendorKit        Boolean          @default(false)
  vendorId           String?
  vendorKitNumber    String?
  vendorReceivedAt   DateTime?

  // Planning and generation
  autoGenerated      Boolean          @default(false)
  generatedFromBOM   Boolean          @default(false)
  scrapFactor        Float?           @default(0.05)  // 5% default scrap allowance

  // Scheduling
  requiredByDate     DateTime?
  plannedStageDate   DateTime?
  plannedIssueDate   DateTime?

  // Audit and compliance
  notes              String?
  createdAt          DateTime         @default(now())
  updatedAt          DateTime         @updatedAt
  createdById        String

  // Relationships
  workOrder          WorkOrder        @relation(fields: [workOrderId], references: [id])
  operation          Operation?       @relation(fields: [operationId], references: [id])
  stagingLocation    StagingLocation? @relation(fields: [stagingLocationId], references: [id])
  createdBy          User             @relation("KitCreatedBy", fields: [createdById], references: [id])
  stagedBy           User?            @relation("KitStagedBy", fields: [stagedById], references: [id])
  issuedBy           User?            @relation("KitIssuedBy", fields: [issuedById], references: [id])
  issuedTo           User?            @relation("KitIssuedTo", fields: [issuedToId], references: [id])
  returnedBy         User?            @relation("KitReturnedBy", fields: [returnedById], references: [id])

  // Child relationships
  kitItems           KitItem[]
  statusHistory      KitStatusHistory[]
  shortageAlerts     KitShortageAlert[]
  vendorKits         VendorKit[]

  @@index([workOrderId])
  @@index([status])
  @@index([stagingLocationId])
  @@index([requiredByDate])
  @@index([operationId])
  @@map("kits")
}

model KitItem {
  id                 String            @id @default(cuid())
  kitId              String
  partId             String?           // For parts
  materialLotId      String?           // For specific material lots
  inventoryId        String?           // For general inventory
  toolId             String?           // For tools and equipment

  // Quantity information
  requiredQuantity   Float
  stagedQuantity     Float             @default(0)
  issuedQuantity     Float             @default(0)
  consumedQuantity   Float             @default(0)
  returnedQuantity   Float             @default(0)
  shortageQuantity   Float             @default(0)

  unitOfMeasure      String
  unitOfMeasureId    String?           // FK to UnitOfMeasure

  // BOM reference
  bomItemId          String?           // Reference to source BOM item
  sequence           Int?              // Picking sequence
  findNumber         String?           // Engineering find number
  referenceDesignator String?          // Component reference

  // Status tracking
  status             KitItemStatus     @default(PLANNED)
  isPicked           Boolean           @default(false)
  isStaged           Boolean           @default(false)
  isIssued           Boolean           @default(false)

  // Location tracking
  pickLocationId     String?
  stagedLocationId   String?

  // Special handling
  isCritical         Boolean           @default(false)
  isHazardous        Boolean           @default(false)
  specialInstructions String?

  // Vendor information
  preferredSupplierId String?
  supplierPartNumber  String?

  // Audit
  notes              String?
  createdAt          DateTime          @default(now())
  updatedAt          DateTime          @updatedAt

  // Relationships
  kit                Kit               @relation(fields: [kitId], references: [id], onDelete: Cascade)
  part               Part?             @relation(fields: [partId], references: [id])
  materialLot        MaterialLot?      @relation(fields: [materialLotId], references: [id])
  inventory          Inventory?        @relation(fields: [inventoryId], references: [id])
  bomItem            BOMItem?          @relation(fields: [bomItemId], references: [id])
  unitOfMeasureRef   UnitOfMeasure?    @relation("KitItemUOM", fields: [unitOfMeasureId], references: [id])

  @@index([kitId])
  @@index([partId])
  @@index([status])
  @@index([isPicked])
  @@index([isStaged])
  @@map("kit_items")
}

model StagingLocation {
  id                 String              @id @default(cuid())
  locationCode       String              @unique
  locationName       String
  description        String?

  // Physical characteristics
  areaId             String?
  zoneCode           String?
  coordinates        String?             // Physical coordinates (x,y,z or GPS)
  maxCapacity        Int?                // Max number of kits
  currentOccupancy   Int                 @default(0)

  // Location type and capabilities
  locationType       StagingLocationType @default(GENERAL)
  securityLevel      SecurityLevel       @default(STANDARD)
  hasClimateControl  Boolean             @default(false)
  hasSecurityCamera  Boolean             @default(false)
  hasAccessControl   Boolean             @default(false)

  // Work cell proximity
  nearWorkCells      String[]            // Array of work cell IDs for optimization
  proximityScore     Float?              // Distance-based scoring for assignment

  // Environmental conditions
  temperatureMin     Float?
  temperatureMax     Float?
  humidityMax        Float?
  isCleanRoom        Boolean             @default(false)
  esdProtected       Boolean             @default(false)

  // Operational status
  isActive           Boolean             @default(true)
  isAvailable        Boolean             @default(true)
  maintenanceMode    Boolean             @default(false)

  // Barcode/RFID integration
  barcodeId          String?
  rfidTagId          String?

  // Audit
  createdAt          DateTime            @default(now())
  updatedAt          DateTime            @updatedAt

  // Relationships
  area               Area?               @relation(fields: [areaId], references: [id])
  kits               Kit[]

  @@index([areaId])
  @@index([locationType])
  @@index([isActive])
  @@index([isAvailable])
  @@map("staging_locations")
}

model KitStatusHistory {
  id              String      @id @default(cuid())
  kitId           String
  fromStatus      KitStatus?
  toStatus        KitStatus
  changedAt       DateTime    @default(now())
  changedById     String
  reason          String?
  notes           String?

  kit             Kit         @relation(fields: [kitId], references: [id], onDelete: Cascade)
  changedBy       User        @relation("KitStatusChanged", fields: [changedById], references: [id])

  @@index([kitId])
  @@index([changedAt])
  @@map("kit_status_history")
}

model KitShortageAlert {
  id              String           @id @default(cuid())
  kitId           String
  kitItemId       String?
  partId          String
  shortageQuantity Float
  requiredByDate  DateTime?
  priority        AlertPriority    @default(NORMAL)
  status          AlertStatus      @default(OPEN)

  // Alert details
  alertMessage    String
  actionRequired  String?
  assignedToId    String?

  // Resolution
  resolvedAt      DateTime?
  resolvedById    String?
  resolution      String?

  createdAt       DateTime         @default(now())
  updatedAt       DateTime         @updatedAt

  kit             Kit              @relation(fields: [kitId], references: [id], onDelete: Cascade)
  part            Part             @relation(fields: [partId], references: [id])
  assignedTo      User?            @relation("ShortageAssigned", fields: [assignedToId], references: [id])
  resolvedBy      User?            @relation("ShortageResolved", fields: [resolvedById], references: [id])

  // New expedite workflow relationships
  expeditRequests ExpeditRequest[]
  resolutionRecord ShortageResolution?

  @@index([kitId])
  @@index([status])
  @@index([priority])
  @@index([requiredByDate])
  @@map("kit_shortage_alerts")
}

// Kitting System Enums
enum KitStatus {
  PLANNED           // Kit created but not yet staged
  STAGING           // Being picked and staged
  STAGED            // Ready for issue at staging location
  ISSUED            // Issued to production
  PARTIAL           // Partially consumed
  CONSUMED          // Fully consumed
  RETURNED          // Returned unused materials
  CANCELLED         // Kit cancelled
  ON_HOLD           // Temporarily on hold
}

enum KitPriority {
  LOW
  NORMAL
  HIGH
  URGENT
  CRITICAL
}

enum KitItemStatus {
  PLANNED           // Item identified but not yet picked
  PICKING           // Being picked from inventory
  PICKED            // Picked and ready for staging
  STAGED            // Staged at kit location
  ISSUED            // Issued with kit
  CONSUMED          // Used in production
  RETURNED          // Returned unused
  SHORT             // Shortage identified
  SUBSTITUTED       // Substituted with alternate part
}

enum StagingLocationType {
  GENERAL           // General purpose staging
  CLEAN_ROOM        // Clean room environment
  HAZMAT            // Hazardous materials
  TOOL_CRIB         // Tool and equipment staging
  VENDOR_KIT        // Vendor-supplied kits
  QUARANTINE        // Quarantine area
  HIGH_VALUE        // High-value items
  BULK_MATERIAL     // Bulk materials
}

enum SecurityLevel {
  OPEN              // Open access
  STANDARD          // Standard security
  RESTRICTED        // Restricted access
  CLASSIFIED        // Classified/secure area
}

enum AlertPriority {
  LOW
  NORMAL
  HIGH
  URGENT
  CRITICAL
}

enum AlertStatus {
  OPEN
  ASSIGNED
  IN_PROGRESS
  RESOLVED
  CLOSED
  CANCELLED
}

// Vendor Kitting Support Models (GitHub Issue #229)

model Vendor {
  id                    String                     @id @default(cuid())
  code                  String                     @unique
  name                  String
  contactEmail          String?
  contactPhone          String?
  address               String?
  qualityRating         Float                      @default(0.0) // 0-100 scale
  onTimeDeliveryRate    Float                      @default(0.0) // 0-100 percentage
  certifications        String[]                   // AS9100, NADCAP, etc.
  approvedParts         String[]                   // Approved part numbers
  isActive              Boolean                    @default(true)
  preferredVendor       Boolean                    @default(false)
  contractStartDate     DateTime?
  contractEndDate       DateTime?
  notes                 String?
  createdAt             DateTime                   @default(now())
  updatedAt             DateTime                   @updatedAt

  // Relationships
  vendorKits            VendorKit[]
  performanceMetrics    VendorPerformanceMetric[]

  // Expedite workflow relationships
  expeditRequests       ExpeditRequest[]
  supplierCommunications SupplierCommunication[]
  preferredSupplierAnalytics PartShortageAnalytics[] @relation("PreferredSupplier")
  bestPerformingAnalytics PartShortageAnalytics[]    @relation("BestPerformingSupplier")

  @@index([code])
  @@index([isActive])
  @@index([preferredVendor])
  @@map("vendors")
}

model VendorKit {
  id                    String                     @id @default(cuid())
  vendorId              String
  vendorKitNumber       String                     // Vendor's internal kit ID
  kitId                 String?                    // Link to internal Kit if applicable
  requestId             String                     @unique // Unique request identifier
  partNumbers           String[]                   // Parts included in this vendor kit
  quantityOrdered       Int
  quantityReceived      Int                        @default(0)
  unitCost              Float?
  totalCost             Float?
  currency              String                     @default("USD")    // Legacy field (to be deprecated)
  currencyId            String?                                       // FK to Currency
  status                VendorKitStatus            @default(REQUESTED)
  priority              VendorKitPriority          @default(NORMAL)
  requiredDate          DateTime
  promisedDate          DateTime?
  actualShipDate        DateTime?
  actualReceiveDate     DateTime?
  trackingNumber        String?
  shippingMethod        String?
  deliveryNotes         String?
  qualityRequirements   String?                    // Special quality or certification requirements
  createdAt             DateTime                   @default(now())
  updatedAt             DateTime                   @updatedAt

  // Relationships
  vendor                Vendor                     @relation(fields: [vendorId], references: [id])
  kit                   Kit?                       @relation(fields: [kitId], references: [id])
  items                 VendorKitItem[]
  inspections           VendorKitInspection[]
  history               VendorKitHistory[]
  currencyRef           Currency?                  @relation("VendorKitCurrency", fields: [currencyId], references: [id])

  @@index([vendorId])
  @@index([kitId])
  @@index([status])
  @@index([requiredDate])
  @@index([requestId])
  @@map("vendor_kits")
}

model VendorKitItem {
  id                    String                     @id @default(cuid())
  vendorKitId           String
  partId                String
  partNumber            String                     // Vendor's part number (may differ from internal)
  description           String?
  quantityOrdered       Float
  quantityReceived      Float                      @default(0)
  unitOfMeasure         String
  unitOfMeasureId       String?
  unitCost              Float?
  totalCost             Float?
  lotNumber             String?
  serialNumbers         String[]                   // For serialized parts
  certificationRequired Boolean                    @default(false)
  inspectionRequired    Boolean                    @default(false)
  status                VendorKitItemStatus        @default(ORDERED)
  notes                 String?
  createdAt             DateTime                   @default(now())
  updatedAt             DateTime                   @updatedAt

  // Relationships
  vendorKit             VendorKit                  @relation(fields: [vendorKitId], references: [id])
  part                  Part                       @relation(fields: [partId], references: [id])
  unitOfMeasureRef      UnitOfMeasure?             @relation("VendorKitItemUOM", fields: [unitOfMeasureId], references: [id])

  @@index([vendorKitId])
  @@index([partId])
  @@index([status])
  @@index([unitOfMeasureId])
  @@map("vendor_kit_items")
}

model VendorKitInspection {
  id                    String                     @id @default(cuid())
  vendorKitId           String
  inspectorId           String?
  inspectionType        VendorInspectionType
  inspectionDate        DateTime                   @default(now())
  result                VendorInspectionResult
  conformingQuantity    Int                        @default(0)
  nonConformingQuantity Int                        @default(0)
  notes                 String?
  correctionRequired    Boolean                    @default(false)
  correctionNotes       String?
  certificatesReceived  Boolean                    @default(false)
  attachments           String[]                   // File paths or URLs
  createdAt             DateTime                   @default(now())
  updatedAt             DateTime                   @updatedAt

  // Relationships
  vendorKit             VendorKit                  @relation(fields: [vendorKitId], references: [id])
  inspector             User?                      @relation(fields: [inspectorId], references: [id])

  @@index([vendorKitId])
  @@index([inspectorId])
  @@index([inspectionDate])
  @@index([result])
  @@map("vendor_kit_inspections")
}

model VendorKitHistory {
  id                    String                     @id @default(cuid())
  vendorKitId           String
  userId                String?
  action                VendorKitAction
  fromStatus            VendorKitStatus?
  toStatus              VendorKitStatus?
  notes                 String?
  timestamp             DateTime                   @default(now())
  metadata              Json?                      // Additional context data

  // Relationships
  vendorKit             VendorKit                  @relation(fields: [vendorKitId], references: [id])
  user                  User?                      @relation(fields: [userId], references: [id])

  @@index([vendorKitId])
  @@index([userId])
  @@index([timestamp])
  @@index([action])
  @@map("vendor_kit_history")
}

model VendorPerformanceMetric {
  id                    String                     @id @default(cuid())
  vendorId              String
  metricType            VendorMetricType
  metricPeriod          DateTime                   // Start of measurement period
  periodType            VendorMetricPeriod         @default(MONTHLY)
  value                 Float
  target                Float?
  unit                  String?                    // %, days, count, etc.
  notes                 String?
  calculatedAt          DateTime                   @default(now())

  // Relationships
  vendor                Vendor                     @relation(fields: [vendorId], references: [id])

  @@index([vendorId])
  @@index([metricType])
  @@index([metricPeriod])
  @@index([periodType])
  @@map("vendor_performance_metrics")
}

// Vendor Kitting Enums

enum VendorKitStatus {
  REQUESTED
  ACKNOWLEDGED
  IN_PRODUCTION
  SHIPPED
  RECEIVED
  INSPECTING
  ACCEPTED
  REJECTED
  CANCELLED
}

enum VendorKitPriority {
  LOW
  NORMAL
  HIGH
  URGENT
  EXPEDITE
}

enum VendorKitItemStatus {
  ORDERED
  CONFIRMED
  IN_PRODUCTION
  SHIPPED
  RECEIVED
  INSPECTED
  ACCEPTED
  REJECTED
}

enum VendorInspectionType {
  RECEIVING
  FIRST_ARTICLE
  SAMPLING
  FULL_INSPECTION
  CERTIFICATION_REVIEW
  DIMENSIONAL
  MATERIAL_VERIFICATION
}

enum VendorInspectionResult {
  PASS
  PASS_WITH_DEVIATION
  FAIL
  PENDING
  WAIVED
}

enum VendorKitAction {
  CREATED
  REQUESTED
  ACKNOWLEDGED
  PRODUCTION_STARTED
  SHIPPED
  RECEIVED
  INSPECTION_STARTED
  INSPECTION_COMPLETED
  ACCEPTED
  REJECTED
  CANCELLED
  STATUS_UPDATED
  NOTES_ADDED
}

enum VendorMetricType {
  ON_TIME_DELIVERY
  QUALITY_RATING
  COST_PERFORMANCE
  LEAD_TIME
  DEFECT_RATE
  DELIVERY_PERFORMANCE
  RESPONSIVENESS
  CERTIFICATION_COMPLIANCE
}

enum VendorMetricPeriod {
  WEEKLY
  MONTHLY
  QUARTERLY
  YEARLY
}

// ====================================================================
// KIT SHORTAGE & EXPEDITE WORKFLOW MODELS
// Supporting automatic shortage detection, notification, and expedite workflow
// ====================================================================

model ExpeditRequest {
  id                    String               @id @default(cuid())
  shortageAlertId       String?              // Link to original shortage alert
  partId                String
  requiredQuantity      Float
  urgencyLevel          ExpeditUrgency       @default(NORMAL)
  requestedByDate       DateTime

  // Request details
  justification         String
  impactAssessment      String?              // Business impact description
  costImpact            Float?               // Estimated cost of delay
  alternativesSuggested String[]             // List of alternative parts considered

  // Request lifecycle
  status                ExpeditStatus        @default(REQUESTED)
  requestedById         String
  approvedById          String?
  approvedAt            DateTime?
  rejectedAt            DateTime?
  rejectionReason       String?

  // Supplier coordination
  vendorId              String?
  vendorResponse        String?
  vendorCommitmentDate  DateTime?
  estimatedDeliveryDate DateTime?
  actualDeliveryDate    DateTime?

  // Cost tracking
  expediteFee           Float?
  totalCost             Float?
  approvedCost          Float?

  // Resolution
  resolvedAt            DateTime?
  resolution            ExpeditResolution?
  resolutionNotes       String?

  createdAt             DateTime             @default(now())
  updatedAt             DateTime             @updatedAt

  // Relationships
  shortageAlert         KitShortageAlert?    @relation(fields: [shortageAlertId], references: [id])
  part                  Part                 @relation(fields: [partId], references: [id])
  requestedBy           User                 @relation("ExpeditRequestedBy", fields: [requestedById], references: [id])
  approvedBy            User?                @relation("ExpeditApprovedBy", fields: [approvedById], references: [id])
  vendor                Vendor?              @relation(fields: [vendorId], references: [id])

  // Child relationships
  communications        SupplierCommunication[]
  statusHistory         ExpeditStatusHistory[]
  resolutions           ShortageResolution[]

  @@index([shortageAlertId])
  @@index([partId])
  @@index([status])
  @@index([urgencyLevel])
  @@index([requestedByDate])
  @@index([vendorId])
  @@map("expedite_requests")
}

model SupplierCommunication {
  id                    String               @id @default(cuid())
  expeditRequestId      String?              // Optional: for expedite-related communication
  vendorId              String
  partId                String?              // Part this communication relates to

  // Communication details
  communicationType     CommunicationType
  direction             CommunicationDirection
  subject               String
  message               String
  priority              CommunicationPriority @default(NORMAL)

  // Contact information
  contactName           String?
  contactEmail          String?
  contactPhone          String?

  // Response tracking
  responseRequired      Boolean              @default(false)
  responseDeadline      DateTime?
  responseReceived      Boolean              @default(false)
  responseDate          DateTime?
  responseMessage       String?

  // Delivery tracking
  deliveryCommitment    DateTime?            // Supplier's delivery commitment
  confirmationReceived  Boolean              @default(false)

  // Status
  status                CommunicationStatus  @default(SENT)

  // Audit
  sentById              String?
  sentAt                DateTime?
  readAt                DateTime?

  createdAt             DateTime             @default(now())
  updatedAt             DateTime             @updatedAt

  // Relationships
  expeditRequest        ExpeditRequest?      @relation(fields: [expeditRequestId], references: [id])
  vendor                Vendor               @relation(fields: [vendorId], references: [id])
  part                  Part?                @relation(fields: [partId], references: [id])
  sentBy                User?                @relation(fields: [sentById], references: [id])

  @@index([expeditRequestId])
  @@index([vendorId])
  @@index([partId])
  @@index([status])
  @@index([sentAt])
  @@index([responseDeadline])
  @@map("supplier_communications")
}

model ShortageResolution {
  id                    String               @id @default(cuid())
  shortageAlertId       String               @unique // Each shortage can only have one resolution
  expeditRequestId      String?              // If resolved via expedite

  // Resolution details
  resolutionType        ResolutionType_      // How the shortage was resolved
  resolutionDate        DateTime             @default(now())
  resolvedById          String

  // Alternative part usage
  alternativePartId     String?              // If resolved using alternative part
  substitutionApproved  Boolean              @default(false)
  substitutionReason    SubstitutionReason?
  engineeringApproval   String?              // Engineering approval reference

  // Partial kit handling
  partialKitReleased    Boolean              @default(false)
  partialQuantity       Float?               // Quantity released in partial kit
  blockedOperations     String[]             // Operations blocked by shortage

  // Supply resolution
  supplierUsed          String?              // Supplier that resolved shortage
  actualDeliveryDate    DateTime?
  quantityReceived      Float?
  receivedCondition     String?              // GOOD, DAMAGED, PARTIAL, etc.

  // Cost impact
  expediteCost          Float?
  totalAdditionalCost   Float?
  laborImpactHours      Float?               // Labor hours lost due to shortage

  // Quality tracking
  qualityImpact         Boolean              @default(false)
  qualityNotes          String?

  // Lessons learned
  rootCause             String?
  preventiveActions     String?
  supplierFeedback      String?

  notes                 String?
  createdAt             DateTime             @default(now())
  updatedAt             DateTime             @updatedAt

  // Relationships
  shortageAlert         KitShortageAlert     @relation(fields: [shortageAlertId], references: [id])
  expeditRequest        ExpeditRequest?      @relation(fields: [expeditRequestId], references: [id])
  alternativePart       Part?                @relation("AlternativePartUsed", fields: [alternativePartId], references: [id])
  resolvedBy            User                 @relation(fields: [resolvedById], references: [id])

  @@index([shortageAlertId])
  @@index([expeditRequestId])
  @@index([resolutionType])
  @@index([resolutionDate])
  @@index([alternativePartId])
  @@map("shortage_resolutions")
}

model ExpeditStatusHistory {
  id                    String               @id @default(cuid())
  expeditRequestId      String
  fromStatus            ExpeditStatus?
  toStatus              ExpeditStatus
  changedById           String?
  reason                String?
  notes                 String?
  metadata              Json?                // Additional context data
  changedAt             DateTime             @default(now())

  // Relationships
  expeditRequest        ExpeditRequest       @relation(fields: [expeditRequestId], references: [id])
  changedBy             User?                @relation(fields: [changedById], references: [id])

  @@index([expeditRequestId])
  @@index([changedAt])
  @@map("expedite_status_history")
}

model PartShortageAnalytics {
  id                    String               @id @default(cuid())
  partId                String
  analysisDate          DateTime             @default(now())

  // Shortage frequency
  totalShortages        Int                  @default(0)
  shortagesLast30Days   Int                  @default(0)
  shortagesLast90Days   Int                  @default(0)
  averageShortageQuantity Float?

  // Lead time analysis
  averageLeadTimeDays   Float?
  supplierCount         Int                  @default(0)
  preferredSupplierId   String?

  // Cost impact
  totalExpediteCosts    Float?
  averageExpediteCost   Float?
  totalLaborImpactHours Float?

  // Resolution patterns
  mostCommonResolution  ResolutionType_?
  averageResolutionDays Float?
  alternativePartsUsed  String[]             // List of alternative part IDs used

  // Supplier performance
  bestPerformingSupplierId String?
  supplierOnTimeRate    Float?               // Best supplier's on-time delivery %

  // Recommendations
  recommendedAction     String?              // AUTO_REORDER, INCREASE_SAFETY_STOCK, etc.
  recommendedSafetyStock Float?
  recommendedLeadTime   Int?                 // Days

  // Next analysis
  nextAnalysisDate      DateTime?

  createdAt             DateTime             @default(now())
  updatedAt             DateTime             @updatedAt

  // Relationships
  part                  Part                 @relation(fields: [partId], references: [id])
  preferredSupplier     Vendor?              @relation("PreferredSupplier", fields: [preferredSupplierId], references: [id])
  bestPerformingSupplier Vendor?             @relation("BestPerformingSupplier", fields: [bestPerformingSupplierId], references: [id])

  @@index([partId])
  @@index([analysisDate])
  @@index([totalShortages])
  @@index([shortagesLast30Days])
  @@map("part_shortage_analytics")
}

// ====================================================================
// KIT SHORTAGE & EXPEDITE WORKFLOW ENUMS
// ====================================================================

enum ExpeditUrgency {
  LOW               // Standard expedite request
  NORMAL            // Normal urgency
  HIGH              // High priority
  CRITICAL          // Critical path impact
  EMERGENCY         // Emergency/safety impact
}

enum ExpeditStatus {
  REQUESTED         // Initial request created
  PENDING_APPROVAL  // Awaiting management approval
  APPROVED          // Approved for expedite
  REJECTED          // Request rejected
  VENDOR_CONTACTED  // Supplier has been contacted
  VENDOR_RESPONDED  // Supplier responded with commitment
  IN_TRANSIT        // Material in transit
  DELIVERED         // Material delivered
  RESOLVED          // Shortage resolved
  CANCELLED         // Request cancelled
}

enum ExpeditResolution {
  DELIVERED_ON_TIME     // Expedite successful, delivered on time
  DELIVERED_LATE        // Delivered but late
  ALTERNATIVE_USED      // Resolved using alternative part
  PARTIAL_DELIVERY      // Partial delivery resolved shortage
  CANCELLED_NOT_NEEDED  // Cancelled as no longer needed
  CANCELLED_TOO_LATE    // Cancelled as delivery too late
  VENDOR_UNABLE        // Vendor unable to expedite
}

enum CommunicationType {
  EMAIL
  PHONE_CALL
  SMS
  PORTAL_MESSAGE
  FAX
  LETTER
  VIDEO_CALL
  IN_PERSON
}

enum CommunicationDirection {
  OUTBOUND    // We sent to supplier
  INBOUND     // Supplier sent to us
}

enum CommunicationPriority {
  LOW
  NORMAL
  HIGH
  URGENT
}

enum CommunicationStatus {
  DRAFT       // Being composed
  SENT        // Sent to supplier
  DELIVERED   // Confirmed delivered
  READ        // Confirmed read by supplier
  RESPONDED   // Supplier responded
  FAILED      // Failed to deliver
  EXPIRED     // Response deadline expired
}

enum ResolutionType_ {
  EXPEDITE_DELIVERED    // Resolved via expedited delivery
  ALTERNATIVE_PART      // Resolved using alternative part
  PARTIAL_KIT_RELEASE   // Resolved via partial kit release
  RESCHEDULED           // Work order rescheduled
  CANCELLED             // Work order cancelled
  SUPPLIER_CHANGED      // Different supplier used
  INVENTORY_FOUND       // Material found in other location
  ENGINEERING_WAIVER    // Engineering waiver granted
}

// BUILD RECORD & ELECTRONIC BUILD BOOK ENUMS

enum BuildRecordStatus {
  DRAFT               // Build record created but not started
  ACTIVE              // Build in progress
  ON_HOLD             // Build temporarily stopped
  COMPLETE            // Build completed, pending final approval
  APPROVED            // Build approved and finalized
  CANCELLED           // Build cancelled
  REWORK_REQUIRED     // Build requires rework
}

enum FinalDisposition {
  ACCEPTED            // Engine accepted for delivery
  REJECTED            // Engine rejected, cannot be delivered
  REWORK_REQUIRED     // Engine requires rework before acceptance
  CONDITIONAL_ACCEPT  // Accepted with conditions/limitations
  CUSTOMER_HOLD       // Customer-requested hold
}

enum OperationStatus {
  NOT_STARTED         // Operation not yet started
  IN_PROGRESS         // Operation currently being performed
  COMPLETE            // Operation completed successfully
  ON_HOLD             // Operation temporarily stopped
  SKIPPED             // Operation skipped with approval
  FAILED              // Operation failed, requires attention
  REWORK              // Operation requires rework
}

enum DeviationType {
  PART_SUBSTITUTION   // Different part used than specified
  DIMENSION_DEVIATION // Dimensional measurements out of spec
  PROCESS_DEVIATION   // Process performed differently than specified
  MATERIAL_DEVIATION  // Different material used
  TOOL_DEVIATION      // Different tool/fixture used
  SEQUENCE_DEVIATION  // Operations performed in different sequence
  SPECIFICATION_DEVIATION // Spec requirements not met
  DOCUMENTATION_DEVIATION // Missing or incorrect documentation
  QUALITY_DEVIATION   // Quality standards not met
  TIME_DEVIATION      // Significant time variance from plan
  ENVIRONMENTAL_DEVIATION // Environmental conditions outside spec
  SAFETY_DEVIATION    // Safety procedures not followed
  OTHER               // Other type of deviation
}

enum DeviationCategory {
  CRITICAL            // Critical deviation affecting safety/performance
  MAJOR               // Major deviation affecting functionality
  MINOR               // Minor deviation with minimal impact
  COSMETIC            // Cosmetic deviation with no functional impact
}

enum DeviationSeverity {
  LOW                 // Low impact, minimal concern
  MEDIUM              // Medium impact, requires attention
  HIGH                // High impact, requires immediate action
  CRITICAL            // Critical impact, stop work until resolved
}

enum DeviationStatus {
  OPEN                // Deviation identified, awaiting review
  UNDER_REVIEW        // Deviation being reviewed by engineering
  APPROVED            // Deviation approved for use-as-is
  REJECTED            // Deviation rejected, corrective action required
  CLOSED              // Deviation resolved and closed
  ESCALATED           // Deviation escalated to higher authority
}

enum DeviationDisposition {
  USE_AS_IS           // Use the deviated item as-is
  REPAIR              // Repair the deviated item
  REWORK              // Rework the deviated item
  SCRAP               // Scrap the deviated item
  RETURN_TO_VENDOR    // Return item to vendor
  CONDITIONAL_ACCEPT  // Accept with conditions
  WAIVER              // Grant waiver for deviation
  ENGINEERING_REVIEW  // Requires engineering evaluation
}

enum PhotoType {
  BEFORE              // Before operation photo
  AFTER               // After operation photo
  INSPECTION          // Quality inspection photo
  DEVIATION           // Deviation documentation photo
  ASSEMBLY            // Assembly progress photo
  DAMAGE              // Damage documentation photo
  REPAIR              // Repair documentation photo
  CALIBRATION         // Calibration verification photo
  SETUP               // Setup/configuration photo
  TOOLING             // Tooling/fixture photo
  MATERIAL_CERT       // Material certification photo
  SERIAL_NUMBER       // Serial number documentation photo
  TORQUE_VERIFICATION // Torque verification photo
  DIMENSIONAL         // Dimensional inspection photo
  FUNCTIONAL_TEST     // Functional test photo
  FINAL_ASSEMBLY      // Final assembly photo
  PACKAGING           // Packaging photo
  GENERAL             // General documentation photo
}

enum BuildRecordDocumentType {
  MATERIAL_CERT       // Material certification
  TEST_REPORT         // Test report
  CALIBRATION_CERT    // Calibration certificate
  INSPECTION_REPORT   // Inspection report
  NCR_DOCUMENT        // Non-conformance report
  ENGINEERING_DRAWING // Engineering drawing
  WORK_INSTRUCTION    // Work instruction
  PROCESS_SPEC        // Process specification
  QUALITY_PLAN        // Quality plan
  VENDOR_CERT         // Vendor certification
  HEAT_TREAT_CERT     // Heat treatment certificate
  CHEMICAL_ANALYSIS   // Chemical analysis report
  DIMENSIONAL_REPORT  // Dimensional inspection report
  FUNCTIONAL_TEST     // Functional test report
  TORQUE_CHART        // Torque verification chart
  PHOTO_PACKAGE       // Photo documentation package
  BUILD_RECORD        // Build record document
  SHIPPING_DOCUMENT   // Shipping documentation
  CUSTOMER_SPEC       // Customer specification
  REGULATORY_CERT     // Regulatory certification
  OTHER               // Other document type
}

enum BuildSignatureType {
  OPERATOR            // Operator signature
  INSPECTOR           // Quality inspector signature
  ENGINEER            // Engineering signature
  QUALITY             // Quality manager signature
  SUPERVISOR          // Supervisor signature
  CUSTOMER            // Customer signature
  REGULATORY          // Regulatory authority signature
  FINAL_APPROVAL      // Final build approval signature
}

enum SignatureLevel {
  OPERATION           // Operation-level signature
  BUILD_RECORD        // Build record level signature
  FINAL_APPROVAL      // Final approval signature
  DEVIATION_APPROVAL  // Deviation approval signature
  QUALITY_RELEASE     // Quality release signature
  CUSTOMER_ACCEPTANCE // Customer acceptance signature
}

// Saviynt Identity Governance Integration Models (Issue #204)

model SaviyntUserMapping {
  id              String    @id @default(cuid())
  userId          String    @unique // FK to User
  saviyntUserId   String    @unique
  saviyntUsername String    @unique
  provisionedAt   DateTime  @default(now())
  lastSyncAt      DateTime?
  syncStatus      SaviyntSyncStatus @default(PENDING)
  attributes      Json?     // Additional user attributes from Saviynt
  isActive        Boolean   @default(true)
  createdAt       DateTime  @default(now())
  updatedAt       DateTime  @updatedAt
  user            User      @relation(fields: [userId], references: [id], onDelete: Cascade)

  @@index([userId])
  @@index([saviyntUserId])
  @@index([syncStatus])
  @@index([lastSyncAt])
  @@map("saviynt_user_mappings")
}

model SaviyntRoleMapping {
  id                String    @id @default(cuid())
  roleId            String    // FK to Role
  saviyntRoleId     String
  saviyntRoleName   String
  mappingType       SaviyntMappingType @default(AUTOMATIC)
  conditions        Json?     // Mapping conditions and rules
  isActive          Boolean   @default(true)
  lastSyncAt        DateTime?
  createdAt         DateTime  @default(now())
  updatedAt         DateTime  @updatedAt
  role              Role      @relation(fields: [roleId], references: [id], onDelete: Cascade)

  @@unique([roleId, saviyntRoleId])
  @@index([roleId])
  @@index([saviyntRoleId])
  @@index([mappingType])
  @@map("saviynt_role_mappings")
}

model SaviyntSyncLog {
  id               String    @id @default(cuid())
  syncType         SaviyntSyncType
  entityType       SaviyntEntityType
  entityId         String?   // User ID, Role ID, etc.
  saviyntEntityId  String?   // Corresponding Saviynt entity ID
  operation        SaviyntOperation
  status           SaviyntSyncStatus
  requestPayload   Json?
  responsePayload  Json?
  errorMessage     String?
  errorCode        String?
  retryCount       Int       @default(0)
  startedAt        DateTime  @default(now())
  completedAt      DateTime?
  duration         Int?      // Duration in milliseconds
  triggeredBy      String    // User ID or system process
  syncBatchId      String?   // Group related sync operations

  @@index([syncType])
  @@index([entityType])
  @@index([status])
  @@index([startedAt])
  @@index([syncBatchId])
  @@map("saviynt_sync_logs")
}

model SaviyntWebhookEvent {
  id              String    @id @default(cuid())
  eventType       String    // Saviynt event type
  eventSubtype    String?   // Additional event classification
  entityType      SaviyntEntityType
  entityId        String    // Saviynt entity ID
  eventPayload    Json      // Full webhook payload
  processedAt     DateTime?
  processingStatus SaviyntSyncStatus @default(PENDING)
  errorMessage    String?
  mesEntityId     String?   // Corresponding MES entity ID after processing
  retryCount      Int       @default(0)
  receivedAt      DateTime  @default(now())

  @@index([eventType])
  @@index([entityType])
  @@index([processingStatus])
  @@index([receivedAt])
  @@map("saviynt_webhook_events")
}

model SaviyntAccessCertification {
  id                    String    @id @default(cuid())
  certificationId       String    @unique // Saviynt certification ID
  campaignName          String
  certificationName     String
  entityType            SaviyntEntityType
  entityId              String    // User ID, Role ID, etc.
  saviyntEntityId       String    // Corresponding Saviynt entity
  accessType            String    // Type of access being certified
  accessDetails         Json      // Detailed access information
  certifier             String    // Who needs to certify
  certifierType         String    // Manager, Security, etc.
  status                SaviyntCertificationStatus @default(PENDING)
  dueDate               DateTime
  certifiedAt           DateTime?
  certifiedBy           String?   // Actual certifier
  certificationDecision String?   // APPROVE, REVOKE, etc.
  comments              String?
  riskScore             Float?
  createdAt             DateTime  @default(now())
  updatedAt             DateTime  @updatedAt

  @@index([certificationId])
  @@index([entityType])
  @@index([status])
  @@index([dueDate])
  @@index([certifier])
  @@map("saviynt_access_certifications")
}

model SaviyntConfiguration {
  id                String    @id @default(cuid())
  configKey         String    @unique
  configValue       Json
  description       String?
  isEncrypted       Boolean   @default(false)
  lastModifiedBy    String
  createdAt         DateTime  @default(now())
  updatedAt         DateTime  @updatedAt

  @@index([configKey])
  @@map("saviynt_configurations")
}

// Saviynt Integration Enums

enum SaviyntSyncStatus {
  PENDING
  IN_PROGRESS
  COMPLETED
  FAILED
  PARTIAL
  SKIPPED
}

enum SaviyntSyncType {
  SCHEDULED
  REAL_TIME
  MANUAL
  WEBHOOK
  BULK_IMPORT
}

enum SaviyntEntityType {
  USER
  ROLE
  ACCOUNT
  ENTITLEMENT
  APPLICATION
  ORGANIZATION
}

enum SaviyntOperation {
  CREATE
  UPDATE
  DELETE
  PROVISION
  DEPROVISION
  SYNC
  VALIDATE
}

enum SaviyntMappingType {
  AUTOMATIC
  MANUAL
  CONDITIONAL
  HYBRID
}

enum SaviyntCertificationStatus {
  PENDING
  APPROVED
  REJECTED
  EXPIRED
  CANCELLED
}

// OAuth 2.0/OpenID Connect (OIDC) Integration (Issue #132)

/// OAuth 2.0/OpenID Connect Configuration
/// Dedicated OIDC provider configuration separate from generic SSO
model OidcConfig {
  id                    String      @id @default(cuid())
  name                  String      @unique
  clientId              String
  clientSecret          String
  issuer                String
  discoveryUrl          String?
  authorizationEndpoint String?
  tokenEndpoint         String?
  userinfoEndpoint      String?
  jwksUri               String?
  scopes                String[]    @default(["openid", "profile", "email"])
  responseType          String      @default("code")
  responseMode          String      @default("query")
  usePkce               Boolean     @default(true)
  claimsMapping         Json?
  groupClaimsPath       String?
  isActive              Boolean     @default(true)
  createdAt             DateTime    @default(now())
  updatedAt             DateTime    @updatedAt

  // Relations
  sessions              OidcSession[]
  authStates            OidcAuthState[]

  @@index([isActive])
  @@map("oidc_configs")
}

/// OAuth User Sessions
/// Track OIDC authentication sessions and tokens
model OidcSession {
  id                String     @id @default(cuid())
  userId            String
  sub               String
  accessToken       String?
  refreshToken      String?
  idToken           String?
  tokenType         String     @default("Bearer")
  expiresAt         DateTime?
  refreshExpiresAt  DateTime?
  configId          String
  scopes            String[]
  createdAt         DateTime   @default(now())

  // Relations
  user              User       @relation(fields: [userId], references: [id], onDelete: Cascade)
  config            OidcConfig @relation(fields: [configId], references: [id], onDelete: Cascade)

  @@index([userId])
  @@index([configId])
  @@index([expiresAt])
  @@map("oidc_sessions")
}

/// Authorization State Tracking
/// PKCE and CSRF protection for OAuth flows
model OidcAuthState {
  id            String     @id @default(cuid())
  state         String     @unique
  codeVerifier  String?
  nonce         String?
  redirectUri   String?
  configId      String
  expiresAt     DateTime   @default(now())
  createdAt     DateTime   @default(now())

  // Relations
  config        OidcConfig @relation(fields: [configId], references: [id], onDelete: Cascade)

  @@index([state])
  @@index([configId])
  @@index([expiresAt])
  @@map("oidc_auth_states")
}

// SAML 2.0 Integration (Issue #131)

/// SAML 2.0 Configuration
/// Dedicated SAML provider configuration for enterprise SSO
model SamlConfig {
  id                    String        @id @default(cuid())
  name                  String        @unique
  entityId              String        @unique
  ssoUrl                String
  sloUrl                String?
  idpMetadataUrl        String?
  idpMetadata           String?
  certificate           String
  privateKey            String
  signRequests          Boolean       @default(true)
  signAssertions        Boolean       @default(false)
  encryptAssertions     Boolean       @default(false)
  nameIdFormat          String        @default("urn:oasis:names:tc:SAML:1.1:nameid-format:emailAddress")
  attributeMapping      Json?
  clockTolerance        Int           @default(60)
  isActive              Boolean       @default(true)
  createdAt             DateTime      @default(now())
  updatedAt             DateTime      @updatedAt

  // Relations
  sessions              SamlSession[]
  authRequests          SamlAuthRequest[]

  @@index([isActive])
  @@index([entityId])
  @@map("saml_configs")
}

/// SAML User Sessions
/// Track SAML authentication sessions and assertions
model SamlSession {
  id                String      @id @default(cuid())
  userId            String
  sessionIndex      String?
  nameId            String
  nameIdFormat      String
  assertionId       String      @unique
  configId          String
  attributes        Json?
  expiresAt         DateTime?
  createdAt         DateTime    @default(now())

  // Relations
  user              User        @relation(fields: [userId], references: [id], onDelete: Cascade)
  config            SamlConfig  @relation(fields: [configId], references: [id], onDelete: Cascade)

  @@index([userId])
  @@index([configId])
  @@index([sessionIndex])
  @@index([expiresAt])
  @@map("saml_sessions")
}

/// SAML Authentication Request Tracking
/// Track outgoing SAML AuthnRequests for security and correlation
model SamlAuthRequest {
  id              String      @id @default(cuid())
  requestId       String      @unique
  relayState      String?
  destination     String
  issueInstant    DateTime
  configId        String
  expiresAt       DateTime
  createdAt       DateTime    @default(now())

  // Relations
  config          SamlConfig  @relation(fields: [configId], references: [id], onDelete: Cascade)

  @@index([requestId])
  @@index([configId])
  @@index([expiresAt])
  @@map("saml_auth_requests")
}

// Part Interchangeability & Substitution Group Framework (Issue #223)

/// Part Interchangeability Groups
/// Groups of parts that can be substituted for each other under specific conditions
model PartInterchangeabilityGroup {
  id                    String                         @id @default(cuid())
  name                  String                         @unique
  description           String?
  groupType             InterchangeabilityType         @default(TWO_WAY)
  category              String?                        // Optional categorization (e.g., "Fasteners", "Connectors")
  engineeringBasis      String?                        // Form/Fit/Function documentation
  complianceStandard    String?                        // e.g., "AS9100", "ISO 9001"
  effectiveDate         DateTime                       @default(now())
  obsoleteDate          DateTime?
  isActive              Boolean                        @default(true)
  createdAt             DateTime                       @default(now())
  updatedAt             DateTime                       @updatedAt
  createdBy             String

  // Relations
  creator               User                           @relation("InterchangeabilityGroupCreator", fields: [createdBy], references: [id])
  partSubstitutions     PartSubstitution[]
  approvals             InterchangeabilityApproval[]
  auditLogs             InterchangeabilityAuditLog[]

  @@index([groupType])
  @@index([isActive])
  @@index([effectiveDate])
  @@index([createdBy])
  @@map("part_interchangeability_groups")
}

/// Part Substitution Rules
/// Specific substitution relationships between parts within interchangeability groups
model PartSubstitution {
  id                         String                        @id @default(cuid())
  groupId                    String
  primaryPartId              String
  substitutePartId           String
  substitutionType           SubstitutionType              @default(ALTERNATE)
  direction                  SubstitutionDirection         @default(TWO_WAY)
  priority                   Int                           @default(1) // Lower numbers = higher priority
  effectiveDate              DateTime                      @default(now())
  obsoleteDate               DateTime?
  quantityRatio              Float                         @default(1.0) // Substitute quantity per primary quantity
  notes                      String?
  engineeringJustification   String?                       // Technical basis for substitution
  testingReference           String?                       // Reference to validation testing
  restrictionConditions      String?                       // Any usage restrictions
  isActive                   Boolean                       @default(true)
  createdAt                  DateTime                      @default(now())
  updatedAt                  DateTime                      @updatedAt
  createdBy                  String

  // Relations
  group                      PartInterchangeabilityGroup   @relation(fields: [groupId], references: [id], onDelete: Cascade)
  primaryPart                Part                          @relation("PrimaryPartSubstitutions", fields: [primaryPartId], references: [id])
  substitutePart             Part                          @relation("SubstitutePartSubstitutions", fields: [substitutePartId], references: [id])
  creator                    User                          @relation("PartSubstitutionCreator", fields: [createdBy], references: [id])
  workOrderSubstitutions     WorkOrderPartSubstitution[]

  @@unique([groupId, primaryPartId, substitutePartId])
  @@index([groupId])
  @@index([primaryPartId])
  @@index([substitutePartId])
  @@index([priority])
  @@index([isActive])
  @@index([effectiveDate])
  @@map("part_substitutions")
}

/// Interchangeability Approval Workflow
/// Engineering approval process for declaring part interchangeability
model InterchangeabilityApproval {
  id                    String                        @id @default(cuid())
  groupId               String
  partId                String?                       // Specific part if approval is part-specific
  approvalType          InterchangeabilityApprovalType @default(GROUP_APPROVAL)
  status                InterchangeabilityApprovalStatus @default(PENDING)
  requestedBy           String
  approvedBy            String?
  approvalDate          DateTime?
  rejectionReason       String?
  engineeringEvidence   String?                       // Documentation of testing/analysis
  riskAssessment        String?                       // Risk analysis documentation
  complianceNotes       String?                       // AS9100/regulatory compliance notes
  attachments           Json?                         // File references or metadata
  effectiveDate         DateTime?
  expirationDate        DateTime?
  comments              String?
  isActive              Boolean                       @default(true)
  createdAt             DateTime                      @default(now())
  updatedAt             DateTime                      @updatedAt

  // Relations
  group                 PartInterchangeabilityGroup   @relation(fields: [groupId], references: [id], onDelete: Cascade)
  part                  Part?                         @relation("PartApprovals", fields: [partId], references: [id])
  requester             User                          @relation("ApprovalRequester", fields: [requestedBy], references: [id])
  approver              User?                         @relation("ApprovalApprover", fields: [approvedBy], references: [id])

  @@index([groupId])
  @@index([partId])
  @@index([status])
  @@index([requestedBy])
  @@index([approvedBy])
  @@index([createdAt])
  @@map("interchangeability_approvals")
}

/// Work Order Part Substitution Log
/// Track actual substitutions made during production
model WorkOrderPartSubstitution {
  id                    String                        @id @default(cuid())
  workOrderId           String
  operationId           String?
  originalPartId        String
  substitutedPartId     String
  substitutionRuleId    String?                       // Reference to PartSubstitution rule used
  quantity              Float
  reason                SubstitutionReason            @default(ENGINEERING_APPROVED)
  justification         String?
  approvedBy            String?
  substitutionDate      DateTime                      @default(now())
  notes                 String?
  serialNumbers         String[]                      // Track specific serial numbers if applicable
  auditTrail            Json?                         // Additional audit information
  createdBy             String
  createdAt             DateTime                      @default(now())

  // Relations
  workOrder             WorkOrder                     @relation(fields: [workOrderId], references: [id])
  operation             Operation?                    @relation(fields: [operationId], references: [id])
  originalPart          Part                          @relation("OriginalPartSubstitutions", fields: [originalPartId], references: [id])
  substitutedPart       Part                          @relation("SubstitutedPartSubstitutions", fields: [substitutedPartId], references: [id])
  substitutionRule      PartSubstitution?             @relation(fields: [substitutionRuleId], references: [id])
  approver              User?                         @relation("SubstitutionApprover", fields: [approvedBy], references: [id])
  creator               User                          @relation("SubstitutionCreator", fields: [createdBy], references: [id])

  @@index([workOrderId])
  @@index([operationId])
  @@index([originalPartId])
  @@index([substitutedPartId])
  @@index([substitutionDate])
  @@index([createdBy])
  @@map("work_order_part_substitutions")
}

/// Interchangeability Audit Log
/// Comprehensive audit trail for all interchangeability-related changes
model InterchangeabilityAuditLog {
  id                    String                        @id @default(cuid())
  groupId               String?
  substitutionId        String?
  approvalId            String?
  action                AuditAction
  entityType            String                        // "group", "substitution", "approval", etc.
  entityId              String                        // ID of the affected entity
  previousValues        Json?                         // Snapshot of values before change
  newValues             Json?                         // Snapshot of values after change
  reason                String?
  performedBy           String
  performedAt           DateTime                      @default(now())
  ipAddress             String?
  userAgent             String?
  sessionId             String?

  // Relations
  group                 PartInterchangeabilityGroup?  @relation(fields: [groupId], references: [id])
  performer             User                          @relation("AuditLogPerformer", fields: [performedBy], references: [id])

  @@index([groupId])
  @@index([substitutionId])
  @@index([action])
  @@index([entityType])
  @@index([performedBy])
  @@index([performedAt])
  @@map("interchangeability_audit_logs")
}

// Enums for Part Interchangeability Framework

enum InterchangeabilityType {
  TWO_WAY      // Parts are fully interchangeable (A ↔ B)
  ONE_WAY      // Directional interchangeability (A → B but not B → A)
  CONDITIONAL  // Interchangeable under specific conditions
}

enum SubstitutionType {
  PRIMARY      // Original/preferred part
  ALTERNATE    // Approved alternate part
  SUBSTITUTE   // Temporary substitute
  OBSOLETE     // Obsolete part being replaced
}

enum SubstitutionDirection {
  TWO_WAY      // Bidirectional substitution (A ↔ B)
  ONE_WAY      // Unidirectional substitution (A → B only)
}

enum InterchangeabilityApprovalType {
  GROUP_APPROVAL    // Approval for entire interchangeability group
  PART_APPROVAL     // Approval for specific part within group
  SUBSTITUTION_RULE // Approval for specific substitution rule
}

enum InterchangeabilityApprovalStatus {
  PENDING
  IN_REVIEW
  APPROVED
  REJECTED
  EXPIRED
  WITHDRAWN
}

enum SubstitutionReason {
  ENGINEERING_APPROVED  // Pre-approved engineering substitution
  SHORTAGE             // Material shortage substitution
  OBSOLESCENCE         // Obsolete part replacement
  COST_REDUCTION       // Cost optimization substitution
  QUALITY_IMPROVEMENT  // Quality improvement substitution
  EMERGENCY            // Emergency substitution
  CUSTOMER_REQUESTED   // Customer-specific substitution
}

enum AuditAction {
  CREATE
  UPDATE
  DELETE
  APPROVE
  REJECT
  ACTIVATE
  DEACTIVATE
  SUBSTITUTE
}

// ============================================================================
// ICD SYSTEM ENUMS (Issue #224)
// ============================================================================

/// Interface Control Document Status
enum ICDStatus {
  DRAFT           // Initial creation, not yet released
  UNDER_REVIEW    // Technical review in progress
  PENDING_APPROVAL // Awaiting approval from stakeholders
  APPROVED        // Approved and active
  RELEASED        // Released for production use
  SUPERSEDED      // Replaced by newer version
  OBSOLETE        // No longer valid
  WITHDRAWN       // Removed due to issues
}

/// Interface Type Categories per ASME Y14.24
enum InterfaceType {
  MECHANICAL      // Physical connections, mounting, dimensions, loads
  ELECTRICAL      // Connectors, signals, power, grounding
  FLUID           // Hydraulic and pneumatic connections
  PNEUMATIC       // Air/gas connections
  THERMAL         // Heat transfer, cooling interfaces
  DATA            // Communication protocols, data formats
  OPTICAL         // Fiber optic, laser interfaces
  STRUCTURAL      // Load bearing, attachment points
  ENVIRONMENTAL   // Sealing, contamination control
  SOFTWARE        // API, protocol interfaces
}

/// Interface Direction/Flow
enum InterfaceDirection {
  BIDIRECTIONAL   // Two-way interface
  INPUT_ONLY      // Receives only
  OUTPUT_ONLY     // Provides only
  CONFIGURABLE    // Direction can be configured
}

/// Interface Criticality Level
enum InterfaceCriticality {
  CRITICAL        // Safety/mission critical
  MAJOR           // Significant impact if failed
  MINOR           // Limited impact
  INFORMATIONAL   // Non-critical monitoring
}

/// Interface Verification Method
enum VerificationMethod {
  ANALYSIS        // Mathematical/analytical verification
  INSPECTION      // Visual/dimensional inspection
  TEST            // Physical testing required
  DEMONSTRATION   // Functional demonstration
  SIMILARITY      // Similar to proven interface
}

/// Interface Compliance Status
enum ComplianceStatus {
  COMPLIANT       // Meets all requirements
  NON_COMPLIANT   // Fails requirements
  CONDITIONALLY_COMPLIANT // Meets with conditions
  UNDER_EVALUATION // Compliance being assessed
  NOT_APPLICABLE  // Requirements don't apply
}

/// Effectivity Type for Interface Changes
enum InterfaceEffectivityType {
  IMMEDIATE       // Effective immediately
  SERIAL_NUMBER   // Effective at specific serial
  DATE            // Effective at specific date
  LOT_NUMBER      // Effective for specific lot
  WORK_ORDER      // Effective for specific work order
  CONFIGURATION   // Effective for configuration
}

// ============================================================================
// ICD SYSTEM MODELS (Issue #224)
// ============================================================================

/// Interface Control Document - Master record defining interface specifications
model InterfaceControlDocument {
  id                    String                      @id @default(cuid())
  persistentUuid        String                      @default(uuid()) // MBE compliance UUID
  icdNumber             String                      @unique // e.g., "ICD-ENG-001"
  icdName               String                      // Human-readable name
  title                 String                      // Official title
  description           String?                     // Detailed description

  // Version and Control
  version               String                      // e.g., "1.0", "2.1"
  revisionLevel         String?                     // Revision within version
  status                ICDStatus                   @default(DRAFT)

  // Interface Classification
  interfaceType         InterfaceType
  interfaceDirection    InterfaceDirection          @default(BIDIRECTIONAL)
  criticality           InterfaceCriticality        @default(MINOR)

  // Standards and Compliance
  applicableStandards   String[]                    // e.g., ["SAE AIR6181A", "ASME Y14.24"]
  complianceNotes       String?                     // Compliance-specific notes

  // Effectivity Management
  effectiveDate         DateTime?                   // When this ICD becomes effective
  expirationDate        DateTime?                   // When this ICD expires
  effectivityType       InterfaceEffectivityType?  // How effectivity is managed
  effectivityValue      String?                     // Specific effectivity value

  // Approval and Ownership
  ownerId               String?                     // Responsible engineer
  ownerName             String?                     // Engineer name
  ownerDepartment       String?                     // Department
  approvedById          String?                     // Who approved
  approvedDate          DateTime?                   // When approved
  reviewCycle           Int?                        // Review cycle in months
  nextReviewDate        DateTime?                   // Next scheduled review

  // Documentation
  documentationUrl      String?                     // Link to detailed docs
  drawingReferences     String[]                    // Related drawing numbers
  specificationRefs     String[]                    // Related specifications

  // Metadata
  isActive              Boolean                     @default(true)
  createdAt             DateTime                    @default(now())
  updatedAt             DateTime                    @updatedAt
  createdById           String?
  lastModifiedById      String?

  // Relationships
  requirements          InterfaceRequirement[]      // Detailed requirements
  implementingParts     ICDPartImplementation[]     // Parts that implement
  consumingAssemblies   ICDPartConsumption[]        // Assemblies that consume
  parentInterfaces      ICDRelation[]               @relation("ParentICD")
  childInterfaces       ICDRelation[]               @relation("ChildICD")
  versions              ICDVersion[]                // Version history
  history               ICDHistory[]                // Change history
  attachments           ICDAttachment[]             // Supporting documents
  complianceChecks      ICDComplianceCheck[]        // Compliance validations
  changeRequests        ICDChangeRequest[]          // Change requests

  @@index([icdNumber])
  @@index([status])
  @@index([interfaceType])
  @@index([criticality])
  @@index([version])
  @@index([effectiveDate])
  @@index([persistentUuid])
  @@index([isActive])
  @@map("interface_control_documents")
}

/// Interface Requirements - Detailed technical requirements for interfaces
model InterfaceRequirement {
  id                    String                      @id @default(cuid())
  icdId                 String                      // Parent ICD
  requirementId         String                      // e.g., "REQ-001"
  category              String                      // e.g., "Form", "Fit", "Function"
  subcategory           String?                     // More specific categorization

  // Requirement Details
  title                 String                      // Short description
  description           String                      // Detailed requirement text
  specification         String?                     // Technical specification
  tolerance             String?                     // Acceptable tolerances
  units                 String?                     // Units of measurement

  // Values and Limits
  nominalValue          String?                     // Nominal/target value
  minimumValue          String?                     // Minimum acceptable
  maximumValue          String?                     // Maximum acceptable
  testConditions        String?                     // Test/operating conditions

  // Verification
  verificationMethod    VerificationMethod          @default(INSPECTION)
  verificationProcedure String?                     // How to verify compliance
  acceptanceCriteria    String?                     // What constitutes pass/fail

  // Traceability
  parentRequirementId   String?                     // Parent requirement
  flowdownFrom          String[]                    // Source requirements
  rationale             String?                     // Why this requirement exists

  // Priority and Impact
  priority              String                      @default("MEDIUM") // HIGH, MEDIUM, LOW
  safetyRelated         Boolean                     @default(false)
  missionCritical       Boolean                     @default(false)

  // Metadata
  isActive              Boolean                     @default(true)
  createdAt             DateTime                    @default(now())
  updatedAt             DateTime                    @updatedAt

  // Relationships
  icd                   InterfaceControlDocument    @relation(fields: [icdId], references: [id], onDelete: Cascade)
  parentRequirement     InterfaceRequirement?       @relation("RequirementHierarchy", fields: [parentRequirementId], references: [id])
  childRequirements     InterfaceRequirement[]      @relation("RequirementHierarchy")
  complianceChecks      ICDComplianceCheck[]        // Compliance results

  @@index([icdId])
  @@index([category])
  @@index([priority])
  @@index([safetyRelated])
  @@index([parentRequirementId])
  @@unique([icdId, requirementId])
  @@map("interface_requirements")
}

/// ICD-Part Implementation - Links ICDs to parts that implement the interface
model ICDPartImplementation {
  id                    String                      @id @default(cuid())
  icdId                 String                      // Interface being implemented
  partId                String                      // Part implementing interface

  // Implementation Details
  implementationType    String                      // e.g., "DIRECT", "ADAPTER", "EMULATION"
  implementationNotes   String?                     // Implementation-specific notes
  configurationDetails  Json?                       // Configuration parameters

  // Compliance Status
  complianceStatus      ComplianceStatus            @default(UNDER_EVALUATION)
  lastComplianceCheck   DateTime?                   // When last verified
  complianceNotes       String?                     // Compliance details

  // Effectivity
  effectiveDate         DateTime?                   // When implementation is effective
  expirationDate        DateTime?                   // When implementation expires
  effectivityCondition  String?                     // Specific conditions

  // Metadata
  isActive              Boolean                     @default(true)
  createdAt             DateTime                    @default(now())
  updatedAt             DateTime                    @updatedAt

  // Relationships
  icd                   InterfaceControlDocument    @relation(fields: [icdId], references: [id], onDelete: Cascade)
  part                  Part                        @relation("PartICDImplementations", fields: [partId], references: [id], onDelete: Cascade)

  @@index([icdId])
  @@index([partId])
  @@index([complianceStatus])
  @@unique([icdId, partId])
  @@map("icd_part_implementations")
}

/// ICD-Part Consumption - Links ICDs to assemblies/parts that consume the interface
model ICDPartConsumption {
  id                    String                      @id @default(cuid())
  icdId                 String                      // Interface being consumed
  partId                String                      // Assembly/part consuming interface

  // Consumption Details
  consumptionType       String                      // e.g., "DIRECT", "THROUGH_ADAPTER", "OPTIONAL"
  quantityRequired      Int?                        @default(1) // How many instances needed
  consumptionNotes      String?                     // Consumption-specific notes
  alternativeOptions    String[]                    // Alternative interfaces accepted

  // Requirements
  isRequired            Boolean                     @default(true) // Is this interface mandatory
  isCritical            Boolean                     @default(false) // Is it critical to operation
  failureMode           String?                     // What happens if interface fails

  // Effectivity
  effectiveDate         DateTime?                   // When consumption is effective
  expirationDate        DateTime?                   // When consumption expires
  effectivityCondition  String?                     // Specific conditions

  // Metadata
  isActive              Boolean                     @default(true)
  createdAt             DateTime                    @default(now())
  updatedAt             DateTime                    @updatedAt

  // Relationships
  icd                   InterfaceControlDocument    @relation(fields: [icdId], references: [id], onDelete: Cascade)
  part                  Part                        @relation("PartICDConsumptions", fields: [partId], references: [id], onDelete: Cascade)

  @@index([icdId])
  @@index([partId])
  @@index([isRequired])
  @@unique([icdId, partId])
  @@map("icd_part_consumptions")
}

/// ICD Relations - Hierarchical and dependency relationships between ICDs
model ICDRelation {
  id                    String                      @id @default(cuid())
  parentIcdId           String                      // Parent/containing interface
  childIcdId            String                      // Child/contained interface

  // Relationship Details
  relationType          String                      // e.g., "CONTAINS", "DEPENDS_ON", "SIMILAR_TO"
  relationDescription   String?                     // Description of relationship
  dependencyType        String?                     // e.g., "HARD", "SOFT", "OPTIONAL"

  // Flow and Direction
  dataFlowDirection     String?                     // e.g., "BIDIRECTIONAL", "PARENT_TO_CHILD"
  interfacePriority     Int?                        // Priority/order of interface

  // Metadata
  isActive              Boolean                     @default(true)
  createdAt             DateTime                    @default(now())
  updatedAt             DateTime                    @updatedAt

  // Relationships
  parentIcd             InterfaceControlDocument    @relation("ParentICD", fields: [parentIcdId], references: [id], onDelete: Cascade)
  childIcd              InterfaceControlDocument    @relation("ChildICD", fields: [childIcdId], references: [id], onDelete: Cascade)

  @@index([parentIcdId])
  @@index([childIcdId])
  @@index([relationType])
  @@unique([parentIcdId, childIcdId, relationType])
  @@map("icd_relations")
}

/// ICD Version History - Tracks versions and changes to ICDs
model ICDVersion {
  id                    String                      @id @default(cuid())
  icdId                 String                      // Parent ICD
  versionNumber         String                      // Version number

  // Version Details
  versionType           String                      // e.g., "MAJOR", "MINOR", "PATCH"
  changeDescription     String                      // What changed in this version
  changeReason          String?                     // Why the change was made
  changeCategory        String[]                    // Categories of changes

  // Approval and Release
  createdDate           DateTime                    @default(now())
  approvedDate          DateTime?                   // When this version was approved
  releasedDate          DateTime?                   // When this version was released
  supersededDate        DateTime?                   // When this version was superseded

  // People
  createdById           String?                     // Who created this version
  approvedById          String?                     // Who approved this version

  // Version Content (snapshot)
  versionData           Json?                       // Snapshot of ICD data at this version

  // Metadata
  isActive              Boolean                     @default(true)

  // Relationships
  icd                   InterfaceControlDocument    @relation(fields: [icdId], references: [id], onDelete: Cascade)

  @@index([icdId])
  @@index([versionNumber])
  @@index([createdDate])
  @@unique([icdId, versionNumber])
  @@map("icd_versions")
}

/// ICD History - Audit trail of all changes to ICDs
model ICDHistory {
  id                    String                      @id @default(cuid())
  icdId                 String                      // ICD that changed

  // Change Details
  actionType            String                      // e.g., "CREATE", "UPDATE", "APPROVE", "RELEASE"
  fieldChanged          String?                     // Specific field that changed
  oldValue              String?                     // Previous value
  newValue              String?                     // New value
  changeDescription     String?                     // Description of change

  // Context
  changeReason          String?                     // Why change was made
  impactAssessment      String?                     // Impact of the change
  relatedEcoId          String?                     // Related ECO if applicable

  // People and Timing
  changedAt             DateTime                    @default(now())
  changedById           String?                     // Who made the change
  changedByName         String?                     // Name of person who changed

  // Metadata
  sessionId             String?                     // Session identifier
  ipAddress             String?                     // IP address of change
  userAgent             String?                     // Browser/client info

  // Relationships
  icd                   InterfaceControlDocument    @relation(fields: [icdId], references: [id], onDelete: Cascade)
  relatedEco            EngineeringChangeOrder?     @relation("ICDHistoryECO", fields: [relatedEcoId], references: [id])

  @@index([icdId])
  @@index([actionType])
  @@index([changedAt])
  @@index([changedById])
  @@index([relatedEcoId])
  @@map("icd_history")
}

/// ICD Attachments - Supporting documents and files for ICDs
model ICDAttachment {
  id                    String                      @id @default(cuid())
  icdId                 String                      // Parent ICD

  // File Details
  fileName              String                      // Original filename
  fileSize              Int?                        // File size in bytes
  fileType              String?                     // MIME type
  fileExtension         String?                     // File extension

  // Storage
  storageUrl            String?                     // URL/path to file
  storageKey            String?                     // Storage system key
  checksum              String?                     // File integrity checksum

  // Classification
  documentType          String                      // e.g., "DRAWING", "SPECIFICATION", "TEST_REPORT"
  category              String?                     // Additional categorization
  securityLevel         String?                     @default("INTERNAL") // Security classification

  // Metadata
  description           String?                     // Description of attachment
  version               String?                     // Document version
  isActive              Boolean                     @default(true)
  uploadedAt            DateTime                    @default(now())
  uploadedById          String?                     // Who uploaded

  // Relationships
  icd                   InterfaceControlDocument    @relation(fields: [icdId], references: [id], onDelete: Cascade)

  @@index([icdId])
  @@index([documentType])
  @@index([isActive])
  @@map("icd_attachments")
}

/// ICD Compliance Checks - Records of interface compliance verification
model ICDComplianceCheck {
  id                    String                      @id @default(cuid())
  icdId                 String                      // ICD being checked
  requirementId         String?                     // Specific requirement checked
  partId                String?                     // Part being checked

  // Check Details
  checkType             String                      // e.g., "DESIGN_REVIEW", "TEST", "INSPECTION"
  checkMethod           VerificationMethod          @default(INSPECTION)
  checkProcedure        String?                     // How the check was performed

  // Results
  complianceStatus      ComplianceStatus            @default(UNDER_EVALUATION)
  checkResult           String                      // e.g., "PASS", "FAIL", "CONDITIONAL"
  actualValue           String?                     // Measured/observed value
  expectedValue         String?                     // Required/expected value
  variance              String?                     // Difference from expected

  // Documentation
  testResults           Json?                       // Detailed test results
  evidenceUrl           String?                     // Link to evidence/documentation
  checkNotes            String?                     // Additional notes
  nonComplianceReason   String?                     // Why non-compliant
  correctiveAction      String?                     // What to do to fix

  // People and Timing
  checkDate             DateTime                    @default(now())
  checkedById           String?                     // Who performed check
  checkedByName         String?                     // Name of checker
  reviewedById          String?                     // Who reviewed results
  reviewedDate          DateTime?                   // When reviewed

  // Next Actions
  nextCheckDate         DateTime?                   // When next check due
  reCheckRequired       Boolean                     @default(false)
  escalationRequired    Boolean                     @default(false)

  // Metadata
  isActive              Boolean                     @default(true)

  // Relationships
  icd                   InterfaceControlDocument    @relation(fields: [icdId], references: [id], onDelete: Cascade)
  requirement           InterfaceRequirement?       @relation(fields: [requirementId], references: [id])
  part                  Part?                       @relation("PartICDComplianceChecks", fields: [partId], references: [id])

  @@index([icdId])
  @@index([requirementId])
  @@index([partId])
  @@index([complianceStatus])
  @@index([checkDate])
  @@index([nextCheckDate])
  @@map("icd_compliance_checks")
}

/// ICD Change Requests - Requests for changes to existing ICDs
model ICDChangeRequest {
  id                    String                      @id @default(cuid())
  icdId                 String                      // ICD to be changed
  requestNumber         String                      @unique // e.g., "ICR-001"

  // Request Details
  title                 String                      // Brief description
  description           String                      // Detailed description
  requestType           String                      // e.g., "CORRECTION", "ENHANCEMENT", "CLARIFICATION"
  priority              String                      @default("MEDIUM") // HIGH, MEDIUM, LOW

  // Change Details
  proposedChange        String                      // What should change
  changeReason          String                      // Why change is needed
  alternativesConsidered String?                    // Other options considered

  // Impact Analysis
  impactAnalysis        Json?                       // Structured impact analysis
  affectedParts         String[]                    // Parts that might be affected
  affectedAssemblies    String[]                    // Assemblies that might be affected
  estimatedEffort       String?                     // Effort to implement
  riskAssessment        String?                     // Risks of making change

  // Requestor Information
  requestorId           String?                     // Who requested
  requestorName         String                      // Requestor name
  requestorDept         String?                     // Department
  requestorDeptId       String?                     // Department ID
  requestorEmail        String?                     // Contact email
  requestDate           DateTime                    @default(now())

  // Status and Approval
  status                String                      @default("SUBMITTED") // SUBMITTED, UNDER_REVIEW, APPROVED, REJECTED, IMPLEMENTED
  reviewerId            String?                     // Who is reviewing
  reviewerNotes         String?                     // Reviewer comments
  reviewDate            DateTime?                   // When reviewed
  approvalRequired      Boolean                     @default(true)
  approvedById          String?                     // Who approved
  approvedDate          DateTime?                   // When approved

  // Implementation
  implementationPlan    String?                     // How to implement
  implementationDate    DateTime?                   // When implemented
  implementedById       String?                     // Who implemented
  relatedEcoId          String?                     // Related ECO if created

  // Metadata
  isActive              Boolean                     @default(true)
  createdAt             DateTime                    @default(now())
  updatedAt             DateTime                    @updatedAt

  // Relationships
  icd                   InterfaceControlDocument    @relation(fields: [icdId], references: [id], onDelete: Cascade)
  relatedEco            EngineeringChangeOrder?     @relation("ICDChangeRequestECO", fields: [relatedEcoId], references: [id])
  requestorDepartment   Department?                 @relation("ICDChangeRequestDept", fields: [requestorDeptId], references: [id])

  @@index([icdId])
  @@index([requestNumber])
  @@index([status])
  @@index([priority])
  @@index([requestDate])
  @@index([relatedEcoId])
  @@index([requestorDeptId])
  @@map("icd_change_requests")
}

// ============================================================================
// LOCATION MANAGEMENT SYSTEM
// ============================================================================

/// Location hierarchy types for warehouse and manufacturing environments
enum LocationType {
  WAREHOUSE       // Top-level warehouse building
  BUILDING        // Manufacturing/office building
  FLOOR           // Floor within a building
  ZONE            // Zone within a floor (e.g., Zone A, Zone B)
  AISLE           // Aisle within a zone
  ROW             // Row within an aisle
  BIN             // Storage bin/slot
  SHELF           // Shelf within a bin
  WORKSTATION     // Manufacturing workstation
  STORAGE_AREA    // General storage area
  STAGING_AREA    // Material staging area
  QUARANTINE_AREA // Quality quarantine area
  SHIPPING_DOCK   // Shipping/outbound dock
  RECEIVING_DOCK  // Receiving/inbound dock
  INSPECTION_AREA // Quality inspection area
  REWORK_AREA     // Rework/repair area
  SCRAP_AREA      // Scrap holding area
  TOOL_CRIB       // Tool storage area
  OFFICE          // Office space
  OTHER           // Other location types
}

/// Hierarchical location model for warehouse management and material tracking
model Location {
  id                    String       @id @default(cuid())
  locationCode          String       @unique          // e.g., "WH-A-01-B-05"
  locationName          String                        // e.g., "Warehouse A, Floor 1, Zone B, Bin 5"
  description           String?                       // Additional description
  locationType          LocationType                  // Type of location (warehouse, zone, bin, etc.)

  // Hierarchical relationships
  parentLocationId      String?
  parentLocation        Location?    @relation("LocationHierarchy", fields: [parentLocationId], references: [id])
  childLocations        Location[]   @relation("LocationHierarchy")

  // Site/Area integration
  siteId                String?
  site                  Site?        @relation(fields: [siteId], references: [id])
  areaId                String?
  area                  Area?        @relation(fields: [areaId], references: [id])

  // Capacity management
  capacityValue         Decimal?                      // Storage capacity value
  capacityUnitOfMeasureId String?                     // Capacity unit (e.g., cubic feet, pallets)
  capacityUnitOfMeasure UnitOfMeasure? @relation("LocationCapacityUOM", fields: [capacityUnitOfMeasureId], references: [id])
  currentUtilization    Decimal?     @default(0)     // Current utilization percentage

  // Physical dimensions
  length                Decimal?                      // Length dimension
  width                 Decimal?                      // Width dimension
  height                Decimal?                      // Height dimension
  dimensionUnitOfMeasureId String?                    // Dimension unit (e.g., feet, meters)
  dimensionUnitOfMeasure UnitOfMeasure? @relation("LocationDimensionUOM", fields: [dimensionUnitOfMeasureId], references: [id])

  // Operational attributes
  isActive              Boolean      @default(true)   // Location is active/available
  allowMixedParts       Boolean      @default(true)   // Allow different parts in same location
  requiresEnvironmentalControl Boolean @default(false) // Special environmental requirements
  temperature           Decimal?                      // Temperature requirement
  humidity              Decimal?                      // Humidity requirement

  // Contact and responsibility
  contactPhone          String?                       // Contact phone for location
  contactEmail          String?                       // Contact email for location

  // Audit fields
  createdAt             DateTime     @default(now())
  updatedAt             DateTime     @updatedAt

  // Relations to entities using this location
  materialLots          MaterialLot[]                 // Materials stored at this location
  inventoryRecords      Inventory[]                   // Inventory records for this location
  serializedParts       SerializedPart[]              // Serialized parts at this location

  // Location change history (from/to relationships)
  materialStateHistoryFrom MaterialStateHistory[] @relation("FromLocation")
  materialStateHistoryTo   MaterialStateHistory[] @relation("ToLocation")

  @@index([locationCode])
  @@index([locationType])
  @@index([parentLocationId])
  @@index([siteId])
  @@index([areaId])
  @@index([isActive])
  @@index([capacityUnitOfMeasureId])
  @@index([dimensionUnitOfMeasureId])
  @@map("locations")
}

// ============================================================================
// CURRENCY MANAGEMENT SYSTEM - ISO 4217 COMPLIANT
// ============================================================================

/// Source of exchange rate data for tracking and audit purposes
enum ExchangeRateSource {
  MANUAL_ENTRY        // Manually entered by user
  BANK_FEED          // From bank API feed
  FINANCIAL_SERVICE  // From financial service (e.g., XE, OANDA)
  ERP_SYSTEM         // From integrated ERP system
  CENTRAL_BANK       // From central bank feeds
  MARKETPLACE        // From marketplace/trading platform
}

/// ISO 4217 compliant currency lookup table for standardizing multi-currency operations
model Currency {
  id                    String       @id @default(cuid())

  // ISO 4217 Standard Fields
  currencyCode          String       @unique          // e.g., "USD", "EUR", "GBP"
  currencyName          String                        // e.g., "US Dollar", "Euro", "British Pound"
  currencySymbol        String?                       // e.g., "$", "€", "£"
  numericCode           String?      @unique          // ISO 4217 numeric code e.g., "840"
  minorUnit             Int          @default(2)      // Decimal places e.g., 2 for USD, 0 for JPY

  // Regional and Display Information
  region                String?                       // e.g., "North America", "Europe"
  country               String?                       // Primary country e.g., "United States"
  displayFormat         String?                       // e.g., "$1,234.56", "€1.234,56"

  // Operational Attributes
  isActive              Boolean      @default(true)   // Currency is actively used
  isBaseCurrency        Boolean      @default(false)  // System base currency (typically USD)
  allowFractional       Boolean      @default(true)   // Allow fractional amounts

  // Audit Fields
  createdAt             DateTime     @default(now())
  updatedAt             DateTime     @updatedAt

  // Reverse Relations - Models using this currency
  materialDefinitions   MaterialDefinition[]          @relation("MaterialDefinitionCurrency")
  materialLots          MaterialLot[]                 @relation("MaterialLotCurrency")
  parts                 Part[]                        @relation("PartCurrency")
  erpTransactions       ERPMaterialTransaction[]      @relation("ERPTransactionCurrency")
  toolDrawings          ToolDrawing[]                 @relation("ToolDrawingCostCurrency")
  changeOrders          EngineeringChangeOrder[]      @relation("ECOCostCurrency")
  vendorKits            VendorKit[]                   @relation("VendorKitCurrency")

  // Exchange Rate Relations
  exchangeRatesFrom     ExchangeRate[]                @relation("FromCurrency")
  exchangeRatesTo       ExchangeRate[]                @relation("ToCurrency")

  @@index([currencyCode])
  @@index([isActive])
  @@index([isBaseCurrency])
  @@map("currencies")
}

/// Exchange rates for currency conversion with historical tracking and multiple sources
model ExchangeRate {
  id                    String       @id @default(cuid())

  // Currency Pair
  fromCurrencyId        String
  toCurrencyId          String
  fromCurrency          Currency     @relation("FromCurrency", fields: [fromCurrencyId], references: [id])
  toCurrency            Currency     @relation("ToCurrency", fields: [toCurrencyId], references: [id])

  // Rate Information
  exchangeRate          Decimal      @db.Decimal(18, 8)    // High precision for accurate conversion
  effectiveDate         DateTime                           // When this rate becomes effective
  expirationDate        DateTime?                          // When this rate expires (null = current)

  // Source and Metadata
  rateSource            ExchangeRateSource               // Where rate comes from
  sourceReference       String?                          // External reference/transaction ID
  isManualOverride      Boolean      @default(false)     // Manually set vs. automatic

  // Operational
  isActive              Boolean      @default(true)
  priority              Int          @default(0)         // Higher priority rates take precedence

  // Audit Fields
  createdAt             DateTime     @default(now())
  updatedAt             DateTime     @updatedAt
  createdBy             String?      // User who created this rate

  @@unique([fromCurrencyId, toCurrencyId, effectiveDate])
  @@index([fromCurrencyId, toCurrencyId])
  @@index([effectiveDate, isActive])
  @@index([expirationDate])
  @@index([rateSource])
  @@map("exchange_rates")
}<|MERGE_RESOLUTION|>--- conflicted
+++ resolved
@@ -70,13 +70,11 @@
   // Location Management Relations (Issue #207)
   locations                 Location[]
 
-<<<<<<< HEAD
   // Temporal permissions audit trail
   temporalAccessLogs        TemporalAccessLog[]
-=======
+
   // Department Management Relations (Issue #209)
   departments               Department[]
->>>>>>> 1f668681
 
   @@index([enterpriseId])
   @@map("sites")
