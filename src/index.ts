// Initialize OpenTelemetry tracing first (before any other imports)
import { initializeTracing } from './utils/tracing';
initializeTracing();

import express from 'express';
import cors from 'cors';
import helmet from 'helmet';
import compression from 'compression';
import rateLimit from 'express-rate-limit';
import cookieParser from 'cookie-parser';
// import swaggerUi from 'swagger-ui-express';
import { config } from './config/config';
import { logger } from './utils/logger';
import { errorHandler } from './middleware/errorHandler';
import { authMiddleware } from './middleware/auth';
import { requestLogger } from './middleware/requestLogger';
import { metricsMiddleware, setupMetricsEndpoint } from './middleware/metrics';
import { csrfProtection } from './middleware/csrf';

// Import route handlers
import authRoutes from './routes/auth';
import workOrderRoutes from './routes/workOrders';
import qualityRoutes from './routes/quality';
import ncrApprovalsRoutes from './routes/ncrApprovals';
import correctiveActionsRoutes from './routes/correctiveActions';
import causeCodeRoutes from './routes/causeCode';
import complianceRoutes from './routes/compliance';
import materialRoutes from './routes/materials';
import traceabilityRoutes from './routes/traceability';
import equipmentRoutes from './routes/equipment';
import dashboardRoutes from './routes/dashboard';
import workInstructionRoutes from './routes/workInstructions';
import uploadRoutes from './routes/upload';
import signatureRoutes from './routes/signatures';
import faiRoutes from './routes/fai';
import serializationRoutes from './routes/serialization';
import integrationRoutes from './routes/integrationRoutes';
import b2mRoutes from './routes/b2mRoutes';
import l2EquipmentRoutes from './routes/l2EquipmentRoutes';
import historianRoutes from './routes/historianRoutes';
import personnelRoutes from './routes/personnel';
import processSegmentRoutes from './routes/processSegments';
import productRoutes from './routes/products';
import productionScheduleRoutes from './routes/productionSchedules';
import workOrderExecutionRoutes from './routes/workOrderExecution';
import routingRoutes from './routes/routings';
import routingTemplateRoutes from './routes/routingTemplates';
import siteRoutes from './routes/sites';
import dataCollectionRoutes from './routes/dataCollection';
import inventoryRoutes from './routes/inventory';
import lotTrackingRoutes from './routes/lotTracking';
import productGenealogyRoutes from './routes/productGenealogy';
import exportControlRoutes from './routes/exportControl';

// Aerospace integration routes
import maximoRoutes from './routes/maximoRoutes';
import indysoftRoutes from './routes/indysoftRoutes';
import covalentRoutes from './routes/covalentRoutes';
import shopFloorConnectRoutes from './routes/shopFloorConnectRoutes';
import predatorPDMRoutes from './routes/predatorPDMRoutes';
import predatorDNCRoutes from './routes/predatorDNCRoutes';
import cmmRoutes from './routes/cmmRoutes';
import searchRoutes from './routes/search';
import presenceRoutes from './routes/presence';
import parameterLimitsRoutes from './routes/parameterLimits';
import parameterGroupsRoutes from './routes/parameterGroups';
import parameterFormulasRoutes from './routes/parameterFormulas';
import spcRoutes from './routes/spc';
import mediaRoutes from './routes/media';
import workflowRoutes from './routes/workflows';
import timeTrackingRoutes from './routes/timeTracking';
import timeEntryManagementRoutes from './routes/timeEntryManagement';

// GitHub Issue #23: Multi-Document Type Support Routes
import setupSheetRoutes from './routes/setupSheets';
import inspectionPlanRoutes from './routes/inspectionPlans';
import sopRoutes from './routes/sops';
import toolDrawingRoutes from './routes/toolDrawings';
import unifiedDocumentRoutes from './routes/unifiedDocuments';

// GitHub Issue #24: Document Collaboration & Review Features Routes
import commentRoutes from './routes/comments';
import annotationRoutes from './routes/annotations';
import reviewRoutes from './routes/reviews';
import notificationRoutes from './routes/notifications';
import activityRoutes from './routes/activities';
import collaborationRoutes from './routes/collaboration';

// GitHub Issue #29: Dynamic Role and Permission System Routes
import adminRolesRoutes from './routes/admin/roles';
import adminPermissionsRoutes from './routes/admin/permissions';
import adminRolePermissionsRoutes from './routes/admin/role-permissions';
import adminUserRolesRoutes from './routes/admin/user-roles';

// GitHub Issue #79: Private Plugin Registry & Enterprise Distribution System Routes
import pluginRegistryAdminRoutes from './routes/admin/pluginRegistryAdmin';

// ✅ GITHUB ISSUE #126: Time-Based Permission Grants (Temporal Permissions) Routes
import adminTemporalRolesRoutes from './routes/admin/temporal-roles';

// GitHub Issue #134: Unified SSO Management System Routes
import ssoRoutes from './routes/sso';
import ssoAdminRoutes from './routes/ssoAdmin';

// GitHub Issue #132: OAuth 2.0/OpenID Connect Integration Routes
import oidcRoutes from './routes/oidc';

// GitHub Issue #133: Azure AD/Entra ID Native Integration Routes
import azureAdGraphRoutes from './routes/azureAdGraph';

// ✅ GITHUB ISSUE #147: Core Unified Workflow Engine - Unified Approval Routes
import unifiedApprovalRoutes from './routes/unifiedApprovals';

// ✅ GITHUB ISSUE #125: Role Templates for Predefined Role Configurations
import roleTemplateRoutes from './routes/roleTemplates';

// ✅ GITHUB ISSUE #231: Life-Limited Parts (LLP) Back-to-Birth Traceability
import llpRoutes from './routes/llp';

// ✅ GITHUB ISSUE #220: STEP AP242 Integration for Model-Based Enterprise (MBE)
import stepAp242Routes from './routes/stepAp242Routes';

// ✅ GITHUB ISSUE #229: Kitting & Material Staging System Routes
import kitRoutes from './routes/api/kits';
import stagingRoutes from './routes/api/staging';
import vendorKitRoutes from './routes/vendorKits';

// ✅ GITHUB ISSUE #223: Regulatory Compliance: Part Interchangeability & Substitution Group Framework
import partInterchangeabilityRoutes from './routes/partInterchangeability';

// ✅ GITHUB ISSUE #94: Equipment Registry & Maintenance Management System Routes
import maintenanceRoutes from './routes/maintenance';
import downtimeRoutes from './routes/downtime';

// ✅ GITHUB ISSUE #245: Testing Infrastructure: Identity Management Surrogates (Saviynt IDM)
import saviyntSurrogateRoutes from './routes/saviynt-surrogate';

// ✅ GITHUB ISSUE #243: Testing Infrastructure: Asset/Calibration Management Surrogates (Maximo, IndySoft)
import maximoSurrogateRoutes from './routes/maximo-surrogate';
import indySoftSurrogateRoutes from './routes/indysoft-surrogate';
import erpSurrogateRoutes from './routes/erp-surrogate';
import errorSimulationRoutes from './routes/error-simulation';

// GitHub Issue #31: Data Migration - Import Template System Routes
import migrationTemplatesRoutes from './routes/migration/templates';
import etlRoutes from './routes/migration/etl';

// ✅ GITHUB ISSUE #41: Flexible Workflow Enforcement Engine Routes
import workflowEnforcementRoutes from './routes/workflowEnforcement';
import qualityEnforcementRoutes from './routes/qualityEnforcement';
import qualityAnalyticsRoutes from './routes/qualityAnalytics';

// ✅ GITHUB ISSUE #59: Core OSP/Farmout Operations Management System Routes
import ospRoutes from './routes/osp';

<<<<<<< HEAD
// ✅ GITHUB ISSUE #60: ERP & External System Integration Routes
import erpRoutes from './routes/erp';
import webhookRoutes from './routes/webhooks';
import monitoringRoutes from './routes/monitoring';
import reconciliationRoutes from './routes/reconciliation';
import reconciliationScheduleRoutes from './routes/reconciliation-schedules';
import auditTrailRoutes from './routes/audit-trail';
import syncRoutes from './routes/sync';
import erpDashboardRoutes from './routes/erp-dashboard';
=======
// ✅ GITHUB ISSUE #64: Material Movement & Logistics Management System Routes
import movementRoutes from './routes/movements';
import shipmentWebhookRoutes from './routes/shipment-webhooks';
>>>>>>> 6ee3e2ea

import { initializeIntegrationManager } from './services/IntegrationManager';
import { webSocketService } from './services/WebSocketService';
import redisClientService from './services/RedisClientService';
import PluginSystemService from './services/PluginSystemService';

// Import OpenAPI specification - commented out for now
// import * as openApiSpec from '../openapi.yaml';

const app = express();

// Trust proxy for nginx forwarded headers
app.set('trust proxy', 1);

// Security middleware
const isDevelopment = config.env === 'development';
const isTest = config.env === 'test';

// CSP configuration with environment-specific rules
const cspDirectives = {
  defaultSrc: ["'self'"],
  styleSrc: ["'self'", "'unsafe-inline'"],
  scriptSrc: ["'self'"],
  imgSrc: ["'self'", "data:", "https:"],
  connectSrc: (isDevelopment || isTest)
    ? ["'self'", "ws:", "wss:", "ws://localhost:5178", "ws://local.mes.com", "http://localhost:3001", "http://local.mes.com:3001"]
    : ["'self'", "https:"],
};

app.use(helmet({
  contentSecurityPolicy: {
    directives: cspDirectives,
  },
}));

// CORS configuration
app.use(cors({
  origin: config.cors.allowedOrigins,
  credentials: true,
  methods: ['GET', 'POST', 'PUT', 'DELETE', 'PATCH', 'OPTIONS'],
  allowedHeaders: ['Content-Type', 'Authorization', 'X-Requested-With', 'X-CSRF-Client-Token'],
  exposedHeaders: ['X-CSRF-Client-Token'],
}));

// Compression middleware
app.use(compression());

// Cookie parsing middleware (required for CSRF protection)
app.use(cookieParser());

// Rate limiting (disabled in test environment to prevent HTTP 429 errors during E2E tests)
if (config.env !== 'test') {
  const limiter = rateLimit({
    windowMs: 15 * 60 * 1000, // 15 minutes
    max: 1000, // Limit each IP to 1000 requests per windowMs
    message: 'Too many requests from this IP, please try again later.',
    standardHeaders: true,
    legacyHeaders: false,
  });
  app.use(limiter);
  logger.info('Rate limiting enabled: 1000 requests per 15 minutes per IP');
} else {
  logger.info('Rate limiting DISABLED in test environment');
}

// Request parsing middleware
app.use(express.json({ limit: '10mb' }));
app.use(express.urlencoded({ extended: true, limit: '10mb' }));

// ✅ PHASE 9E FIX: Custom JSON parsing error handler
app.use((err: any, req: express.Request, res: express.Response, next: express.NextFunction) => {
  if (err instanceof SyntaxError && err.status === 400 && 'body' in err) {
    logger.warn('JSON parsing error detected', {
      url: req.url,
      method: req.method,
      contentType: req.get('Content-Type'),
      contentLength: req.get('Content-Length'),
      rawBody: err.body?.toString()?.substring(0, 200), // First 200 chars for debugging
      error: err.message,
      ip: req.ip,
      userAgent: req.get('User-Agent')
    });

    return res.status(400).json({
      error: 'INVALID_JSON',
      message: 'Request body contains invalid JSON',
      details: 'Please ensure the request body is valid JSON format'
    });
  }
  next();
});

// Request logging
app.use(requestLogger);

// Observability middleware - Prometheus metrics
app.use(metricsMiddleware);

// Setup metrics and health endpoints
setupMetricsEndpoint(app);

// API documentation - commented out for now
// app.use('/api-docs', swaggerUi.serve, swaggerUi.setup(openApiSpec, {
//   customCss: '.swagger-ui .topbar { display: none }',
//   customSiteTitle: 'MES API Documentation',
// }));

// API routes
const apiRouter = express.Router();

// Public routes (no authentication required)
apiRouter.use('/auth', authRoutes);
apiRouter.use('/sso', ssoRoutes);
// OAuth 2.0/OIDC public authentication endpoints
apiRouter.use('/sso/oidc', oidcRoutes);

// Protected routes (authentication required)
apiRouter.use('/search', authMiddleware, searchRoutes);
apiRouter.use('/dashboard', authMiddleware, dashboardRoutes);
apiRouter.use('/workorders', authMiddleware, workOrderRoutes);
apiRouter.use('/quality', authMiddleware, qualityRoutes);
// ✅ GITHUB ISSUE #55: NCR Workflow Approval Routes (Phase 3)
apiRouter.use('/ncr/approvals', authMiddleware, ncrApprovalsRoutes);
// ✅ GITHUB ISSUE #56: CAPA Tracking System Routes (Phase 1)
apiRouter.use('/corrective-actions', authMiddleware, correctiveActionsRoutes);
// GitHub Issue #54: Hierarchical Cause Code System (NCR Root Cause Analysis)
apiRouter.use('/cause-codes', authMiddleware, causeCodeRoutes);
// GitHub Issue #102: QMS Compliance Framework - Document Control & Training
apiRouter.use('/compliance', authMiddleware, complianceRoutes);
apiRouter.use('/materials', authMiddleware, materialRoutes);
apiRouter.use('/traceability', authMiddleware, traceabilityRoutes);
apiRouter.use('/equipment', authMiddleware, equipmentRoutes);
apiRouter.use('/personnel', authMiddleware, personnelRoutes);
apiRouter.use('/process-segments', authMiddleware, processSegmentRoutes);
apiRouter.use('/products', authMiddleware, productRoutes);
apiRouter.use('/production-schedules', authMiddleware, productionScheduleRoutes);
apiRouter.use('/work-order-execution', authMiddleware, workOrderExecutionRoutes);
apiRouter.use('/routings', authMiddleware, routingRoutes);
apiRouter.use('/routing-templates', authMiddleware, routingTemplateRoutes);
apiRouter.use('/presence', authMiddleware, presenceRoutes);
apiRouter.use('/sites', authMiddleware, siteRoutes);
apiRouter.use('/work-instructions', authMiddleware, workInstructionRoutes);
apiRouter.use('/data-collection', authMiddleware, dataCollectionRoutes); // Issue #45: Data Collection Forms
apiRouter.use('/inventory', authMiddleware, inventoryRoutes); // Issue #88: Comprehensive Inventory Management
apiRouter.use('/lot-tracking', authMiddleware, lotTrackingRoutes); // Issue #90: Lot Tracking & Serialization
apiRouter.use('/product-genealogy', authMiddleware, productGenealogyRoutes); // Issue #105: Product Genealogy & BOM Management
apiRouter.use('/export-control', authMiddleware, exportControlRoutes); // Issue #104: ITAR/Export Control Management
apiRouter.use('/workflows', authMiddleware, workflowRoutes);
apiRouter.use('/media', authMiddleware, mediaRoutes);
apiRouter.use('/time-tracking', authMiddleware, timeTrackingRoutes);
// GitHub Issue #51: Time Entry Management & Approvals System API Routes
apiRouter.use('/time-entry-management', authMiddleware, timeEntryManagementRoutes);

// GitHub Issue #23: Multi-Document Type Support API Routes
apiRouter.use('/setup-sheets', authMiddleware, setupSheetRoutes);
apiRouter.use('/inspection-plans', authMiddleware, inspectionPlanRoutes);
apiRouter.use('/sops', authMiddleware, sopRoutes);
apiRouter.use('/tool-drawings', authMiddleware, toolDrawingRoutes);
apiRouter.use('/documents', authMiddleware, unifiedDocumentRoutes);

// GitHub Issue #24: Document Collaboration & Review Features API Routes
apiRouter.use('/comments', authMiddleware, commentRoutes);
apiRouter.use('/annotations', authMiddleware, annotationRoutes);
apiRouter.use('/reviews', authMiddleware, reviewRoutes);
apiRouter.use('/notifications', authMiddleware, notificationRoutes);
apiRouter.use('/activities', authMiddleware, activityRoutes);
apiRouter.use('/collaboration', authMiddleware, collaborationRoutes);
apiRouter.use('/upload', authMiddleware, uploadRoutes);
apiRouter.use('/signatures', authMiddleware, signatureRoutes);
apiRouter.use('/fai', authMiddleware, faiRoutes);
apiRouter.use('/serialization', authMiddleware, serializationRoutes);
apiRouter.use('/integrations', authMiddleware, integrationRoutes);
apiRouter.use('/b2m', authMiddleware, b2mRoutes);
apiRouter.use('/l2-equipment', authMiddleware, l2EquipmentRoutes);
apiRouter.use('/historian', authMiddleware, historianRoutes);

// Aerospace integration routes
apiRouter.use('/maximo', authMiddleware, maximoRoutes);
apiRouter.use('/indysoft', authMiddleware, indysoftRoutes);
apiRouter.use('/covalent', authMiddleware, covalentRoutes);
apiRouter.use('/shop-floor-connect', authMiddleware, shopFloorConnectRoutes);
apiRouter.use('/predator-pdm', authMiddleware, predatorPDMRoutes);
apiRouter.use('/predator-dnc', authMiddleware, predatorDNCRoutes);
apiRouter.use('/cmm', authMiddleware, cmmRoutes);

// Parameter management routes (Variable System - Phase 1)
apiRouter.use('/parameters', authMiddleware, parameterLimitsRoutes);
apiRouter.use('/parameter-groups', authMiddleware, parameterGroupsRoutes);
apiRouter.use('/formulas', authMiddleware, parameterFormulasRoutes);

// SPC routes (Variable System - Phase 2)
apiRouter.use('/spc', authMiddleware, spcRoutes);

// GitHub Issue #29: Dynamic Role and Permission System API Routes
apiRouter.use('/admin/roles', authMiddleware, adminRolesRoutes);
apiRouter.use('/admin/permissions', authMiddleware, adminPermissionsRoutes);
apiRouter.use('/admin/role-permissions', authMiddleware, adminRolePermissionsRoutes);
apiRouter.use('/admin/user-roles', authMiddleware, adminUserRolesRoutes);

// ✅ GITHUB ISSUE #126: Time-Based Permission Grants (Temporal Permissions) API Routes
apiRouter.use('/admin/temporal-roles', authMiddleware, adminTemporalRolesRoutes);

// GitHub Issue #134: Unified SSO Management System Admin Routes
apiRouter.use('/admin/sso', authMiddleware, ssoAdminRoutes);
// GitHub Issue #132: OAuth 2.0/OIDC Configuration Admin Routes
apiRouter.use('/admin/oidc', authMiddleware, oidcRoutes);

// GitHub Issue #133: Azure AD/Entra ID Native Integration Admin Routes
apiRouter.use('/admin/azure-ad', authMiddleware, azureAdGraphRoutes);

// GitHub Issue #79: Private Plugin Registry & Enterprise Distribution System Admin Routes
apiRouter.use('/admin', authMiddleware, pluginRegistryAdminRoutes);

// ✅ GITHUB ISSUE #147: Core Unified Workflow Engine - Unified Approval API Routes
apiRouter.use('/approvals', authMiddleware, unifiedApprovalRoutes);

// ✅ GITHUB ISSUE #125: Role Templates for Predefined Role Configurations API Routes
apiRouter.use('/role-templates', authMiddleware, roleTemplateRoutes);

// ✅ GITHUB ISSUE #231: Life-Limited Parts (LLP) Back-to-Birth Traceability API Routes
apiRouter.use('/llp', authMiddleware, llpRoutes);

// ✅ GITHUB ISSUE #220: STEP AP242 Integration for Model-Based Enterprise (MBE) API Routes
apiRouter.use('/step-ap242', authMiddleware, stepAp242Routes);

// ✅ GITHUB ISSUE #229: Kitting & Material Staging System API Routes
apiRouter.use('/kits', authMiddleware, kitRoutes);
apiRouter.use('/staging', authMiddleware, stagingRoutes);
apiRouter.use('/vendor-kits', authMiddleware, vendorKitRoutes);

// ✅ GITHUB ISSUE #223: Regulatory Compliance: Part Interchangeability & Substitution Group Framework API Routes
apiRouter.use('/part-interchangeability', authMiddleware, partInterchangeabilityRoutes);

// ✅ GITHUB ISSUE #94: Equipment Registry & Maintenance Management System API Routes
apiRouter.use('/maintenance', authMiddleware, maintenanceRoutes);
apiRouter.use('/downtime', authMiddleware, downtimeRoutes);

// GitHub Issue #31: Data Migration - Import Template System API Routes
apiRouter.use('/migration/templates', authMiddleware, migrationTemplatesRoutes);

// GitHub Issue #34: Database Direct Import/ETL Engine API Routes
apiRouter.use('/migration/etl', authMiddleware, etlRoutes);

// ✅ GITHUB ISSUE #41: Flexible Workflow Enforcement Engine API Routes
apiRouter.use('/workflow-enforcement', authMiddleware, workflowEnforcementRoutes);

// ✅ GITHUB ISSUE #44: Flexible Quality & Compliance Controls API Routes
apiRouter.use('/quality-enforcement', authMiddleware, qualityEnforcementRoutes);

// ✅ GITHUB ISSUE #59: Core OSP/Farmout Operations Management System API Routes
apiRouter.use('/osp', authMiddleware, ospRoutes);

<<<<<<< HEAD
// ✅ GITHUB ISSUE #60: ERP & External System Integration API Routes
apiRouter.use('/erp', authMiddleware, erpRoutes);

// ✅ GITHUB ISSUE #60: ERP Webhook Management Routes (Phase 9 - Real-Time Sync Notifications)
apiRouter.use('/webhooks', authMiddleware, webhookRoutes);

// ✅ GITHUB ISSUE #60: ERP Monitoring & Observability Routes (Phase 11 - Advanced Monitoring)
apiRouter.use('/monitoring', authMiddleware, monitoringRoutes);

// ✅ GITHUB ISSUE #60: ERP Data Reconciliation Routes (Phase 12 - Data Reconciliation System)
apiRouter.use('/reconciliation', authMiddleware, reconciliationRoutes);

// ✅ GITHUB ISSUE #60: ERP Scheduled Reconciliation Routes (Phase 13 - Scheduled Jobs)
apiRouter.use('/reconciliation', authMiddleware, reconciliationScheduleRoutes);

// ✅ GITHUB ISSUE #60: Audit Trail & Change History Routes (Phase 14 - Audit & Compliance)
apiRouter.use('/audit', authMiddleware, auditTrailRoutes);

// ✅ GITHUB ISSUE #60: Bi-directional Sync Routes (Phase 15 - Real-time Sync)
apiRouter.use('/sync', authMiddleware, syncRoutes);

// ✅ GITHUB ISSUE #60: Dashboard & Real-time Visualization Routes (Phase 16 - Dashboard)
apiRouter.use('/erp/dashboard', authMiddleware, erpDashboardRoutes);
=======
// ✅ GITHUB ISSUE #64: Material Movement & Logistics Management System API Routes (Phase 8-9)
apiRouter.use('/movements', authMiddleware, movementRoutes);
apiRouter.use('/webhooks', shipmentWebhookRoutes); // Public webhook endpoints - no auth required
>>>>>>> 6ee3e2ea

// ✅ GITHUB ISSUE #58: Quality Analytics, Pareto Analysis & Cost of Quality Tracking API Routes
apiRouter.use('/quality', authMiddleware, qualityAnalyticsRoutes);

// ✅ GITHUB ISSUE #245: Testing Infrastructure: Identity Management Surrogates (Saviynt IDM)
// Note: No auth middleware for testing infrastructure surrogates to enable easier CI/CD testing
apiRouter.use('/testing/saviynt-idm', saviyntSurrogateRoutes);

// ✅ GITHUB ISSUE #243: Testing Infrastructure: Asset/Calibration Management Surrogates (Maximo, IndySoft)
// Note: No auth middleware for testing surrogates to enable CI/CD testing without authentication
apiRouter.use('/testing/maximo', maximoSurrogateRoutes);
apiRouter.use('/testing/indysoft', indySoftSurrogateRoutes);
apiRouter.use('/testing/erp', erpSurrogateRoutes);
apiRouter.use('/testing/error-simulation', errorSimulationRoutes);

// Serve uploaded files statically
app.use('/uploads', express.static(process.env.UPLOAD_DIR || './uploads'));

// CSRF Protection for API routes (GitHub Issue #117: Cross-Site Request Forgery Protection)
// Applied to all authenticated API endpoints except auth and SSO
app.use('/api/v1', (req: express.Request, res: express.Response, next: express.NextFunction) => {
  // Skip CSRF protection for authentication and SSO endpoints
  if (req.path.startsWith('/auth') || req.path.startsWith('/sso')) {
    return next();
  }

  // Apply CSRF protection to all other authenticated endpoints
  return csrfProtection(req, res, next);
});

// Mount API routes
app.use('/api/v1', apiRouter);

// 404 handler for unknown routes
app.use('*', (req, res) => {
  res.status(404).json({
    error: 'NotFound',
    message: `Route ${req.originalUrl} not found`,
    timestamp: new Date().toISOString(),
  });
});

// Global error handler
app.use(errorHandler);

// Start server
const PORT = config.port;
const server = app.listen(PORT, async () => {
  logger.info(`MES API Server started on port ${PORT}`, {
    environment: config.env,
    port: PORT,
    nodeVersion: process.version,
  });

  // Initialize WebSocket service for real-time notifications
  try {
    webSocketService.initialize(server);
    logger.info('WebSocket service initialized successfully');
  } catch (error) {
    logger.error('Failed to initialize WebSocket service:', error);
  }

  // Initialize Redis and Event Bus (Issue #75 Phase 4)
  // Skip Redis in test environment to avoid connection issues in CI/CD
  if (!isTest) {
    try {
      await redisClientService.connect();
      logger.info('Redis client connected successfully');

      // Initialize Event Bus and Webhook Queue
      await PluginSystemService.initializeEventBusAndQueue();
      logger.info('Plugin Event Bus and Webhook Queue initialized successfully');
    } catch (error) {
      logger.warn('Failed to initialize Redis/Event Bus (non-blocking):', error);
      // Don't throw - allow app to continue without Redis for development
    }
  } else {
    logger.info('Redis/Event Bus initialization skipped (test environment)');
  }

  // Initialize Integration Manager (ERP/PLM integrations)
  // Skip integration manager in test environment to prevent segfault in E2E tests
  if (!isTest) {
    try {
      await initializeIntegrationManager();
      logger.info('Integration Manager initialized successfully');
    } catch (error) {
      logger.error('Failed to initialize Integration Manager:', error);
    }
  } else {
    logger.info('Integration Manager initialization skipped (test environment)');
  }
});

// Graceful shutdown
process.on('SIGTERM', async () => {
  logger.info('SIGTERM received, shutting down gracefully');
  webSocketService.shutdown();

  // Shutdown Event Bus and Redis (Issue #75 Phase 4)
  try {
    await PluginSystemService.shutdownEventBusAndQueue();
    await redisClientService.disconnect();
  } catch (error) {
    logger.warn('Error during event bus/Redis shutdown:', error);
  }

  server.close(() => {
    logger.info('Process terminated');
    process.exit(0);
  });
});

process.on('SIGINT', async () => {
  logger.info('SIGINT received, shutting down gracefully');
  webSocketService.shutdown();

  // Shutdown Event Bus and Redis (Issue #75 Phase 4)
  try {
    await PluginSystemService.shutdownEventBusAndQueue();
    await redisClientService.disconnect();
  } catch (error) {
    logger.warn('Error during event bus/Redis shutdown:', error);
  }

  server.close(() => {
    logger.info('Process terminated');
    process.exit(0);
  });
});

// Handle unhandled promise rejections
process.on('unhandledRejection', (reason, promise) => {
  logger.error('Unhandled Rejection at:', promise, 'reason:', reason);
  process.exit(1);
});

// Handle uncaught exceptions
process.on('uncaughtException', (error) => {
  logger.error('Uncaught Exception:', error);
  process.exit(1);
});

export default app;<|MERGE_RESOLUTION|>--- conflicted
+++ resolved
@@ -153,7 +153,6 @@
 // ✅ GITHUB ISSUE #59: Core OSP/Farmout Operations Management System Routes
 import ospRoutes from './routes/osp';
 
-<<<<<<< HEAD
 // ✅ GITHUB ISSUE #60: ERP & External System Integration Routes
 import erpRoutes from './routes/erp';
 import webhookRoutes from './routes/webhooks';
@@ -163,11 +162,10 @@
 import auditTrailRoutes from './routes/audit-trail';
 import syncRoutes from './routes/sync';
 import erpDashboardRoutes from './routes/erp-dashboard';
-=======
+
 // ✅ GITHUB ISSUE #64: Material Movement & Logistics Management System Routes
 import movementRoutes from './routes/movements';
 import shipmentWebhookRoutes from './routes/shipment-webhooks';
->>>>>>> 6ee3e2ea
 
 import { initializeIntegrationManager } from './services/IntegrationManager';
 import { webSocketService } from './services/WebSocketService';
@@ -420,12 +418,11 @@
 // ✅ GITHUB ISSUE #59: Core OSP/Farmout Operations Management System API Routes
 apiRouter.use('/osp', authMiddleware, ospRoutes);
 
-<<<<<<< HEAD
 // ✅ GITHUB ISSUE #60: ERP & External System Integration API Routes
 apiRouter.use('/erp', authMiddleware, erpRoutes);
 
 // ✅ GITHUB ISSUE #60: ERP Webhook Management Routes (Phase 9 - Real-Time Sync Notifications)
-apiRouter.use('/webhooks', authMiddleware, webhookRoutes);
+apiRouter.use('/erp/webhooks', authMiddleware, webhookRoutes);
 
 // ✅ GITHUB ISSUE #60: ERP Monitoring & Observability Routes (Phase 11 - Advanced Monitoring)
 apiRouter.use('/monitoring', authMiddleware, monitoringRoutes);
@@ -444,11 +441,10 @@
 
 // ✅ GITHUB ISSUE #60: Dashboard & Real-time Visualization Routes (Phase 16 - Dashboard)
 apiRouter.use('/erp/dashboard', authMiddleware, erpDashboardRoutes);
-=======
+
 // ✅ GITHUB ISSUE #64: Material Movement & Logistics Management System API Routes (Phase 8-9)
 apiRouter.use('/movements', authMiddleware, movementRoutes);
 apiRouter.use('/webhooks', shipmentWebhookRoutes); // Public webhook endpoints - no auth required
->>>>>>> 6ee3e2ea
 
 // ✅ GITHUB ISSUE #58: Quality Analytics, Pareto Analysis & Cost of Quality Tracking API Routes
 apiRouter.use('/quality', authMiddleware, qualityAnalyticsRoutes);
