import prisma from '../lib/database';
import type {
  MaterialClass,
  MaterialDefinition,
  MaterialLot,
  MaterialSublot,
  MaterialLotGenealogy,
  MaterialStateHistory,
  MaterialProperty,
  MaterialLotStatus,
  MaterialLotState,
  QualityLotStatus,
  GenealogyRelationType,
  StateTransitionType,
} from '@prisma/client';

/**
 * MaterialService
 * ISA-95 Material Hierarchy Service (Task 1.3)
 *
 * Provides comprehensive material management with:
 * - Material class hierarchy
 * - Material definition (master data)
 * - Lot/batch tracking with full genealogy
 * - Material properties and specifications
 * - Expiration tracking
 * - Split/merge operations
 * - State transition management
 */
export class MaterialService {
  constructor() {}

  // ==================== UOM HELPER METHODS ====================

  /**
   * Resolve UnitOfMeasure ID from string code
   * Supports both direct ID (if already a CUID) and code lookup
   */
  private async resolveUomId(uomCode: string): Promise<string | null> {
    // If it's already a CUID (starts with 'c'), assume it's an ID
    if (uomCode.startsWith('c') && uomCode.length > 20) {
      return uomCode;
    }

    // Look up by code (case-insensitive)
    const uom = await this.prisma.unitOfMeasure.findFirst({
      where: {
        code: { equals: uomCode.toUpperCase(), mode: 'insensitive' },
        isActive: true
      },
      select: { id: true }
    });

    return uom?.id || null;
  }

  /**
   * Enhanced UOM data preparation for database operations
   * Returns both string and FK for dual-field support
   */
  private async prepareUomData(uomCode?: string) {
    if (!uomCode) return { unitOfMeasure: null, unitOfMeasureId: null };

    const unitOfMeasureId = await this.resolveUomId(uomCode);
    return {
      unitOfMeasure: uomCode.toUpperCase(), // Normalize to uppercase
      unitOfMeasureId
    };
  }

  // ==================== MATERIAL CLASSES ====================

  /**
   * Get all material classes with optional filtering
   */
  async getAllMaterialClasses(options?: {
    includeChildren?: boolean;
    level?: number;
    isActive?: boolean;
  }) {
    const where: any = {};
    if (options?.level !== undefined) where.level = options.level;
    if (options?.isActive !== undefined) where.isActive = options.isActive;

    return prisma.materialClass.findMany({
      where,
      include: {
        parentClass: true,
        childClasses: options?.includeChildren || false,
        materials: false,
      },
      orderBy: [{ level: 'asc' }, { className: 'asc' }],
    });
  }

  /**
   * Get material class by ID
   */
  async getMaterialClassById(id: string) {
    return prisma.materialClass.findUnique({
      where: { id },
      include: {
        parentClass: true,
        childClasses: true,
        materials: true,
      },
    });
  }

  /**
   * Get material class hierarchy (parent chain)
   */
  async getMaterialClassHierarchy(classId: string): Promise<MaterialClass[]> {
    const materialClass = await this.getMaterialClassById(classId);
    if (!materialClass) return [];

    const hierarchy: MaterialClass[] = [materialClass];
    let current = materialClass;

    while (current.parentClassId) {
      const parent = await prisma.materialClass.findUnique({
        where: { id: current.parentClassId },
        include: {
          parentClass: true,
        },
      });
      if (!parent) break;
      hierarchy.push(parent as any);
      current = parent as any;
    }

    return hierarchy.reverse(); // Top-down order
  }

  // ==================== MATERIAL DEFINITIONS ====================

  /**
   * Get all material definitions with optional filtering
   */
  async getAllMaterialDefinitions(options?: {
    materialClassId?: string;
    materialType?: string;
    isActive?: boolean;
    includeRelations?: boolean;
  }) {
    const where: any = {};
    if (options?.materialClassId) where.materialClassId = options.materialClassId;
    if (options?.materialType) where.materialType = options.materialType;
    if (options?.isActive !== undefined) where.isActive = options.isActive;

    return prisma.materialDefinition.findMany({
      where,
      include: options?.includeRelations ? {
        materialClass: true,
        properties: true,
        lots: true,
        replacementMaterial: true,
      } : undefined,
      orderBy: { materialNumber: 'asc' },
    });
  }

  /**
   * Get material definition by ID
   */
  async getMaterialDefinitionById(id: string) {
    return prisma.materialDefinition.findUnique({
      where: { id },
      include: {
        materialClass: true,
        properties: true,
        lots: {
          where: { isQuarantined: false },
          take: 10,
          orderBy: { receivedDate: 'desc' },
        },
        replacementMaterial: true,
        replacedMaterials: true,
      },
    });
  }

  /**
   * Get material definition by material number
   */
  async getMaterialDefinitionByNumber(materialNumber: string) {
    return prisma.materialDefinition.findUnique({
      where: { materialNumber },
      include: {
        materialClass: true,
        properties: true,
        lots: {
          where: { status: 'AVAILABLE' },
          orderBy: { receivedDate: 'asc' }, // FIFO
        },
      },
    });
  }

  /**
   * Update material definition
   */
  async updateMaterialDefinition(id: string, data: Partial<MaterialDefinition>) {
    return prisma.materialDefinition.update({
      where: { id },
      data,
      include: {
        materialClass: true,
        properties: true,
      },
    });
  }

  // ==================== MATERIAL PROPERTIES ====================

  /**
   * Get material properties for a material
   */
  async getMaterialProperties(materialId: string) {
    return prisma.materialProperty.findMany({
      where: { materialId },
      orderBy: { propertyName: 'asc' },
    });
  }

  /**
   * Create material property
   */
  async createMaterialProperty(data: any) {
    const { materialId, ...propertyData } = data;

    return prisma.materialProperty.create({
      data: {
        ...propertyData,
        material: {
          connect: { id: materialId }
        }
      },
      include: { material: true },
    });
  }

  // ==================== MATERIAL LOTS ====================

  /**
   * Get all material lots with optional filtering
   */
  async getAllMaterialLots(options?: {
    materialId?: string;
    status?: MaterialLotStatus;
    qualityStatus?: QualityLotStatus;
    location?: string;
    includeRelations?: boolean;
  }) {
    const where: any = {};
    if (options?.materialId) where.materialId = options.materialId;
    if (options?.status) where.status = options.status;
    if (options?.qualityStatus) where.qualityStatus = options.qualityStatus;
    if (options?.location) where.location = { contains: options.location };

    return prisma.materialLot.findMany({
      where,
      include: options?.includeRelations ? {
        material: true,
        parentLot: true,
        childLots: true,
        sublots: true,
        stateHistory: { take: 5, orderBy: { changedAt: 'desc' } },
      } : undefined,
      orderBy: { receivedDate: 'desc' },
    });
  }

  /**
   * Get material lot by ID
   */
  async getMaterialLotById(id: string) {
    return prisma.materialLot.findUnique({
      where: { id },
      include: {
        material: {
          include: {
            materialClass: true,
            properties: true,
          },
        },
        parentLot: true,
        childLots: true,
        sublots: true,
        stateHistory: {
          orderBy: { changedAt: 'desc' },
          take: 10,
        },
        genealogyAsParent: {
          include: { childLot: true },
        },
        genealogyAsChild: {
          include: { parentLot: true },
        },
      },
    });
  }

  /**
   * Get material lot by persistent UUID (MBE traceability)
   * Supports NIST AMS 300-12 compliant UUID-based lookup
   */
  async getMaterialLotByPersistentUuid(persistentUuid: string) {
    // Import UUID utilities for validation
    const { normalizePersistentUUID } = await import('../utils/uuidUtils');

    const normalizedUuid = normalizePersistentUUID(persistentUuid);

    return this.prisma.materialLot.findFirst({
      where: { persistentUuid: normalizedUuid },
      include: {
        material: {
          include: {
            materialClass: true,
            properties: true,
          },
        },
        parentLot: true,
        childLots: true,
        sublots: true,
        stateHistory: {
          orderBy: { changedAt: 'desc' },
          take: 10,
        },
        genealogyAsParent: {
          include: { childLot: true },
        },
        genealogyAsChild: {
          include: { parentLot: true },
        },
      },
    });
  }

  /**
   * Get material lot by lot number
   */
  async getMaterialLotByLotNumber(lotNumber: string) {
    return prisma.materialLot.findUnique({
      where: { lotNumber },
      include: {
        material: true,
        sublots: true,
        stateHistory: {
          orderBy: { changedAt: 'desc' },
          take: 5,
        },
      },
    });
  }

  /**
   * Update material lot
   */
  async updateMaterialLot(id: string, data: Partial<MaterialLot>) {
    return prisma.materialLot.update({
      where: { id },
      data: data as any,
      include: {
        material: true,
        stateHistory: { take: 5, orderBy: { changedAt: 'desc' } },
      },
    });
  }

  /**
   * Get expiring lots (within specified days)
   */
  async getExpiringLots(daysAhead: number = 30): Promise<MaterialLot[]> {
    const today = new Date();
    const futureDate = new Date();
    futureDate.setDate(futureDate.getDate() + daysAhead);

    return prisma.materialLot.findMany({
      where: {
        status: { in: ['AVAILABLE', 'RESERVED'] },
        expirationDate: {
          gte: today,
          lte: futureDate,
        },
      },
      include: {
        material: true,
      },
      orderBy: { expirationDate: 'asc' },
    });
  }

  /**
   * Get expired lots
   */
  async getExpiredLots(): Promise<MaterialLot[]> {
    const today = new Date();

    return prisma.materialLot.findMany({
      where: {
        status: { not: 'EXPIRED' },
        expirationDate: {
          lt: today,
        },
      },
      include: {
        material: true,
      },
      orderBy: { expirationDate: 'asc' },
    });
  }

  /**
   * Mark lot as expired (automated expiration check)
   */
  async markLotAsExpired(lotId: string, reason?: string) {
    // Create state transition
    await this.createStateTransition({
      lotId,
      previousState: 'AVAILABLE' as any,
      newState: 'AVAILABLE' as any,
      previousStatus: 'AVAILABLE',
      newStatus: 'EXPIRED',
      reason: reason || 'Lot expired based on expiration date',
      transitionType: 'AUTOMATIC',
      changedAt: new Date(),
    });

    // Update lot status
    return prisma.materialLot.update({
      where: { id: lotId },
      data: {
        status: 'EXPIRED',
        state: 'DISPOSED',
      },
    });
  }

  // ==================== MATERIAL SUBLOTS (Split/Merge) ====================

  /**
   * Split material lot into sublot
   */
  async splitMaterialLot(data: {
    parentLotId: string;
    sublotNumber: string;
    quantity: number;
    workOrderId?: string;
    operationId?: string;
    location?: string;
    splitReason?: string;
    createdById?: string;
  }): Promise<MaterialSublot> {
    // Validate parent lot has sufficient quantity
    const parentLot = await prisma.materialLot.findUnique({
      where: { id: data.parentLotId },
    });

    if (!parentLot) {
      throw new Error(`Parent lot ${data.parentLotId} not found`);
    }

    if (parentLot.currentQuantity < data.quantity) {
      throw new Error(
        `Insufficient quantity. Available: ${parentLot.currentQuantity}, Requested: ${data.quantity}`
      );
    }

    // Prepare UOM data (both string and FK)
    const uomData = await this.prepareUomData(parentLot.unitOfMeasure);

    // Create sublot
    const sublot = await prisma.materialSublot.create({
      data: {
        sublotNumber: data.sublotNumber,
        parentLotId: data.parentLotId,
        operationType: 'SPLIT',
        quantity: data.quantity,
        unitOfMeasure: uomData.unitOfMeasure || parentLot.unitOfMeasure,
        unitOfMeasureId: uomData.unitOfMeasureId,
        workOrderId: data.workOrderId,
        operationId: data.operationId,
        location: data.location || parentLot.location,
        status: 'AVAILABLE',
        splitReason: data.splitReason,
        createdById: data.createdById,
      },
      include: {
        parentLot: true,
      },
    });

    // Update parent lot quantity
    await prisma.materialLot.update({
      where: { id: data.parentLotId },
      data: {
        currentQuantity: { decrement: data.quantity },
        isSplit: true,
      },
    });

    return sublot;
  }

  /**
   * Get sublots for a lot
   */
  async getSublotsForLot(lotId: string) {
    return prisma.materialSublot.findMany({
      where: { parentLotId: lotId },
      include: {
        parentLot: true,
      },
      orderBy: { createdAt: 'desc' },
    });
  }

  // ==================== MATERIAL LOT GENEALOGY ====================

  /**
   * Create genealogy record (material consumption/production relationship)
   */
  async createGenealogyRecord(data: {
    parentLotId: string;
    childLotId: string;
    relationshipType: GenealogyRelationType;
    quantityConsumed: number;
    quantityProduced?: number;
    unitOfMeasure: string;
    workOrderId?: string;
    operationId?: string;
    operatorId?: string;
    processDate?: Date;
    notes?: string;
  }): Promise<MaterialLotGenealogy> {
<<<<<<< HEAD
    // Prepare UOM data (both string and FK)
    const uomData = await this.prepareUomData(data.unitOfMeasure);

    return this.prisma.materialLotGenealogy.create({
=======
    return prisma.materialLotGenealogy.create({
>>>>>>> 84232262
      data: {
        ...data,
        unitOfMeasure: uomData.unitOfMeasure || data.unitOfMeasure,
        unitOfMeasureId: uomData.unitOfMeasureId,
        processDate: data.processDate || new Date(),
      },
      include: {
        parentLot: { include: { material: true } },
        childLot: { include: { material: true } },
      },
    });
  }

  /**
   * Get genealogy for a lot (forward and backward traceability)
   */
  async getLotGenealogy(lotId: string): Promise<{
    consumed: MaterialLotGenealogy[];
    produced: MaterialLotGenealogy[];
  }> {
    const consumed = await prisma.materialLotGenealogy.findMany({
      where: { parentLotId: lotId },
      include: {
        childLot: { include: { material: true } },
      },
      orderBy: { processDate: 'desc' },
    });

    const produced = await prisma.materialLotGenealogy.findMany({
      where: { childLotId: lotId },
      include: {
        parentLot: { include: { material: true } },
      },
      orderBy: { processDate: 'desc' },
    });

    return { consumed, produced };
  }

  /**
   * Get full genealogy tree (recursive traceability)
   * Forward: What was produced from this lot
   * Backward: What materials went into this lot
   */
  async getFullGenealogyTree(lotId: string, direction: 'forward' | 'backward' = 'forward') {
    const visited = new Set<string>();
    const tree: any[] = [];

    const traverse = async (currentLotId: string, depth: number = 0) => {
      if (visited.has(currentLotId) || depth > 10) return; // Prevent infinite loops
      visited.add(currentLotId);

      const lot = await this.getMaterialLotById(currentLotId);
      if (!lot) return;

      const genealogy = await this.getLotGenealogy(currentLotId);
      const records = direction === 'forward' ? genealogy.consumed : genealogy.produced;

      for (const record of records) {
        const nextLotId = direction === 'forward' ? record.childLotId : record.parentLotId;
        const nextLot = direction === 'forward' ? (record as any).childLot : (record as any).parentLot;

        tree.push({
          depth,
          lot: nextLot,
          relationship: record,
        });

        await traverse(nextLotId, depth + 1);
      }
    };

    await traverse(lotId);
    return tree;
  }

  // ==================== MATERIAL STATE HISTORY ====================

  /**
   * Create state transition record
   */
  async createStateTransition(data: {
    lotId: string;
    previousState?: MaterialLotState | null;
    newState: MaterialLotState;
    previousStatus?: MaterialLotStatus | null;
    newStatus?: MaterialLotStatus | null;
    reason?: string;
    transitionType: StateTransitionType;
    quantity?: number;
    unitOfMeasure?: string;
    workOrderId?: string;
    operationId?: string;
    inspectionId?: string;
    changedById?: string | null;
    changedAt?: Date;
    fromLocation?: string;
    toLocation?: string;
    qualityNotes?: string;
    notes?: string;
  }): Promise<MaterialStateHistory> {
<<<<<<< HEAD
    // Prepare UOM data (both string and FK) if UOM is provided
    const uomData = data.unitOfMeasure ? await this.prepareUomData(data.unitOfMeasure) : { unitOfMeasure: null, unitOfMeasureId: null };

    return this.prisma.materialStateHistory.create({
=======
    return prisma.materialStateHistory.create({
>>>>>>> 84232262
      data: {
        ...data,
        unitOfMeasure: uomData.unitOfMeasure || data.unitOfMeasure,
        unitOfMeasureId: uomData.unitOfMeasureId,
        changedAt: data.changedAt || new Date(),
      },
      include: {
        lot: { include: { material: true } },
      },
    });
  }

  /**
   * Get state history for a lot
   */
  async getStateHistory(lotId: string) {
    return prisma.materialStateHistory.findMany({
      where: { lotId },
      orderBy: { changedAt: 'desc' },
    });
  }

  /**
   * Update lot state with automatic history tracking
   */
  async updateLotState(
    lotId: string,
    newState: MaterialLotState,
    newStatus: MaterialLotStatus,
    options?: {
      reason?: string;
      changedById?: string;
      workOrderId?: string;
      fromLocation?: string;
      toLocation?: string;
      notes?: string;
    }
  ) {
    // Get current lot state
    const lot = await this.getMaterialLotById(lotId);
    if (!lot) {
      throw new Error(`Lot ${lotId} not found`);
    }

    // ✅ PHASE 8B FIX: Validate material lot state and status enum values
    const validStates = ['RECEIVED', 'INSPECTED', 'APPROVED', 'ISSUED', 'IN_PROCESS', 'CONSUMED', 'RETURNED', 'DISPOSED'];
    const validStatuses = ['AVAILABLE', 'RESERVED', 'IN_USE', 'DEPLETED', 'QUARANTINED', 'EXPIRED', 'REJECTED', 'SCRAPPED'];

    if (!validStates.includes(newState as string)) {
      throw new Error(`Invalid material lot state: ${newState}. Valid states are: ${validStates.join(', ')}`);
    }

    if (!validStatuses.includes(newStatus as string)) {
      throw new Error(`Invalid material lot status: ${newStatus}. Valid statuses are: ${validStatuses.join(', ')}`);
    }

    // Create state transition record
    await this.createStateTransition({
      lotId,
      previousState: lot.state,
      newState,
      previousStatus: lot.status,
      newStatus,
      reason: options?.reason,
      transitionType: 'MANUAL',
      changedById: options?.changedById,
      workOrderId: options?.workOrderId,
      fromLocation: options?.fromLocation || lot.location || undefined,
      toLocation: options?.toLocation,
      notes: options?.notes,
    });

    // Update lot
    return prisma.materialLot.update({
      where: { id: lotId },
      data: {
        state: newState,
        status: newStatus,
        location: options?.toLocation || lot.location,
      },
      include: {
        material: true,
        stateHistory: { take: 5, orderBy: { changedAt: 'desc' } },
      },
    });
  }

  // ==================== QUALITY MANAGEMENT ====================

  /**
   * Quarantine material lot
   */
  async quarantineLot(lotId: string, reason: string, changedById?: string) {
    await this.createStateTransition({
      lotId,
      newState: 'RECEIVED',
      newStatus: 'QUARANTINED',
      reason,
      transitionType: 'MANUAL',
      changedById,
    });

    return prisma.materialLot.update({
      where: { id: lotId },
      data: {
        status: 'QUARANTINED',
        isQuarantined: true,
        quarantineReason: reason,
        quarantinedAt: new Date(),
      },
    });
  }

  /**
   * Release lot from quarantine (approve for use)
   */
  async releaseFromQuarantine(lotId: string, changedById?: string) {
    await this.createStateTransition({
      lotId,
      newState: 'APPROVED',
      newStatus: 'AVAILABLE',
      reason: 'Released from quarantine - inspection passed',
      transitionType: 'MANUAL',
      changedById,
    });

    return prisma.materialLot.update({
      where: { id: lotId },
      data: {
        status: 'AVAILABLE',
        state: 'APPROVED',
        isQuarantined: false,
        qualityStatus: 'APPROVED',
      },
    });
  }

  /**
   * Reject material lot
   */
  async rejectLot(lotId: string, reason: string, changedById?: string) {
    await this.createStateTransition({
      lotId,
      newState: 'DISPOSED',
      newStatus: 'REJECTED',
      reason,
      transitionType: 'MANUAL',
      changedById,
      qualityNotes: reason,
    });

    return prisma.materialLot.update({
      where: { id: lotId },
      data: {
        status: 'REJECTED',
        state: 'DISPOSED',
        qualityStatus: 'REJECTED',
      },
    });
  }

  // ==================== REPORTING & ANALYTICS ====================

  /**
   * Get material lot statistics by material
   */
  async getMaterialLotStatistics(materialId: string) {
    const lots = await prisma.materialLot.findMany({
      where: { materialId },
    });

    const stats = {
      totalLots: lots.length,
      availableQuantity: 0,
      reservedQuantity: 0,
      inUseQuantity: 0,
      totalValue: 0,
      averageCost: 0,
      oldestLot: null as MaterialLot | null,
      newestLot: null as MaterialLot | null,
      expiringLots: 0,
      expiredLots: 0,
    };

    lots.forEach((lot) => {
      if (lot.status === 'AVAILABLE') stats.availableQuantity += lot.currentQuantity;
      if (lot.status === 'RESERVED') stats.reservedQuantity += lot.currentQuantity;
      if (lot.status === 'IN_USE') stats.inUseQuantity += lot.currentQuantity;
      if (lot.totalCost) stats.totalValue += lot.totalCost;
      if (lot.status === 'EXPIRED') stats.expiredLots++;
    });

    if (lots.length > 0) {
      stats.averageCost = stats.totalValue / lots.length;
      stats.oldestLot = lots.reduce((oldest, lot) =>
        lot.receivedDate < oldest.receivedDate ? lot : oldest
      );
      stats.newestLot = lots.reduce((newest, lot) =>
        lot.receivedDate > newest.receivedDate ? lot : newest
      );
    }

    // Count expiring lots (within 30 days)
    const expiringDate = new Date();
    expiringDate.setDate(expiringDate.getDate() + 30);
    stats.expiringLots = lots.filter(
      (lot) =>
        lot.expirationDate &&
        lot.expirationDate > new Date() &&
        lot.expirationDate <= expiringDate
    ).length;

    return stats;
  }

  /**
   * Get material usage by work order
   */
  async getMaterialUsageByWorkOrder(workOrderId: string) {
    // Get sublots allocated to work order
    const sublots = await prisma.materialSublot.findMany({
      where: { workOrderId },
      include: {
        parentLot: {
          include: { material: true },
        },
      },
    });

    // Get genealogy records for work order
    const genealogy = await prisma.materialLotGenealogy.findMany({
      where: { workOrderId },
      include: {
        parentLot: { include: { material: true } },
        childLot: { include: { material: true } },
      },
    });

    return {
      sublots,
      genealogy,
      totalMaterialsConsumed: genealogy.length,
      totalSublotsAllocated: sublots.length,
    };
  }
}

export default new MaterialService();<|MERGE_RESOLUTION|>--- conflicted
+++ resolved
@@ -43,7 +43,7 @@
     }
 
     // Look up by code (case-insensitive)
-    const uom = await this.prisma.unitOfMeasure.findFirst({
+    const uom = await prisma.unitOfMeasure.findFirst({
       where: {
         code: { equals: uomCode.toUpperCase(), mode: 'insensitive' },
         isActive: true
@@ -311,7 +311,7 @@
 
     const normalizedUuid = normalizePersistentUUID(persistentUuid);
 
-    return this.prisma.materialLot.findFirst({
+    return prisma.materialLot.findFirst({
       where: { persistentUuid: normalizedUuid },
       include: {
         material: {
@@ -534,14 +534,10 @@
     processDate?: Date;
     notes?: string;
   }): Promise<MaterialLotGenealogy> {
-<<<<<<< HEAD
     // Prepare UOM data (both string and FK)
     const uomData = await this.prepareUomData(data.unitOfMeasure);
 
-    return this.prisma.materialLotGenealogy.create({
-=======
     return prisma.materialLotGenealogy.create({
->>>>>>> 84232262
       data: {
         ...data,
         unitOfMeasure: uomData.unitOfMeasure || data.unitOfMeasure,
@@ -643,14 +639,10 @@
     qualityNotes?: string;
     notes?: string;
   }): Promise<MaterialStateHistory> {
-<<<<<<< HEAD
     // Prepare UOM data (both string and FK) if UOM is provided
     const uomData = data.unitOfMeasure ? await this.prepareUomData(data.unitOfMeasure) : { unitOfMeasure: null, unitOfMeasureId: null };
 
-    return this.prisma.materialStateHistory.create({
-=======
     return prisma.materialStateHistory.create({
->>>>>>> 84232262
       data: {
         ...data,
         unitOfMeasure: uomData.unitOfMeasure || data.unitOfMeasure,
