/**
 * Operation Service
 * ISA-95: Process Segment Service
 *
 * Provides comprehensive business logic for managing operations (manufacturing "recipes"):
 * - Operation CRUD with hierarchy support (5 levels)
 * - Parameter management (inputs, outputs, set points, measured values)
 * - Dependency management (prerequisites, sequencing, timing)
 * - Resource specification management (personnel, equipment, materials, physical assets)
 * - Validation and business rules
 * - Statistics and reporting
 */

import { Prisma } from '@prisma/client';
import prisma from '../lib/database';

export interface CreateOperationData {
  operationCode: string;
  operationName: string;
  description?: string;
  level?: number;
  parentOperationId?: string;
  operationType: string;
  category?: string;
  duration?: number;
  setupTime?: number;
  teardownTime?: number;
  minCycleTime?: number;
  maxCycleTime?: number;
  version?: string;
  effectiveDate?: Date;
  expirationDate?: Date;
  isActive?: boolean;
  requiresApproval?: boolean;
  approvedBy?: string;
  approvedAt?: Date;
}

export interface UpdateOperationData {
  operationName?: string;
  description?: string;
  level?: number;
  parentOperationId?: string;
  operationType?: string;
  category?: string;
  duration?: number;
  setupTime?: number;
  teardownTime?: number;
  minCycleTime?: number;
  maxCycleTime?: number;
  version?: string;
  effectiveDate?: Date;
  expirationDate?: Date;
  isActive?: boolean;
  requiresApproval?: boolean;
  approvedBy?: string;
  approvedAt?: Date;
}

export interface OperationFilters {
  operationType?: string;
  category?: string;
  level?: number;
  parentOperationId?: string;
  isActive?: boolean;
}

export class OperationService {

  constructor() {}

  // ==================== UOM HELPER METHODS ====================

  /**
   * Resolve UnitOfMeasure ID from string code
   * Supports both direct ID (if already a CUID) and code lookup
   */
  private async resolveUomId(uomCode: string): Promise<string | null> {
    // If it's already a CUID (starts with 'c'), assume it's an ID
    if (uomCode.startsWith('c') && uomCode.length > 20) {
      return uomCode;
    }

    // Look up by code (case-insensitive)
    const uom = await this.prisma.unitOfMeasure.findFirst({
      where: {
        code: { equals: uomCode.toUpperCase(), mode: 'insensitive' },
        isActive: true
      },
      select: { id: true }
    });

    return uom?.id || null;
  }

  /**
   * Enhanced UOM data preparation for database operations
   * Returns both string and FK for dual-field support
   */
  private async prepareUomData(uomCode?: string) {
    if (!uomCode) return { unitOfMeasure: null, unitOfMeasureId: null };

    const unitOfMeasureId = await this.resolveUomId(uomCode);
    return {
      unitOfMeasure: uomCode.toUpperCase(), // Normalize to uppercase
      unitOfMeasureId
    };
  }

  /**
   * Create a new operation
   */
  async createOperation(data: CreateOperationData) {
    // Validate parent operation exists and prevent circular references
    if (data.parentOperationId) {
      const parent = await prisma.operation.findUnique({
        where: { id: data.parentOperationId }
      });

      if (!parent) {
        throw new Error(`Parent operation ${data.parentOperationId} not found`);
      }

      // Prevent self-parenting
      if (data.parentOperationId === data.operationCode) {
        throw new Error('Operation cannot be its own parent');
      }

      // Auto-set level if not provided (parent level + 1)
      if (!data.level) {
        data.level = parent.level + 1;
      }
    }

    // Create operation WITHOUT include to avoid Prisma proxy object issues with foreign keys
    // Foreign keys like parentOperationId return null when using include with create
    // Tests can call GET endpoint if relations are needed
    const operation = await prisma.operation.create({
      data: {
        operationCode: data.operationCode,
        operationName: data.operationName,
        description: data.description,
        level: data.level ?? 1,
        parentOperationId: data.parentOperationId,
        operationType: data.operationType as any,
        category: data.category,
        duration: data.duration,
        setupTime: data.setupTime,
        teardownTime: data.teardownTime,
        minCycleTime: data.minCycleTime,
        maxCycleTime: data.maxCycleTime,
        version: data.version ?? '1.0',
        effectiveDate: data.effectiveDate,
        expirationDate: data.expirationDate,
        isActive: data.isActive ?? true,
        requiresApproval: data.requiresApproval ?? false,
        approvedBy: data.approvedBy,
        approvedAt: data.approvedAt
      }
    });

    return operation;
  }

  /**
   * Get operation by ID
   */
  async getOperationById(id: string, includeRelations = true) {
    const operation = await prisma.operation.findUnique({
      where: { id },
      include: includeRelations ? {
        parentOperation: true,
        childOperations: true,
        parameters: true,
        dependencies: {
          include: {
            prerequisiteOperation: true
          }
        },
        prerequisiteFor: {
          include: {
            dependentOperation: true
          }
        },
        personnelSpecs: true,
        equipmentSpecs: true,
        materialSpecs: true,
        assetSpecs: true
      } : undefined
    });

    if (!operation) {
      throw new Error(`Operation ${id} not found`);
    }

    return operation;
  }

  /**
   * Get operation by code
   */
  async getOperationByCode(operationCode: string, includeRelations = true) {
    const operation = await prisma.operation.findUnique({
      where: { operationCode },
      include: includeRelations ? {
        parentOperation: true,
        childOperations: true,
        parameters: true,
        dependencies: {
          include: {
            prerequisiteOperation: true
          }
        },
        prerequisiteFor: {
          include: {
            dependentOperation: true
          }
        },
        personnelSpecs: true,
        equipmentSpecs: true,
        materialSpecs: true,
        assetSpecs: true
      } : undefined
    });

    if (!operation) {
      throw new Error(`Operation with code ${operationCode} not found`);
    }

    return operation;
  }

  /**
   * Get all operations with optional filters
   */
  async getAllOperations(filters?: OperationFilters, includeRelations = false) {
    const where: Prisma.OperationWhereInput = {};

    if (filters?.operationType) {
      where.operationType = filters.operationType as any;
    }

    if (filters?.category) {
      where.category = filters.category;
    }

    if (filters?.level !== undefined) {
      where.level = filters.level;
    }

    if (filters?.parentOperationId !== undefined) {
      where.parentOperationId = filters.parentOperationId === 'null' ? null : filters.parentOperationId;
    }

    if (filters?.isActive !== undefined) {
      where.isActive = filters.isActive;
    }

    const operations = await prisma.operation.findMany({
      where,
      include: includeRelations ? {
        parentOperation: true,
        childOperations: true,
        parameters: true,
        dependencies: {
          include: {
            prerequisiteOperation: true
          }
        },
        personnelSpecs: true,
        equipmentSpecs: true,
        materialSpecs: true,
        assetSpecs: true
      } : undefined,
      orderBy: [
        { level: 'asc' },
        { operationCode: 'asc' }
      ]
    });

    return operations;
  }

  /**
   * Update operation
   */
  async updateOperation(id: string, data: UpdateOperationData) {
    // Validate parent operation if changing
    if (data.parentOperationId) {
      const parent = await prisma.operation.findUnique({
        where: { id: data.parentOperationId }
      });

      if (!parent) {
        throw new Error(`Parent operation ${data.parentOperationId} not found`);
      }

      // Prevent self-parenting
      if (data.parentOperationId === id) {
        throw new Error('Operation cannot be its own parent');
      }

      // Prevent circular references by checking if new parent is a descendant
      const isCircular = await this.isDescendant(data.parentOperationId, id);
      if (isCircular) {
        throw new Error('Circular reference detected: new parent is a descendant of this operation');
      }
    }

    // Update WITHOUT include to avoid Prisma proxy object issues with foreign keys
    const operation = await prisma.operation.update({
      where: { id },
      data: {
        operationName: data.operationName,
        description: data.description,
        level: data.level,
        parentOperationId: data.parentOperationId,
        operationType: data.operationType as any,
        category: data.category,
        duration: data.duration,
        setupTime: data.setupTime,
        teardownTime: data.teardownTime,
        minCycleTime: data.minCycleTime,
        maxCycleTime: data.maxCycleTime,
        version: data.version,
        effectiveDate: data.effectiveDate,
        expirationDate: data.expirationDate,
        isActive: data.isActive,
        requiresApproval: data.requiresApproval,
        approvedBy: data.approvedBy,
        approvedAt: data.approvedAt
      }
    });

    return operation;
  }

  /**
   * Delete operation (soft delete by setting isActive = false)
   */
  async deleteOperation(id: string, hardDelete = false) {
    // Check if operation has children
    const childCount = await prisma.operation.count({
      where: { parentOperationId: id }
    });

    if (childCount > 0) {
      throw new Error(`Cannot delete operation: ${childCount} child operations exist. Delete children first.`);
    }

    if (hardDelete) {
      // Hard delete - delete dependencies and related records first (cascade delete handles this)
      await prisma.operation.delete({
        where: { id }
      });

      return { deleted: true, hardDelete: true };
    } else {
      // Soft delete - just mark as inactive
      await prisma.operation.update({
        where: { id },
        data: { isActive: false }
      });

      return { deleted: true, hardDelete: false };
    }
  }

  // ======================
  // HIERARCHY METHODS
  // ======================

  /**
   * Get child operations of an operation
   */
  async getChildOperations(operationId: string) {
    const children = await prisma.operation.findMany({
      where: { parentOperationId: operationId },
      include: {
        childOperations: true,
        parameters: true
      },
      orderBy: { operationCode: 'asc' }
    });

    return children;
  }

  /**
   * Get root operations (top-level, no parent)
   */
  async getRootOperations() {
    const roots = await prisma.operation.findMany({
      where: { parentOperationId: null },
      include: {
        childOperations: true,
        parameters: true
      },
      orderBy: { operationCode: 'asc' }
    });

    return roots;
  }

  /**
   * Get full hierarchy tree starting from an operation
   */
  async getOperationHierarchyTree(operationId: string): Promise<any> {
    const operation = await prisma.operation.findUnique({
      where: { id: operationId },
      include: {
        childOperations: true,
        parameters: true
      }
    });

    if (!operation) {
      throw new Error(`Operation ${operationId} not found`);
    }

    // Recursively get children
    const children = await Promise.all(
      (operation as any).childOperations.map((child: any) => this.getOperationHierarchyTree(child.id))
    );

    return {
      ...operation,
      children
    };
  }

  /**
   * Get ancestor chain (path to root)
   */
  async getAncestorChain(operationId: string): Promise<any[]> {
    const chain: any[] = [];

    // Start from the operation itself
    let currentId: string | null = operationId;

    while (currentId) {
      const operation = await prisma.operation.findUnique({
        where: { id: currentId },
        include: { parentOperation: true }
      });

      if (!operation) {
        throw new Error(`Operation with ID ${currentId} not found`);
      }

      chain.push(operation);
      currentId = operation.parentOperationId;

      // Prevent infinite loops
      if (chain.length > 10) {
        throw new Error('Circular reference detected in operation hierarchy');
      }
    }

    return chain.reverse(); // Root first
  }

  /**
   * Check if operation A is a descendant of operation B
   */
  async isDescendant(operationId: string, potentialAncestorId: string): Promise<boolean> {
    const ancestors = await this.getAncestorChain(operationId);
    return ancestors.some(ancestor => ancestor.id === potentialAncestorId);
  }

  // ======================
  // PARAMETER METHODS
  // ======================

  /**
   * Add parameter to operation
   */
  async addParameter(operationId: string, parameterData: any) {
    // Verify operation exists
    await this.getOperationById(operationId, false);

<<<<<<< HEAD
    // Prepare UOM data (both string and FK) if provided
    const uomData = parameterData.unitOfMeasure ? await this.prepareUomData(parameterData.unitOfMeasure) : { unitOfMeasure: null, unitOfMeasureId: null };

    const parameter = await this.prisma.operationParameter.create({
=======
    const parameter = await prisma.operationParameter.create({
>>>>>>> 84232262
      data: {
        operationId,
        parameterName: parameterData.parameterName,
        parameterType: parameterData.parameterType,
        dataType: parameterData.dataType,
        defaultValue: parameterData.defaultValue,
        unitOfMeasure: uomData.unitOfMeasure || parameterData.unitOfMeasure,
        unitOfMeasureId: uomData.unitOfMeasureId,
        minValue: parameterData.minValue,
        maxValue: parameterData.maxValue,
        allowedValues: parameterData.allowedValues ?? [],
        isRequired: parameterData.isRequired ?? false,
        isCritical: parameterData.isCritical ?? false,
        requiresVerification: parameterData.requiresVerification ?? false,
        displayOrder: parameterData.displayOrder,
        notes: parameterData.notes
      }
    });

    return parameter;
  }

  /**
   * Get all parameters for an operation
   */
  async getOperationParameters(operationId: string) {
    const parameters = await prisma.operationParameter.findMany({
      where: { operationId },
      orderBy: [
        { displayOrder: 'asc' },
        { parameterName: 'asc' }
      ]
    });

    return parameters;
  }

  /**
   * Update parameter
   */
  async updateParameter(parameterId: string, data: any) {
    const parameter = await prisma.operationParameter.update({
      where: { id: parameterId },
      data
    });

    return parameter;
  }

  /**
   * Delete parameter
   */
  async deleteParameter(parameterId: string) {
    await prisma.operationParameter.delete({
      where: { id: parameterId }
    });

    return { deleted: true };
  }

  // ======================
  // DEPENDENCY METHODS
  // ======================

  /**
   * Add dependency between operations
   */
  async addDependency(dependencyData: any) {
    // Verify both operations exist
    await this.getOperationById(dependencyData.dependentOperationId, false);
    await this.getOperationById(dependencyData.prerequisiteOperationId, false);

    // Prevent self-dependency
    if (dependencyData.dependentOperationId === dependencyData.prerequisiteOperationId) {
      throw new Error('Operation cannot depend on itself');
    }

    const dependency = await prisma.operationDependency.create({
      data: {
        dependentOperationId: dependencyData.dependentOperationId,
        prerequisiteOperationId: dependencyData.prerequisiteOperationId,
        dependencyType: dependencyData.dependencyType,
        timingType: dependencyData.timingType,
        lagTime: dependencyData.lagTime,
        leadTime: dependencyData.leadTime,
        condition: dependencyData.condition,
        isOptional: dependencyData.isOptional ?? false,
        notes: dependencyData.notes
      },
      include: {
        dependentOperation: true,
        prerequisiteOperation: true
      }
    });

    return dependency;
  }

  /**
   * Get all dependencies for an operation (both as dependent and prerequisite)
   */
  async getOperationDependencies(operationId: string) {
    const [dependencies, prerequisites] = await Promise.all([
      // This operation depends on these
      prisma.operationDependency.findMany({
        where: { dependentOperationId: operationId },
        include: { prerequisiteOperation: true }
      }),
      // These operations depend on this one
      prisma.operationDependency.findMany({
        where: { prerequisiteOperationId: operationId },
        include: { dependentOperation: true }
      })
    ]);

    return {
      dependencies, // What this operation depends on
      prerequisites // What depends on this operation
    };
  }

  /**
   * Delete dependency
   */
  async deleteDependency(dependencyId: string) {
    await prisma.operationDependency.delete({
      where: { id: dependencyId }
    });

    return { deleted: true };
  }

  // ======================
  // RESOURCE SPECIFICATION METHODS
  // ======================

  /**
   * Add personnel specification to operation
   */
  async addPersonnelSpec(operationId: string, specData: any) {
    await this.getOperationById(operationId, false);

    const spec = await prisma.personnelOperationSpecification.create({
      data: {
        operationId,
        personnelClassId: specData.personnelClassId,
        skillId: specData.skillId,
        minimumCompetency: specData.minimumCompetency,
        requiredCertifications: specData.requiredCertifications ?? [],
        quantity: specData.quantity ?? 1,
        isOptional: specData.isOptional ?? false,
        roleName: specData.roleName,
        roleDescription: specData.roleDescription,
        notes: specData.notes
      }
    });

    return spec;
  }

  /**
   * Add equipment specification to operation
   */
  async addEquipmentSpec(operationId: string, specData: any) {
    await this.getOperationById(operationId, false);

    const spec = await prisma.equipmentOperationSpecification.create({
      data: {
        operationId,
        equipmentClass: specData.equipmentClass,
        equipmentType: specData.equipmentType,
        specificEquipmentId: specData.specificEquipmentId,
        requiredCapabilities: specData.requiredCapabilities ?? [],
        minimumCapacity: specData.minimumCapacity,
        quantity: specData.quantity ?? 1,
        isOptional: specData.isOptional ?? false,
        setupRequired: specData.setupRequired ?? false,
        setupTime: specData.setupTime,
        notes: specData.notes
      }
    });

    return spec;
  }

  /**
   * Add material specification to operation
   */
  async addMaterialSpec(operationId: string, specData: any) {
    await this.getOperationById(operationId, false);

<<<<<<< HEAD
    // Prepare UOM data (both string and FK)
    const uomData = await this.prepareUomData(specData.unitOfMeasure);

    const spec = await this.prisma.materialOperationSpecification.create({
=======
    const spec = await prisma.materialOperationSpecification.create({
>>>>>>> 84232262
      data: {
        operationId,
        materialDefinitionId: specData.materialDefinitionId,
        materialClassId: specData.materialClassId,
        materialType: specData.materialType,
        quantity: specData.quantity,
        unitOfMeasure: uomData.unitOfMeasure || specData.unitOfMeasure,
        unitOfMeasureId: uomData.unitOfMeasureId,
        consumptionType: specData.consumptionType,
        requiredProperties: specData.requiredProperties ?? [],
        qualityRequirements: specData.qualityRequirements,
        isOptional: specData.isOptional ?? false,
        allowSubstitutes: specData.allowSubstitutes ?? false,
        notes: specData.notes
      }
    });

    return spec;
  }

  /**
   * Add physical asset specification to operation
   */
  async addPhysicalAssetSpec(operationId: string, specData: any) {
    await this.getOperationById(operationId, false);

    const spec = await prisma.physicalAssetOperationSpecification.create({
      data: {
        operationId,
        assetType: specData.assetType,
        assetCode: specData.assetCode,
        assetName: specData.assetName,
        specifications: specData.specifications,
        quantity: specData.quantity ?? 1,
        isOptional: specData.isOptional ?? false,
        requiresCalibration: specData.requiresCalibration ?? false,
        calibrationInterval: specData.calibrationInterval,
        estimatedLifeCycles: specData.estimatedLifeCycles,
        notes: specData.notes
      }
    });

    return spec;
  }

  /**
   * Get all resource specifications for an operation
   */
  async getOperationResourceSpecs(operationId: string) {
    const [personnel, equipment, materials, assets] = await Promise.all([
      prisma.personnelOperationSpecification.findMany({
        where: { operationId }
      }),
      prisma.equipmentOperationSpecification.findMany({
        where: { operationId }
      }),
      prisma.materialOperationSpecification.findMany({
        where: { operationId }
      }),
      prisma.physicalAssetOperationSpecification.findMany({
        where: { operationId }
      })
    ]);

    return {
      personnel,
      equipment,
      materials,
      assets
    };
  }

  // ======================
  // STATISTICS & REPORTING
  // ======================

  /**
   * Get operation statistics
   */
  async getStatistics() {
    const [
      totalOperations,
      operationsByType,
      operationsByLevel,
      activeOperations,
      approvedOperations
    ] = await Promise.all([
      prisma.operation.count(),
      prisma.operation.groupBy({
        by: ['operationType'],
        _count: true
      }),
      prisma.operation.groupBy({
        by: ['level'],
        _count: true,
        orderBy: { level: 'asc' }
      }),
      prisma.operation.count({ where: { isActive: true } }),
      prisma.operation.count({ where: { requiresApproval: true, approvedAt: { not: null } } })
    ]);

    return {
      totalOperations,
      operationsByType,
      operationsByLevel,
      activeOperations,
      inactiveOperations: totalOperations - activeOperations,
      approvedOperations
    };
  }

  /**
   * Get total estimated time for an operation (including all children)
   */
  async getOperationTotalTime(operationId: string): Promise<number> {
    const operation = await this.getOperationById(operationId, true);

    let totalTime = operation.duration ?? 0;
    totalTime += operation.setupTime ?? 0;
    totalTime += operation.teardownTime ?? 0;

    // Add child operation times recursively
    for (const child of (operation as any).childOperations) {
      totalTime += await this.getOperationTotalTime(child.id);
    }

    return totalTime;
  }

  // ============================================================================
  // NEW: Work Instruction Linkage Methods (MES Enhancement Phase 1)
  // ============================================================================

  /**
   * Assign standard work instruction to operation
   * This WI will be the default for all routing steps using this operation
   */
  async assignStandardWorkInstruction(
    operationId: string,
    workInstructionId: string
  ) {
    // Validate operation exists
    await this.getOperationById(operationId, false);

    // Validate work instruction exists
    const workInstruction = await prisma.workInstruction.findUnique({
      where: { id: workInstructionId }
    });

    if (!workInstruction) {
      throw new Error(`Work instruction ${workInstructionId} not found`);
    }

    // Update operation with standard WI
    const updated = await prisma.operation.update({
      where: { id: operationId },
      data: { standardWorkInstructionId: workInstructionId },
      include: {
        standardWorkInstruction: true
      }
    });

    return updated;
  }

  /**
   * Remove standard work instruction from operation
   */
  async removeStandardWorkInstruction(operationId: string) {
    await this.getOperationById(operationId, false);

    const updated = await prisma.operation.update({
      where: { id: operationId },
      data: { standardWorkInstructionId: null }
    });

    return updated;
  }

  /**
   * Get standard work instruction for an operation
   */
  async getStandardWorkInstruction(operationId: string) {
    const operation = await prisma.operation.findUnique({
      where: { id: operationId },
      include: {
        standardWorkInstruction: {
          include: {
            steps: true
          }
        }
      }
    });

    if (!operation) {
      throw new Error(`Operation ${operationId} not found`);
    }

    return operation.standardWorkInstruction;
  }

  // ============================================================================
  // NEW: Oracle/Teamcenter Terminology Aliases (MES Enhancement Phase 4)
  // ============================================================================

  /**
   * Get operation by operation code (Oracle ERP alias)
   * Searches operationCode field
   */
  async getByOperationCode(operationCode: string) {
    const operation = await prisma.operation.findFirst({
      where: {
        operationCode,
        isActive: true
      },
      include: {
        parentOperation: true,
        childOperations: true,
        parameters: true,
        standardWorkInstruction: true
      }
    });

    if (!operation) {
      throw new Error(`Operation with code ${operationCode} not found`);
    }

    return operation;
  }

  /**
   * Get operations by classification (Oracle-style MAKE, ASSEMBLY, INSPECTION, etc.)
   */
  async getOperationsByClassification(classification: string) {
    const operations = await prisma.operation.findMany({
      where: {
        operationClassification: classification as any,
        isActive: true
      },
      include: {
        parameters: true,
        standardWorkInstruction: true
      },
      orderBy: [
        { level: 'asc' },
        { operationCode: 'asc' }
      ]
    });

    return operations;
  }

  /**
   * Update operation terminology fields (for Oracle/Teamcenter alignment)
   */
  async updateOperationTerminology(
    operationId: string,
    data: {
      operationCode?: string;
      operationName?: string;
      operationClassification?: string;
    }
  ) {
    await this.getOperationById(operationId, false);

    // Validate operationCode uniqueness if provided
    if (data.operationCode) {
      const existing = await prisma.operation.findFirst({
        where: {
          operationCode: data.operationCode,
          id: { not: operationId }
        }
      });

      if (existing) {
        throw new Error(
          `Operation code ${data.operationCode} is already in use`
        );
      }
    }

    const updated = await prisma.operation.update({
      where: { id: operationId },
      data: {
        operationCode: data.operationCode,
        operationName: data.operationName,
        operationClassification: data.operationClassification as any
      }
    });

    return updated;
  }

  /**
   * Search operations (searches both ISA-95 and Oracle terminology)
   */
  async searchOperations(searchTerm: string) {
    const operations = await prisma.operation.findMany({
      where: {
        OR: [
          { operationCode: { contains: searchTerm, mode: 'insensitive' } },
          { operationName: { contains: searchTerm, mode: 'insensitive' } },
          { description: { contains: searchTerm, mode: 'insensitive' } }
        ],
        isActive: true
      },
      include: {
        parameters: true,
        standardWorkInstruction: true
      },
      take: 50, // Limit results for performance
      orderBy: [
        { level: 'asc' },
        { operationCode: 'asc' }
      ]
    });

    return operations;
  }
}

export default new OperationService();<|MERGE_RESOLUTION|>--- conflicted
+++ resolved
@@ -82,7 +82,7 @@
     }
 
     // Look up by code (case-insensitive)
-    const uom = await this.prisma.unitOfMeasure.findFirst({
+    const uom = await prisma.unitOfMeasure.findFirst({
       where: {
         code: { equals: uomCode.toUpperCase(), mode: 'insensitive' },
         isActive: true
@@ -479,14 +479,10 @@
     // Verify operation exists
     await this.getOperationById(operationId, false);
 
-<<<<<<< HEAD
     // Prepare UOM data (both string and FK) if provided
     const uomData = parameterData.unitOfMeasure ? await this.prepareUomData(parameterData.unitOfMeasure) : { unitOfMeasure: null, unitOfMeasureId: null };
 
-    const parameter = await this.prisma.operationParameter.create({
-=======
     const parameter = await prisma.operationParameter.create({
->>>>>>> 84232262
       data: {
         operationId,
         parameterName: parameterData.parameterName,
@@ -678,14 +674,10 @@
   async addMaterialSpec(operationId: string, specData: any) {
     await this.getOperationById(operationId, false);
 
-<<<<<<< HEAD
     // Prepare UOM data (both string and FK)
     const uomData = await this.prepareUomData(specData.unitOfMeasure);
 
-    const spec = await this.prisma.materialOperationSpecification.create({
-=======
     const spec = await prisma.materialOperationSpecification.create({
->>>>>>> 84232262
       data: {
         operationId,
         materialDefinitionId: specData.materialDefinitionId,
