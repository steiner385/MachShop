import { PrismaClient, Equipment, EquipmentClass, EquipmentState, EquipmentStatus, Area, CriticalityLevel, EquipmentType, Prisma } from '@prisma/client';
import { ValidationError, NotFoundError, ConflictError } from '../middleware/errorHandler';
import { BaseService } from './BaseService';

// Equipment with related data
export interface EquipmentWithRelations extends Equipment {
  parentEquipment?: Equipment | null;
  childEquipment?: Equipment[];
  site?: any;
  area?: Area | null;
  workCenter?: any;
  stateHistory?: any[];
  performanceData?: any[];
  equipmentTypeRef?: EquipmentType | null;
  downtimeEvents?: any[];
  maintenanceWorkOrders?: any[];
}

// Create equipment data type
export interface CreateEquipmentData {
  equipmentNumber: string;
  name: string;
  description?: string;
  equipmentClass: EquipmentClass;
  equipmentType?: string;
  equipmentLevel?: number;
  parentEquipmentId?: string;
  manufacturer?: string;
  model?: string;
  serialNumber?: string;
  installDate?: Date;
  commissionDate?: Date;
  siteId?: string;
  areaId?: string;
  workCenterId?: string;
  status: EquipmentStatus;
  currentState?: EquipmentState;
  ratedCapacity?: number;
  currentCapacity?: number;

  // Enhanced maintenance fields for Issue #94
  equipmentTypeId?: string;
  assetTag?: string;
  purchaseDate?: Date;
  warrantyExpiration?: Date;
  criticality?: CriticalityLevel;
  capacityUnit?: string;
  acquisitionCost?: number;
  currentValue?: number;
  depreciationMethod?: string;
  maintenanceInterval?: number; // Days
  lastMaintenanceDate?: Date;
  nextMaintenanceDate?: Date;
  requiresCalibration?: boolean;
}

// Update equipment data type
export interface UpdateEquipmentData {
  name?: string;
  description?: string;
  equipmentClass?: EquipmentClass;
  equipmentType?: string;
  equipmentLevel?: number;
  parentEquipmentId?: string;
  manufacturer?: string;
  model?: string;
  serialNumber?: string;
  installDate?: Date;
  commissionDate?: Date;
  siteId?: string;
  areaId?: string;
  workCenterId?: string;
  status?: EquipmentStatus;
  ratedCapacity?: number;
  currentCapacity?: number;
  utilizationRate?: number;
  availability?: number;
  performance?: number;
  quality?: number;
  oee?: number;

  // Enhanced maintenance fields for Issue #94
  equipmentTypeId?: string;
  assetTag?: string;
  purchaseDate?: Date;
  warrantyExpiration?: Date;
  criticality?: CriticalityLevel;
  capacityUnit?: string;
  acquisitionCost?: number;
  currentValue?: number;
  depreciationMethod?: string;
  maintenanceInterval?: number; // Days
  lastMaintenanceDate?: Date;
  nextMaintenanceDate?: Date;
  totalRunTime?: number;
  totalDownTime?: number;
  mtbf?: number;
  mttr?: number;
  requiresCalibration?: boolean;
}

// Equipment state change data
export interface EquipmentStateChange {
  equipmentId: string;
  newState: EquipmentState;
  reason?: string;
  changedBy?: string;
  workOrderId?: string;
  operationId?: string;
}

// Equipment query filters
export interface EquipmentFilters {
  equipmentClass?: EquipmentClass;
  equipmentType?: string;
  status?: EquipmentStatus;
  currentState?: EquipmentState;
  siteId?: string;
  areaId?: string;
  workCenterId?: string;
  parentEquipmentId?: string;
  search?: string; // Search by name or equipment number

  // Enhanced maintenance filters for Issue #94
  equipmentTypeId?: string;
  criticality?: CriticalityLevel;
  maintenanceDue?: boolean;
  requiresCalibration?: boolean;
  assetTag?: string;
}

// Equipment type interfaces for Issue #94
export interface CreateEquipmentTypeData {
  code: string;
  name: string;
  description?: string;
  category?: string;
  defaultMaintenanceInterval?: number;
  defaultMaintenanceProcedure?: string;
<<<<<<< HEAD
}

export interface UpdateEquipmentTypeData {
  code?: string;
  name?: string;
  description?: string;
  category?: string;
  defaultMaintenanceInterval?: number;
  defaultMaintenanceProcedure?: string;
}

// Equipment maintenance metrics for Issue #94
export interface EquipmentMetrics {
  equipmentId: string;
  totalRunTime: number;
  totalDownTime: number;
  mtbf?: number; // Mean Time Between Failures (hours)
  mttr?: number; // Mean Time To Repair (hours)
  availability: number;
  reliability: number;
  maintainability: number;
  lastCalculated: Date;
=======
>>>>>>> 941ebc59
}

export interface UpdateEquipmentTypeData {
  code?: string;
  name?: string;
  description?: string;
  category?: string;
  defaultMaintenanceInterval?: number;
  defaultMaintenanceProcedure?: string;
}

// Equipment maintenance metrics for Issue #94
export interface EquipmentMetrics {
  equipmentId: string;
  totalRunTime: number;
  totalDownTime: number;
  mtbf?: number; // Mean Time Between Failures (hours)
  mttr?: number; // Mean Time To Repair (hours)
  availability: number;
  reliability: number;
  maintainability: number;
  lastCalculated: Date;
}

class EquipmentService extends BaseService {
  constructor(prisma?: PrismaClient) {
    super(prisma, 'EquipmentService');
  }

  /**
   * Get all equipment with optional filtering and pagination
   */
  async getAllEquipment(
    filters?: EquipmentFilters,
    options?: { skip?: number; take?: number; includeRelations?: boolean }
  ): Promise<{ equipment: EquipmentWithRelations[]; total: number }> {
    const where: Prisma.EquipmentWhereInput = {};

    if (filters) {
      if (filters.equipmentClass) where.equipmentClass = filters.equipmentClass;
      if (filters.equipmentType) where.equipmentType = filters.equipmentType;
      if (filters.status) where.status = filters.status;
      if (filters.currentState) where.currentState = filters.currentState;
      if (filters.siteId) where.siteId = filters.siteId;
      if (filters.areaId) where.areaId = filters.areaId;
      if (filters.workCenterId) where.workCenterId = filters.workCenterId;
      if (filters.parentEquipmentId !== undefined) {
        where.parentEquipmentId = filters.parentEquipmentId || null;
      }

      // Enhanced maintenance filters for Issue #94
      if (filters.equipmentTypeId) where.equipmentTypeId = filters.equipmentTypeId;
      if (filters.criticality) where.criticality = filters.criticality;
      if (filters.requiresCalibration !== undefined) where.requiresCalibration = filters.requiresCalibration;
      if (filters.assetTag) where.assetTag = { contains: filters.assetTag, mode: 'insensitive' };

      if (filters.maintenanceDue) {
        where.nextMaintenanceDate = {
          lte: new Date(), // Maintenance is due if next maintenance date is today or in the past
        };
      }

      if (filters.search) {
        where.OR = [
          { name: { contains: filters.search, mode: 'insensitive' } },
          { equipmentNumber: { contains: filters.search, mode: 'insensitive' } },
          { assetTag: { contains: filters.search, mode: 'insensitive' } },
        ];
      }
    }

    const include = options?.includeRelations
      ? {
          parentEquipment: true,
          childEquipment: true,
          site: true,
          area: true,
          workCenter: true,
          equipmentTypeRef: true,
          downtimeEvents: {
            take: 10,
            orderBy: { startTime: 'desc' },
          },
          maintenanceWorkOrders: {
            take: 10,
            orderBy: { createdAt: 'desc' },
          },
        }
      : undefined;

    const [equipment, total] = await Promise.all([
      this.prisma.equipment.findMany({
        where,
        include,
        skip: options?.skip,
        take: options?.take,
        orderBy: { equipmentNumber: 'asc' },
      }),
      this.prisma.equipment.count({ where }),
    ]);

    return { equipment, total };
  }

  /**
   * Get equipment by ID with full relations
   */
  async getEquipmentById(id: string): Promise<EquipmentWithRelations | null> {
    // ✅ PHASE 8 FIX: Enhanced equipment ID validation to prevent business logic conflicts
    if (!id || typeof id !== 'string' || id.trim() === '' || id === 'undefined' || id === 'null') {
      throw new Error(`Invalid equipment ID provided: "${id}". Equipment ID must be a non-empty string.`);
    }

    const cleanId = id.trim();

    return prisma.equipment.findUnique({
      where: { id: cleanId },
      include: {
        parentEquipment: true,
        childEquipment: true,
        site: true,
        area: true,
        workCenter: true,
        equipmentTypeRef: true,
        stateHistory: {
          orderBy: { stateStartTime: 'desc' },
          take: 10, // Last 10 state changes
        },
        performanceData: {
          orderBy: { periodStart: 'desc' },
          take: 30, // Last 30 periods
        },
        downtimeEvents: {
          orderBy: { startTime: 'desc' },
          take: 20, // Last 20 downtime events
          include: {
            downtimeReason: true,
          },
        },
        maintenanceWorkOrders: {
          orderBy: { createdAt: 'desc' },
          take: 20, // Last 20 maintenance work orders
          include: {
            assignedTo: {
              select: { id: true, firstName: true, lastName: true, username: true },
            },
          },
        },
      },
    });
  }

  /**
   * Get equipment by equipment number
   */
  async getEquipmentByNumber(equipmentNumber: string): Promise<Equipment | null> {
    return prisma.equipment.findUnique({
      where: { equipmentNumber },
    });
  }

  /**
   * Create new equipment
   */
  async createEquipment(data: CreateEquipmentData): Promise<Equipment> {
    // Validate equipment number is unique
    const existing = await this.getEquipmentByNumber(data.equipmentNumber);
    if (existing) {
      throw new ConflictError(`Equipment with number ${data.equipmentNumber} already exists`);
    }

    // Validate parent equipment exists if specified
    if (data.parentEquipmentId) {
      const parent = await this.getEquipmentById(data.parentEquipmentId);
      if (!parent) {
        throw new NotFoundError(`Parent equipment with ID ${data.parentEquipmentId} not found`);
      }
    }

    // Validate references exist
    if (data.siteId) {
      const site = await this.prisma.site.findUnique({ where: { id: data.siteId } });
      if (!site) {
        throw new NotFoundError(`Site with ID ${data.siteId} not found`);
      }
    }

    if (data.areaId) {
      const area = await this.prisma.area.findUnique({ where: { id: data.areaId } });
      if (!area) {
        throw new NotFoundError(`Area with ID ${data.areaId} not found`);
      }
    }

    if (data.workCenterId) {
      const workCenter = await this.prisma.workCenter.findUnique({ where: { id: data.workCenterId } });
      if (!workCenter) {
        throw new NotFoundError(`Work center with ID ${data.workCenterId} not found`);
      }
    }

    // ✅ PHASE 9D FIX: Map legacy field names to current schema
    const mappedData = { ...data };

    // Handle legacy field mapping: type -> equipmentType
    if ('type' in mappedData && !mappedData.equipmentType) {
      mappedData.equipmentType = (mappedData as any).type;
      delete (mappedData as any).type;
    }

    // Create equipment
    return prisma.equipment.create({
      data: {
        ...mappedData,
        currentState: mappedData.currentState || EquipmentState.IDLE,
        equipmentLevel: mappedData.equipmentLevel || 1,
      },
    });
  }

  /**
   * Update equipment
   */
  async updateEquipment(id: string, data: UpdateEquipmentData): Promise<Equipment> {
    const equipment = await this.getEquipmentById(id);
    if (!equipment) {
      throw new NotFoundError(`Equipment with ID ${id} not found`);
    }

    // Validate parent equipment if changing
    if (data.parentEquipmentId !== undefined) {
      if (data.parentEquipmentId) {
        // Prevent circular references
        if (data.parentEquipmentId === id) {
          throw new ValidationError('Equipment cannot be its own parent');
        }

        const parent = await this.getEquipmentById(data.parentEquipmentId);
        if (!parent) {
          throw new NotFoundError(`Parent equipment with ID ${data.parentEquipmentId} not found`);
        }

        // Check if this would create a circular reference
        const isCircular = await this.wouldCreateCircularReference(id, data.parentEquipmentId);
        if (isCircular) {
          throw new ValidationError('Cannot set parent: would create circular reference in hierarchy');
        }
      }
    }

    return prisma.equipment.update({
      where: { id },
      data,
    });
  }

  /**
   * Delete equipment (only if no children)
   */
  async deleteEquipment(id: string): Promise<Equipment> {
    const equipment = await this.getEquipmentById(id);
    if (!equipment) {
      throw new NotFoundError(`Equipment with ID ${id} not found`);
    }

    // Check for child equipment
    if (equipment.childEquipment && equipment.childEquipment.length > 0) {
      throw new ValidationError(
        `Cannot delete equipment: has ${equipment.childEquipment.length} child equipment. Remove children first.`
      );
    }

    return prisma.equipment.delete({
      where: { id },
    });
  }

  /**
   * Get equipment hierarchy (children at all levels)
   */
  async getEquipmentHierarchy(equipmentId: string): Promise<EquipmentWithRelations[]> {
    const equipment = await this.getEquipmentById(equipmentId);
    if (!equipment) {
      throw new NotFoundError(`Equipment with ID ${equipmentId} not found`);
    }

    return this.getDescendants(equipmentId);
  }

  /**
   * Get all descendants recursively
   */
  private async getDescendants(equipmentId: string): Promise<EquipmentWithRelations[]> {
    const children = await this.prisma.equipment.findMany({
      where: { parentEquipmentId: equipmentId },
      include: {
        childEquipment: true,
        parentEquipment: true,
      },
    });

    const descendants: EquipmentWithRelations[] = [...children];

    for (const child of children) {
      const childDescendants = await this.getDescendants(child.id);
      descendants.push(...childDescendants);
    }

    return descendants;
  }

  /**
   * Get equipment ancestors (parent chain)
   */
  async getEquipmentAncestors(equipmentId: string): Promise<Equipment[]> {
    const equipment = await this.getEquipmentById(equipmentId);
    if (!equipment) {
      throw new NotFoundError(`Equipment with ID ${equipmentId} not found`);
    }

    const ancestors: Equipment[] = [];
    let current = equipment;

    while (current.parentEquipmentId) {
      const parent = await this.prisma.equipment.findUnique({
        where: { id: current.parentEquipmentId },
      });
      if (!parent) break;
      ancestors.push(parent);
      current = parent;
    }

    return ancestors;
  }

  /**
   * Change equipment state (with history tracking)
   */
  async changeEquipmentState(stateChange: EquipmentStateChange): Promise<Equipment> {
    const { equipmentId, newState, reason, changedBy, workOrderId, operationId } = stateChange;

    // ✅ PHASE 8B FIX: Validate equipment state enum values
    // Valid states: IDLE, RUNNING, BLOCKED, STARVED, FAULT, MAINTENANCE, SETUP, EMERGENCY
    const validStates = Object.values(EquipmentState) as string[];
    if (!validStates.includes(newState as string)) {
      throw new ValidationError(`Invalid equipment state: ${newState}. Valid states are: ${validStates.join(', ')}`);
    }

    const equipment = await this.getEquipmentById(equipmentId);
    if (!equipment) {
      throw new NotFoundError(`Equipment with ID ${equipmentId} not found`);
    }

    const previousState = equipment.currentState;

    // Use transaction to ensure atomicity
    const result = await this.prisma.$transaction(async (tx) => {
      // Close previous state history entry
      await tx.equipmentStateHistory.updateMany({
        where: {
          equipmentId,
          stateEndTime: null,
        },
        data: {
          stateEndTime: new Date(),
          duration: Math.floor((Date.now() - equipment.stateChangedAt.getTime()) / 1000),
        },
      });

      // Create new state history entry
      await tx.equipmentStateHistory.create({
        data: {
          equipmentId,
          previousState,
          newState,
          reason,
          changedBy,
          workOrderId,
          operationId,
          downtime: this.isDowntimeState(newState),
          stateStartTime: new Date(),
        },
      });

      // Update equipment current state
      return tx.equipment.update({
        where: { id: equipmentId },
        data: {
          currentState: newState,
          stateChangedAt: new Date(),
          // Update status based on state
          status: this.getStatusFromState(newState),
        },
      });
    });

    return result;
  }

  /**
   * Get equipment state history
   */
  async getEquipmentStateHistory(
    equipmentId: string,
    options?: { from?: Date; to?: Date; limit?: number }
  ) {
    const where: Prisma.EquipmentStateHistoryWhereInput = { equipmentId };

    if (options?.from || options?.to) {
      where.stateStartTime = {};
      if (options.from) where.stateStartTime.gte = options.from;
      if (options.to) where.stateStartTime.lte = options.to;
    }

    return prisma.equipmentStateHistory.findMany({
      where,
      orderBy: { stateStartTime: 'desc' },
      take: options?.limit || 100,
    });
  }

  /**
   * Check if a state represents downtime for OEE calculations
   */
  private isDowntimeState(state: EquipmentState): boolean {
    return ([
      EquipmentState.BLOCKED,
      EquipmentState.STARVED,
      EquipmentState.FAULT,
      EquipmentState.EMERGENCY,
    ] as EquipmentState[]).includes(state);
  }

  /**
   * Map equipment state to equipment status
   */
  private getStatusFromState(state: EquipmentState): EquipmentStatus {
    switch (state) {
      case EquipmentState.RUNNING:
        return EquipmentStatus.OPERATIONAL;
      case EquipmentState.IDLE:
        return EquipmentStatus.AVAILABLE;
      case EquipmentState.MAINTENANCE:
      case EquipmentState.SETUP:
        return EquipmentStatus.MAINTENANCE;
      case EquipmentState.FAULT:
      case EquipmentState.EMERGENCY:
      case EquipmentState.BLOCKED:
      case EquipmentState.STARVED:
        return EquipmentStatus.DOWN;
      default:
        return EquipmentStatus.AVAILABLE;
    }
  }

  /**
   * Check if setting parentId would create a circular reference
   */
  private async wouldCreateCircularReference(
    equipmentId: string,
    proposedParentId: string
  ): Promise<boolean> {
    // Get all ancestors of the proposed parent
    const ancestors = await this.getEquipmentAncestors(proposedParentId);

    // If equipmentId is in the ancestor chain, it would be circular
    return ancestors.some((ancestor) => ancestor.id === equipmentId);
  }

  /**
   * Add capability to equipment (ISA-95 Task 1.1)
   */
  async addCapability(data: {
    equipmentId: string;
    capabilityType: string;
    capability: string;
    description?: string;
    parameters?: any;
    certifiedDate?: Date;
    expiryDate?: Date;
  }) {
    // Verify equipment exists
    const equipment = await this.getEquipmentById(data.equipmentId);
    if (!equipment) {
      throw new NotFoundError(`Equipment with ID ${data.equipmentId} not found`);
    }

    // Create capability
    return prisma.equipmentCapability.create({
      data: {
        equipmentId: data.equipmentId,
        capabilityType: data.capabilityType,
        capability: data.capability,
        description: data.description,
        parameters: data.parameters,
        certifiedDate: data.certifiedDate,
        expiryDate: data.expiryDate,
      },
    });
  }

  /**
   * Remove capability from equipment
   */
  async removeCapability(capabilityId: string) {
    const capability = await this.prisma.equipmentCapability.findUnique({
      where: { id: capabilityId },
    });

    if (!capability) {
      throw new NotFoundError(`Capability with ID ${capabilityId} not found`);
    }

    return prisma.equipmentCapability.delete({
      where: { id: capabilityId },
    });
  }

  /**
   * Get capabilities for equipment
   */
  async getEquipmentCapabilities(equipmentId: string) {
    return prisma.equipmentCapability.findMany({
      where: {
        equipmentId,
        isActive: true,
      },
      orderBy: { createdAt: 'desc' },
    });
  }

  /**
   * Get equipment by capability
   */
  async getEquipmentByCapability(
    capability: string,
    options?: { capabilityType?: string; includeInactive?: boolean }
  ) {
    const where: Prisma.EquipmentCapabilityWhereInput = {
      capability: { contains: capability, mode: 'insensitive' },
      isActive: options?.includeInactive ? undefined : true,
    };

    if (options?.capabilityType) {
      where.capabilityType = options.capabilityType;
    }

    const capabilities = await this.prisma.equipmentCapability.findMany({
      where,
      include: {
        equipment: {
          include: {
            workUnit: true,
            workCenter: true,
            area: true,
            site: true,
          },
        },
      },
    });

    // Return unique equipment (remove duplicates)
    const equipmentMap = new Map();
    capabilities.forEach((cap) => {
      if (!equipmentMap.has(cap.equipment.id)) {
        equipmentMap.set(cap.equipment.id, cap.equipment);
      }
    });

    return Array.from(equipmentMap.values());
  }

  /**
   * Update capability
   */
  async updateCapability(
    capabilityId: string,
    data: {
      capabilityType?: string;
      capability?: string;
      description?: string;
      parameters?: any;
      certifiedDate?: Date;
      expiryDate?: Date;
      isActive?: boolean;
    }
  ) {
    const capability = await this.prisma.equipmentCapability.findUnique({
      where: { id: capabilityId },
    });

    if (!capability) {
      throw new NotFoundError(`Capability with ID ${capabilityId} not found`);
    }

    return prisma.equipmentCapability.update({
      where: { id: capabilityId },
      data,
    });
  }

  /**
   * Get full hierarchy path for equipment (ISA-95 6-level hierarchy)
   * Returns: Enterprise → Site → Area → WorkCenter → WorkUnit → Equipment
   */
  async getFullHierarchyPath(equipmentId: string) {
    const equipment = await this.prisma.equipment.findUnique({
      where: { id: equipmentId },
      include: {
        workUnit: {
          include: {
            workCenter: {
              include: {
                area: {
                  include: {
                    site: {
                      include: {
                        enterprise: true,
                      },
                    },
                  },
                },
              },
            },
          },
        },
      },
    });

    if (!equipment) {
      throw new NotFoundError(`Equipment with ID ${equipmentId} not found`);
    }

    return {
      enterprise: equipment.workUnit?.workCenter?.area?.site?.enterprise || null,
      site: equipment.workUnit?.workCenter?.area?.site || null,
      area: equipment.workUnit?.workCenter?.area || null,
      workCenter: equipment.workUnit?.workCenter || null,
      workUnit: equipment.workUnit || null,
      equipment: equipment,
    };
  }

  /**
   * Get equipment by hierarchy level
   */
  async getEquipmentByLevel(level: number) {
    return prisma.equipment.findMany({
      where: { equipmentLevel: level },
      include: {
        workUnit: true,
        workCenter: true,
        area: true,
        site: true,
      },
      orderBy: { equipmentNumber: 'asc' },
    });
  }

  // ============================================================================
  // ENHANCED MAINTENANCE METHODS FOR ISSUE #94
  // ============================================================================

  /**
   * Get equipment by asset tag
   */
  async getEquipmentByAssetTag(assetTag: string): Promise<Equipment | null> {
    return prisma.equipment.findUnique({
      where: { assetTag },
    });
  }

  /**
   * Get equipment that require maintenance (due or overdue)
   */
  async getEquipmentRequiringMaintenance(options?: { overdue?: boolean; siteId?: string }) {
    const where: Prisma.EquipmentWhereInput = {
      nextMaintenanceDate: {
        lte: options?.overdue ? new Date(Date.now() - 24 * 60 * 60 * 1000) : new Date(), // Overdue = past due date
      },
      isActive: true,
    };

    if (options?.siteId) {
      where.siteId = options.siteId;
    }

    return prisma.equipment.findMany({
      where,
      include: {
        equipmentTypeRef: true,
        site: true,
        area: true,
        workCenter: true,
        maintenanceWorkOrders: {
          where: {
            status: { not: 'COMPLETED' },
          },
          orderBy: { createdAt: 'desc' },
          take: 5,
        },
      },
      orderBy: [
        { criticality: 'desc' },
        { nextMaintenanceDate: 'asc' },
      ],
    });
  }

  /**
   * Update equipment maintenance schedule
   */
  async updateMaintenanceSchedule(
    equipmentId: string,
    data: {
      maintenanceInterval?: number;
      lastMaintenanceDate?: Date;
      nextMaintenanceDate?: Date;
    }
  ): Promise<Equipment> {
    const equipment = await this.getEquipmentById(equipmentId);
    if (!equipment) {
      throw new NotFoundError(`Equipment with ID ${equipmentId} not found`);
    }

    // Auto-calculate next maintenance date if not provided
    if (data.lastMaintenanceDate && data.maintenanceInterval && !data.nextMaintenanceDate) {
      const nextDate = new Date(data.lastMaintenanceDate);
      nextDate.setDate(nextDate.getDate() + data.maintenanceInterval);
      data.nextMaintenanceDate = nextDate;
    }

    return prisma.equipment.update({
      where: { id: equipmentId },
      data,
    });
  }

  /**
   * Calculate and update equipment metrics (MTBF, MTTR, availability)
   */
  async calculateEquipmentMetrics(equipmentId: string): Promise<EquipmentMetrics> {
<<<<<<< HEAD
    const equipment = await prisma.equipment.findUnique({
=======
    const equipment = await this.prisma.equipment.findUnique({
>>>>>>> 941ebc59
      where: { id: equipmentId },
      include: {
        downtimeEvents: {
          where: {
            endTime: { not: null },
          },
          orderBy: { startTime: 'desc' },
        },
        maintenanceWorkOrders: {
          where: {
            status: 'COMPLETED',
            type: { in: ['CORRECTIVE', 'EMERGENCY'] },
          },
          orderBy: { completedAt: 'desc' },
        },
      },
    });

    if (!equipment) {
      throw new NotFoundError(`Equipment with ID ${equipmentId} not found`);
    }

    const now = new Date();
    const thirtyDaysAgo = new Date(now.getTime() - 30 * 24 * 60 * 60 * 1000);

    // Filter events from last 30 days
    const recentDowntimeEvents = equipment.downtimeEvents.filter(
      event => event.startTime >= thirtyDaysAgo
    );

    const recentMaintenanceOrders = equipment.maintenanceWorkOrders.filter(
      order => order.completedAt && order.completedAt >= thirtyDaysAgo
    );

    // Calculate total downtime (minutes)
    const totalDownTime = recentDowntimeEvents.reduce((sum, event) => {
      return sum + (event.durationMinutes || 0);
    }, 0);

    // Calculate total runtime (assume 24/7 operation minus downtime)
    const totalPossibleTime = 30 * 24 * 60; // 30 days in minutes
    const totalRunTime = totalPossibleTime - totalDownTime;

    // Calculate MTBF (Mean Time Between Failures)
    let mtbf: number | undefined;
    if (recentMaintenanceOrders.length > 1) {
      const failures = recentMaintenanceOrders.length;
      mtbf = totalRunTime / failures / 60; // Convert to hours
    }

    // Calculate MTTR (Mean Time To Repair)
    let mttr: number | undefined;
    if (recentMaintenanceOrders.length > 0) {
      const totalRepairTime = recentMaintenanceOrders.reduce((sum, order) => {
        if (order.startedAt && order.completedAt) {
          return sum + (order.completedAt.getTime() - order.startedAt.getTime());
        }
        return sum;
      }, 0);
      mttr = totalRepairTime / recentMaintenanceOrders.length / (1000 * 60 * 60); // Convert to hours
    }

    // Calculate availability
    const availability = totalRunTime / totalPossibleTime;

    // Calculate reliability (based on MTBF)
    const reliability = mtbf ? Math.exp(-24 / mtbf) : 0; // 24-hour reliability

    // Calculate maintainability (based on MTTR)
    const maintainability = mttr ? 1 - Math.exp(-4 / mttr) : 0; // 4-hour maintainability

    // Update equipment with calculated metrics
<<<<<<< HEAD
    await prisma.equipment.update({
=======
    await this.prisma.equipment.update({
>>>>>>> 941ebc59
      where: { id: equipmentId },
      data: {
        totalRunTime: equipment.totalRunTime + totalRunTime,
        totalDownTime: equipment.totalDownTime + totalDownTime,
        mtbf,
        mttr,
      },
    });

    return {
      equipmentId,
      totalRunTime: equipment.totalRunTime + totalRunTime,
      totalDownTime: equipment.totalDownTime + totalDownTime,
      mtbf,
      mttr,
      availability,
      reliability,
      maintainability,
      lastCalculated: now,
    };
  }

  /**
   * Get equipment maintenance history
   */
  async getMaintenanceHistory(equipmentId: string, options?: { limit?: number; from?: Date; to?: Date }) {
    const where: Prisma.MaintenanceWorkOrderWhereInput = {
      equipmentId,
    };

    if (options?.from || options?.to) {
      where.createdAt = {};
      if (options.from) where.createdAt.gte = options.from;
      if (options.to) where.createdAt.lte = options.to;
    }

    return prisma.maintenanceWorkOrder.findMany({
      where,
      include: {
        assignedTo: {
          select: { id: true, firstName: true, lastName: true, username: true },
        },
        createdBy: {
          select: { id: true, firstName: true, lastName: true, username: true },
        },
        partsUsed: true,
        laborEntries: {
          include: {
            technician: {
              select: { id: true, firstName: true, lastName: true, username: true },
            },
          },
        },
      },
      orderBy: { createdAt: 'desc' },
      take: options?.limit || 50,
    });
  }

  /**
   * Get equipment downtime analysis
   */
  async getDowntimeAnalysis(equipmentId: string, options?: { days?: number }) {
    const days = options?.days || 30;
    const startDate = new Date(Date.now() - days * 24 * 60 * 60 * 1000);

<<<<<<< HEAD
    const downtimeEvents = await prisma.downtimeEvent.findMany({
=======
    const downtimeEvents = await this.prisma.downtimeEvent.findMany({
>>>>>>> 941ebc59
      where: {
        equipmentId,
        startTime: { gte: startDate },
      },
      include: {
        downtimeReason: true,
      },
      orderBy: { startTime: 'desc' },
    });

    // Group by reason category
    const reasonAnalysis = downtimeEvents.reduce((acc: any, event) => {
      const category = event.downtimeReason.category || 'Unknown';
      if (!acc[category]) {
        acc[category] = {
          category,
          count: 0,
          totalMinutes: 0,
          events: [],
        };
      }
      acc[category].count++;
      acc[category].totalMinutes += event.durationMinutes || 0;
      acc[category].events.push(event);
      return acc;
    }, {});

    return {
      equipmentId,
      analysisPeriod: `${days} days`,
      totalEvents: downtimeEvents.length,
      totalDowntimeMinutes: downtimeEvents.reduce((sum, event) => sum + (event.durationMinutes || 0), 0),
      reasonAnalysis: Object.values(reasonAnalysis),
    };
  }

  // ============================================================================
  // EQUIPMENT TYPE MANAGEMENT METHODS FOR ISSUE #94
  // ============================================================================

  /**
   * Create equipment type
   */
  async createEquipmentType(data: CreateEquipmentTypeData): Promise<EquipmentType> {
    // Check if code already exists
<<<<<<< HEAD
    const existing = await prisma.equipmentType.findUnique({
=======
    const existing = await this.prisma.equipmentType.findUnique({
>>>>>>> 941ebc59
      where: { code: data.code },
    });

    if (existing) {
      throw new ConflictError(`Equipment type with code ${data.code} already exists`);
    }

    return prisma.equipmentType.create({
      data,
    });
  }

  /**
   * Get all equipment types
   */
  async getAllEquipmentTypes(options?: { includeEquipmentCount?: boolean }): Promise<EquipmentType[]> {
    const include = options?.includeEquipmentCount ? {
      equipment: {
        select: { id: true },
      },
    } : undefined;

    return prisma.equipmentType.findMany({
      include,
      orderBy: { name: 'asc' },
    });
  }

  /**
   * Get equipment type by ID
   */
  async getEquipmentTypeById(id: string): Promise<EquipmentType | null> {
    return prisma.equipmentType.findUnique({
      where: { id },
      include: {
        equipment: {
          select: { id: true, equipmentNumber: true, name: true, status: true },
          take: 10,
        },
      },
    });
  }

  /**
   * Update equipment type
   */
  async updateEquipmentType(id: string, data: UpdateEquipmentTypeData): Promise<EquipmentType> {
<<<<<<< HEAD
    const equipmentType = await prisma.equipmentType.findUnique({
=======
    const equipmentType = await this.prisma.equipmentType.findUnique({
>>>>>>> 941ebc59
      where: { id },
    });

    if (!equipmentType) {
      throw new NotFoundError(`Equipment type with ID ${id} not found`);
    }

    // Check code uniqueness if changing
    if (data.code && data.code !== equipmentType.code) {
<<<<<<< HEAD
      const existing = await prisma.equipmentType.findUnique({
=======
      const existing = await this.prisma.equipmentType.findUnique({
>>>>>>> 941ebc59
        where: { code: data.code },
      });

      if (existing) {
        throw new ConflictError(`Equipment type with code ${data.code} already exists`);
      }
    }

    return prisma.equipmentType.update({
      where: { id },
      data,
    });
  }

  /**
   * Delete equipment type
   */
  async deleteEquipmentType(id: string): Promise<EquipmentType> {
    const equipmentType = await this.getEquipmentTypeById(id);
    if (!equipmentType) {
      throw new NotFoundError(`Equipment type with ID ${id} not found`);
    }

    // Check if any equipment uses this type
<<<<<<< HEAD
    const equipmentCount = await prisma.equipment.count({
=======
    const equipmentCount = await this.prisma.equipment.count({
>>>>>>> 941ebc59
      where: { equipmentTypeId: id },
    });

    if (equipmentCount > 0) {
      throw new ValidationError(
        `Cannot delete equipment type: ${equipmentCount} equipment items are using this type`
      );
    }

<<<<<<< HEAD
    return prisma.equipmentType.delete({
=======
    return this.prisma.equipmentType.delete({
>>>>>>> 941ebc59
      where: { id },
    });
  }
}

<<<<<<< HEAD
export { EquipmentService };
export default new EquipmentService();
=======
// Lazy-loaded singleton for backward compatibility
let _equipmentServiceInstance: EquipmentService | null = null;

export function getEquipmentService(): EquipmentService {
  if (!_equipmentServiceInstance) {
    _equipmentServiceInstance = new EquipmentService();
  }
  return _equipmentServiceInstance;
}

// For backward compatibility with existing code that imports equipmentService directly
export const equipmentService = new Proxy(
  {},
  {
    get: (target, prop) => {
      return (getEquipmentService() as any)[prop];
    },
  }
) as any as EquipmentService;

export { EquipmentService };
export default equipmentService;
>>>>>>> 941ebc59
<|MERGE_RESOLUTION|>--- conflicted
+++ resolved
@@ -137,31 +137,6 @@
   category?: string;
   defaultMaintenanceInterval?: number;
   defaultMaintenanceProcedure?: string;
-<<<<<<< HEAD
-}
-
-export interface UpdateEquipmentTypeData {
-  code?: string;
-  name?: string;
-  description?: string;
-  category?: string;
-  defaultMaintenanceInterval?: number;
-  defaultMaintenanceProcedure?: string;
-}
-
-// Equipment maintenance metrics for Issue #94
-export interface EquipmentMetrics {
-  equipmentId: string;
-  totalRunTime: number;
-  totalDownTime: number;
-  mtbf?: number; // Mean Time Between Failures (hours)
-  mttr?: number; // Mean Time To Repair (hours)
-  availability: number;
-  reliability: number;
-  maintainability: number;
-  lastCalculated: Date;
-=======
->>>>>>> 941ebc59
 }
 
 export interface UpdateEquipmentTypeData {
@@ -904,11 +879,7 @@
    * Calculate and update equipment metrics (MTBF, MTTR, availability)
    */
   async calculateEquipmentMetrics(equipmentId: string): Promise<EquipmentMetrics> {
-<<<<<<< HEAD
-    const equipment = await prisma.equipment.findUnique({
-=======
     const equipment = await this.prisma.equipment.findUnique({
->>>>>>> 941ebc59
       where: { id: equipmentId },
       include: {
         downtimeEvents: {
@@ -981,11 +952,7 @@
     const maintainability = mttr ? 1 - Math.exp(-4 / mttr) : 0; // 4-hour maintainability
 
     // Update equipment with calculated metrics
-<<<<<<< HEAD
-    await prisma.equipment.update({
-=======
     await this.prisma.equipment.update({
->>>>>>> 941ebc59
       where: { id: equipmentId },
       data: {
         totalRunTime: equipment.totalRunTime + totalRunTime,
@@ -1052,11 +1019,7 @@
     const days = options?.days || 30;
     const startDate = new Date(Date.now() - days * 24 * 60 * 60 * 1000);
 
-<<<<<<< HEAD
-    const downtimeEvents = await prisma.downtimeEvent.findMany({
-=======
     const downtimeEvents = await this.prisma.downtimeEvent.findMany({
->>>>>>> 941ebc59
       where: {
         equipmentId,
         startTime: { gte: startDate },
@@ -1102,11 +1065,7 @@
    */
   async createEquipmentType(data: CreateEquipmentTypeData): Promise<EquipmentType> {
     // Check if code already exists
-<<<<<<< HEAD
-    const existing = await prisma.equipmentType.findUnique({
-=======
     const existing = await this.prisma.equipmentType.findUnique({
->>>>>>> 941ebc59
       where: { code: data.code },
     });
 
@@ -1154,11 +1113,7 @@
    * Update equipment type
    */
   async updateEquipmentType(id: string, data: UpdateEquipmentTypeData): Promise<EquipmentType> {
-<<<<<<< HEAD
-    const equipmentType = await prisma.equipmentType.findUnique({
-=======
     const equipmentType = await this.prisma.equipmentType.findUnique({
->>>>>>> 941ebc59
       where: { id },
     });
 
@@ -1168,11 +1123,7 @@
 
     // Check code uniqueness if changing
     if (data.code && data.code !== equipmentType.code) {
-<<<<<<< HEAD
-      const existing = await prisma.equipmentType.findUnique({
-=======
       const existing = await this.prisma.equipmentType.findUnique({
->>>>>>> 941ebc59
         where: { code: data.code },
       });
 
@@ -1197,11 +1148,7 @@
     }
 
     // Check if any equipment uses this type
-<<<<<<< HEAD
-    const equipmentCount = await prisma.equipment.count({
-=======
     const equipmentCount = await this.prisma.equipment.count({
->>>>>>> 941ebc59
       where: { equipmentTypeId: id },
     });
 
@@ -1211,20 +1158,12 @@
       );
     }
 
-<<<<<<< HEAD
-    return prisma.equipmentType.delete({
-=======
     return this.prisma.equipmentType.delete({
->>>>>>> 941ebc59
       where: { id },
     });
   }
 }
 
-<<<<<<< HEAD
-export { EquipmentService };
-export default new EquipmentService();
-=======
 // Lazy-loaded singleton for backward compatibility
 let _equipmentServiceInstance: EquipmentService | null = null;
 
@@ -1246,5 +1185,4 @@
 ) as any as EquipmentService;
 
 export { EquipmentService };
-export default equipmentService;
->>>>>>> 941ebc59
+export default equipmentService;